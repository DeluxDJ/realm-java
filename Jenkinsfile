--- conflicted
+++ resolved
@@ -79,11 +79,6 @@
         def instrumentationTestTarget = "connectedAndroidTest"
         def deviceSerial = ""
 
-<<<<<<< HEAD
-        // TODO: revert once confirmed the LTO fix in core works
-        // if (!releaseBranches.contains(currentBranch)) {
-=======
->>>>>>> 7a55509a
         if (!releaseBranches.contains(currentBranch)) {
           // Build development branch
           useEmulator = true
