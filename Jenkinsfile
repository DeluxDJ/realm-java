#!groovy

@Library('realm-ci') _

import groovy.json.JsonOutput

// CONSTANTS

// Branches from which we release SNAPSHOT's. Only release branches need to run on actual hardware.
releaseBranches = ['master', 'next-major', 'v10', 'releases']
// Branches that are "important", so if they do not compile they will generate a Slack notification
slackNotificationBranches = [ 'master', 'releases', 'next-major', 'v10' ]
// WARNING: Only set to `false` as an absolute last resort. Doing this will disable all integration
// tests.
enableIntegrationTests = true

// RUNTIME PROPERTIES

// Will store whether or not this build was successful.
buildSuccess = false
// Will be set to `true` if this build is a full release that should be available on Bintray.
// This is determined by comparing the current git tag to the version number of the build.
publishBuild = false
mongoDbRealmContainer = null
mongoDbRealmCommandServerContainer = null
emulatorContainer = null
dockerNetworkId = UUID.randomUUID().toString()
currentBranch = env.BRANCH_NAME
// FIXME: Always used the emulator until we can enable more reliable devices
// 'android' nodes have android devices attached and 'brix' are physical machines in Copenhagen.
// nodeSelector = (releaseBranches.contains(currentBranch)) ? 'android' : 'docker-cph-03' // Switch to `brix` when all CPH nodes work: https://jira.mongodb.org/browse/RCI-14
nodeSelector = 'docker-cph-03'
try {
  node(nodeSelector) {
    timeout(time: 90, unit: 'MINUTES') {
      // Allocate a custom workspace to avoid having % in the path (it breaks ld)
      ws('/tmp/realm-java') {
        stage('SCM') {
          checkout([
                  $class           : 'GitSCM',
                  branches         : scm.branches,
                  gitTool          : 'native git',
                  extensions       : scm.extensions + [
                          [$class: 'CleanCheckout'],
                          [$class: 'SubmoduleOption', recursiveSubmodules: true]
                  ],
                  userRemoteConfigs: scm.userRemoteConfigs
          ])
        }

        // Check type of Build. We are treating this as a release build if we are building
        // the exact Git SHA that was tagged.
        gitTag = readGitTag()
        echo "Git tag: ${gitTag ?: 'none'}"
        if (!gitTag) {
          gitSha = sh(returnStdout: true, script: 'git rev-parse HEAD').trim().take(8)
          echo "Building non-release: ${gitSha}"
          setBuildName(gitSha)
          publishBuild = false
        } else {
          def version = readFile('version.txt').trim()
          if (gitTag != "v${version}") {
            error "Git tag '${gitTag}' does not match v${version}"
          } else {
            echo "Building release: '${gitTag}'"
            setBuildName("Tag ${gitTag}")
            publishBuild = true
          }
        }

        // Toggles for PR vs. Master builds.
        // - For PR's, we favor speed > absolute correctness. So we just build for x86, use an
        //   emulator and run unit tests for the ObjectServer variant.
        // - For branches from which we make releases, we build all architectures and run tests
        //   on an actual device.
        def useEmulator = false
        def emulatorImage = ""
        def buildFlags = ""
        def instrumentationTestTarget = "connectedAndroidTest"
        def deviceSerial = ""
        if (!releaseBranches.contains(currentBranch)) {
          // Build development branch
          useEmulator = true
          emulatorImage = "system-images;android-29;default;x86"
<<<<<<< HEAD
          buildFlags = "-PbuildTargetABIs=x86 -PdisableLTO=1"
=======
          buildFlags = "-PbuildTargetABIs=x86 -PenableLTO=false -PbuildCore=false"
>>>>>>> 69645158
          instrumentationTestTarget = "connectedObjectServerDebugAndroidTest"
          deviceSerial = "emulator-5554"
        } else {
          // Build main/release branch
          // FIXME: Use emulator until we can get reliable devices on CI.
          //  But still build all ABI's and run all types of tests. 
          useEmulator = true
          emulatorImage = "system-images;android-29;default;x86"
          buildFlags = "-PenableLTO=true -PbuildCore=true"
          instrumentationTestTarget = "connectedAndroidTest"
          deviceSerial = "emulator-5554"
        }

        try {

          def buildEnv = null
          stage('Prepare Docker Images') {
            // TODO Caching is currently disabled (with -do-not-cache suffix) due to the upload speed
            //  in Copenhagen being too slow. So the upload times out.
            buildEnv = buildDockerEnv("ci/realm-java:master", push: currentBranch == 'master-do-not-cache')
            def props = readProperties file: 'dependencies.list'
            echo "Version in dependencies.list: ${props.MONGODB_REALM_SERVER}"
            def mdbRealmImage = docker.image("docker.pkg.github.com/realm/ci/mongodb-realm-test-server:${props.MONGODB_REALM_SERVER}")
            docker.withRegistry('https://docker.pkg.github.com', 'github-packages-token') {
              mdbRealmImage.pull()
            }
            def commandServerEnv = docker.build 'mongodb-realm-command-server', "tools/sync_test_server"

            // Prepare Docker containers used by Instrumentation tests
            // TODO: How much of this logic can be moved to start_server.sh for shared logic with local testing.
            sh "docker network create ${dockerNetworkId}"
            mongoDbRealmContainer = mdbRealmImage.run("--network ${dockerNetworkId}")
            mongoDbRealmCommandServerContainer = commandServerEnv.run("--network container:${mongoDbRealmContainer.id}")
            sh "docker cp tools/sync_test_server/app_config ${mongoDbRealmContainer.id}:/tmp/app_config-testapp1"
            sh "docker cp tools/sync_test_server/app_config ${mongoDbRealmContainer.id}:/tmp/app_config-testapp2"
            sh "docker cp tools/sync_test_server/setup_mongodb_realm.sh ${mongoDbRealmContainer.id}:/tmp/"
            sh "docker exec -i ${mongoDbRealmContainer.id} sh /tmp/setup_mongodb_realm.sh"
          }

          // There is a chance that real devices are attached to the host, so if the emulator is
          // running we need to make sure that ADB and tests targets the correct device.
          String restrictDevice = ""
          if (deviceSerial != null) {
            restrictDevice = "-e ANDROID_SERIAL=${deviceSerial} "
          }

          buildEnv.inside("-e HOME=/tmp " +
                  "-e _JAVA_OPTIONS=-Duser.home=/tmp " +
                  "--privileged " +
                  "-v /dev/kvm:/dev/kvm " +
                  "-v /dev/bus/usb:/dev/bus/usb " +
                  "-v ${env.HOME}/gradle-cache:/tmp/.gradle " +
                  "-v ${env.HOME}/.android:/tmp/.android " +
                  "-v ${env.HOME}/ccache:/tmp/.ccache " +
                  restrictDevice +
                  "-e REALM_CORE_DOWNLOAD_DIR=/tmp/.gradle " +
                  "--network container:${mongoDbRealmContainer.id} ") {

            // Lock required around all usages of Gradle as it isn't
            // able to share its cache between builds.
            lock("${env.NODE_NAME}-android") {
              if (useEmulator) {
                // TODO: We should wait until the emulator is online. For now assume it starts fast enough
                //  before the tests will run, since the library needs to build first.
                sh """yes '\n' | avdmanager create avd -n CIEmulator -k '${emulatorImage}' --force"""
                sh "adb start-server" // https://stackoverflow.com/questions/56198290/problems-with-adb-exe
                // Need to go to ANDROID_HOME due to https://askubuntu.com/questions/1005944/emulator-avd-does-not-launch-the-virtual-device
                sh "cd \$ANDROID_HOME/tools && emulator -avd CIEmulator -no-boot-anim -no-window -wipe-data -noaudio -partition-size 4098 &"
                try {
                  runBuild(buildFlags, instrumentationTestTarget)
                } finally {
                  sh "adb emu kill"
                }
              } else {
                runBuild(buildFlags, instrumentationTestTarget)
              }

              // Release the library if needed
              if (publishBuild) {
                runPublish()
              }
            }
          }
        } finally {
          // We assume that creating these containers and the docker network can be considered an atomic operation.
          if (mongoDbRealmContainer != null && mongoDbRealmCommandServerContainer != null) {
            archiveServerLogs(mongoDbRealmContainer.id, mongoDbRealmCommandServerContainer.id)
            mongoDbRealmContainer.stop()
            mongoDbRealmCommandServerContainer.stop()
            sh "docker network rm ${dockerNetworkId}"
          }
          if (emulatorContainer != null) {
            emulatorContainer.stop()
          }
        }
      }
    }
    currentBuild.rawBuild.setResult(Result.SUCCESS)
    buildSuccess = true
  }
} catch(Exception e) {
  currentBuild.rawBuild.setResult(Result.FAILURE)
  buildSuccess = false
  throw e
} finally {
  if (slackNotificationBranches.contains(currentBranch)) {
    node {
      withCredentials([[$class: 'StringBinding', credentialsId: 'slack-webhook-java-ci-channel', variable: 'SLACK_URL']]) {
        def payload = null
        if (!buildSuccess) {
          payload = JsonOutput.toJson([
                  username: "Realm CI",
                  icon_emoji: ":realm_new:",
                  text: "*The ${currentBranch} branch is broken!*\n<${env.BUILD_URL}|Click here> to check the build."
          ])
        } else if (currentBuild.getPreviousBuild() && currentBuild.getPreviousBuild().getResult().toString() != "SUCCESS" && buildSuccess) {
          payload = JsonOutput.toJson([
                  username: "Realm CI",
                  icon_emoji: ":realm_new:",
                  text: "*${currentBranch} is back to normal!*\n<${env.BUILD_URL}|Click here> to check the build."
          ])
        }

        if (payload != null) {
          sh "curl -X POST --data-urlencode \'payload=${payload}\' ${env.SLACK_URL}"
        }
      }
    }
  }
}

// Runs all build steps
def runBuild(buildFlags, instrumentationTestTarget) {

  stage('Build') {
    sh "chmod +x gradlew"
    sh "./gradlew assemble ${buildFlags} --stacktrace"
  }

  stage('Tests') {
    parallel 'JVM' : {
      try {
        sh "chmod +x gradlew && ./gradlew check ${buildFlags} --stacktrace"
      } finally {
        storeJunitResults 'realm/realm-annotations-processor/build/test-results/test/TEST-*.xml'
        storeJunitResults 'examples/unitTestExample/build/test-results/**/TEST-*.xml'
        storeJunitResults 'realm/realm-library/build/test-results/**/TEST-*.xml'
        step([$class: 'LintPublisher'])
      }
    }, 
    'Realm Transformer' : {
      try {
        gradle('realm-transformer', 'check')
      } finally {
        storeJunitResults 'realm-transformer/build/test-results/test/TEST-*.xml'
      }
    },
<<<<<<< HEAD
    'Static code analysis' : {
      try {
        gradle('realm', "spotbugsMain pmd checkstyle ${buildFlags}")
      } finally {
        publishHTML(target: [
          allowMissing: false, 
          alwaysLinkToLastBuild: false, 
          keepAll: true, 
          reportDir: 'realm/realm-library/build/reports/spotbugs', 
          reportFiles: 'main.html', 
          reportName: 'Spotbugs report'
        ])

        publishHTML(target: [
          allowMissing: false, 
          alwaysLinkToLastBuild: false, 
          keepAll: true, 
          reportDir: 'realm/realm-library/build/reports/pmd', 
          reportFiles: 'pmd.html', 
          reportName: 'PMD report'
        ])
=======
    // 'Static code analysis' : {
    //   try {
    //     gradle('realm', "spotbugsMain pmd checkstyle ${buildFlags}")
    //   } finally {
    //     publishHTML(target: [
    //       allowMissing: false, 
    //       alwaysLinkToLastBuild: false, 
    //       keepAll: true, 
    //       reportDir: 'realm/realm-library/build/reports/spotbugs', 
    //       reportFiles: 'main.html', 
    //       reportName: 'Spotbugs report'
    //     ])

    //     publishHTML(target: [
    //       allowMissing: false, 
    //       alwaysLinkToLastBuild: false, 
    //       keepAll: true, 
    //       reportDir: 'realm/realm-library/build/reports/pmd', 
    //       reportFiles: 'pmd.html', 
    //       reportName: 'PMD report'
    //     ])
>>>>>>> 69645158
        
    //     publishHTML(target: [
    //       allowMissing: false, 
    //       alwaysLinkToLastBuild: false, 
    //       keepAll: true, 
    //       reportDir: 'realm/realm-library/build/reports/checkstyle', 
    //       reportFiles: 'checkstyle.html', 
    //       reportName: 'Checkstyle report'
    //     ])
    //   }
    // },
    'Instrumentation' : {
      if (enableIntegrationTests) {
        String backgroundPid
        try {
          backgroundPid = startLogCatCollector()
          forwardAdbPorts()
          gradle('realm', "${instrumentationTestTarget} ${buildFlags}")
        } finally {
          stopLogCatCollector(backgroundPid)
          storeJunitResults 'realm/realm-library/build/outputs/androidTest-results/connected/**/TEST-*.xml'
          storeJunitResults 'realm/kotlin-extensions/build/outputs/androidTest-results/connected/**/TEST-*.xml'
        }
      } else {
        echo "Instrumentation tests were disabled."
      }
    },
    'Gradle Plugin' : {
      try {
        gradle('gradle-plugin', 'check --debug')
      } finally {
        storeJunitResults 'gradle-plugin/build/test-results/test/TEST-*.xml'
      }
    },
    'JavaDoc': {
      sh "./gradlew javadoc ${buildFlags} --stacktrace"
    }
  }

  // TODO: add support for running monkey on the example apps

  if (['master'].contains(currentBranch)) {
    stage('Collect metrics') {
      collectAarMetrics()
    }
  }

  if (releaseBranches.contains(currentBranch) && !publishBuild) {
    stage('Publish to OJO') {
      withCredentials([[$class: 'UsernamePasswordMultiBinding', credentialsId: 'bintray', passwordVariable: 'BINTRAY_KEY', usernameVariable: 'BINTRAY_USER']]) {
        sh "chmod +x gradlew && ./gradlew -PbintrayUser=${env.BINTRAY_USER} -PbintrayKey=${env.BINTRAY_KEY} ojoUpload --stacktrace"
      }
    }
  }
}

def runPublish() {
  stage('Publish Release') {
    withCredentials([
            [$class: 'StringBinding', credentialsId: 'slack-webhook-java-ci-channel', variable: 'SLACK_URL_CI'],
            [$class: 'StringBinding', credentialsId: 'slack-webhook-releases-channel', variable: 'SLACK_URL_RELEASE'],
            [$class: 'UsernamePasswordMultiBinding', credentialsId: 'bintray', passwordVariable: 'BINTRAY_KEY', usernameVariable: 'BINTRAY_USER'],
            [$class: 'AmazonWebServicesCredentialsBinding', accessKeyVariable: 'DOCS_S3_ACCESS_KEY', credentialsId: 'mongodb-realm-docs-s3', secretKeyVariable: 'DOCS_S3_SECRET_KEY'],
            [$class: 'AmazonWebServicesCredentialsBinding', accessKeyVariable: 'REALM_S3_ACCESS_KEY', credentialsId: 'realm-s3', secretKeyVariable: 'REALM_S3_SECRET_KEY']
    ]) {
      sh """
        set +x  
        sh tools/publish_release.sh '$BINTRAY_USER' '$BINTRAY_KEY' \
        '$REALM_S3_ACCESS_KEY' '$REALM_S3_SECRET_KEY' \
        '$DOCS_S3_ACCESS_KEY' '$DOCS_S3_SECRET_KEY' \
        '$SLACK_URL_RELEASE' \
        '$SLACK_URL_CI'
      """
    }
  }
}


def forwardAdbPorts() {
  sh """ adb reverse tcp:9080 tcp:9080 && adb reverse tcp:9443 tcp:9443 &&
      adb reverse tcp:8888 tcp:8888 && adb reverse tcp:9090 tcp:9090
  """
}

String startLogCatCollector() {
  // Cancel build quickly if no device is available. The lock acquired already should
  // ensure we have access to a device. If not, it is most likely a more severe problem.
  timeout(time: 1, unit: 'MINUTES') {
    // Need ADB as root to clear all buffers: https://stackoverflow.com/a/47686978/1389357
    sh 'adb devices'
    sh """adb root
      adb logcat -b all -c 
      adb logcat -v time > 'logcat.txt' &
      echo \$! > pid
    """
    return readFile("pid").trim()
  }
}

def stopLogCatCollector(String backgroundPid) {
  // The pid might not be available if the build was terminated early or stopped due to
  // a build error.
  if (backgroundPid != null) {
    sh "kill ${backgroundPid}"
    zip([
      'zipFile': 'logcat.zip',
      'archive': true,
      'glob' : 'logcat.txt'
    ])
    sh 'rm logcat.txt'
  }
}

def archiveServerLogs(String mongoDbRealmContainerId, String commandServerContainerId) {
  sh "docker logs ${commandServerContainerId} > ./command-server.log"
  zip([
    'zipFile': 'command-server-log.zip',
    'archive': true,
    'glob' : 'command-server.log'
  ])
  sh 'rm command-server.log'

  sh "docker cp ${mongoDbRealmContainerId}:/var/log/stitch.log ./stitch.log"
  zip([
    'zipFile': 'stitchlog.zip',
    'archive': true,
    'glob' : 'stitch.log'
  ])
  sh 'rm stitch.log'

  sh "docker cp ${mongoDbRealmContainerId}:/var/log/mongodb.log ./mongodb.log"
  zip([
    'zipFile': 'mongodb.zip',
    'archive': true,
    'glob' : 'mongodb.log'
  ])
  sh 'rm mongodb.log'
}

def sendMetrics(String metricName, String metricValue, Map<String, String> tags) {
  def tagsString = getTagsString(tags)
  withCredentials([[$class: 'UsernamePasswordMultiBinding', credentialsId: '5b8ad2d9-61a4-43b5-b4df-b8ff6b1f16fa', passwordVariable: 'influx_pass', usernameVariable: 'influx_user']]) {
    sh "curl -i -XPOST 'https://influxdb.realmlab.net/write?db=realm' --data-binary '${metricName},${tagsString} value=${metricValue}i' --user '${env.influx_user}:${env.influx_pass}'"
  }
}

@NonCPS
def getTagsString(Map<String, String> tags) {
  return tags.collect { k,v -> "$k=$v" }.join(',')
}

def storeJunitResults(String path) {
  step([
    $class: 'JUnitResultArchiver',
    allowEmptyResults: true,
    testResults: path
  ])
}

def collectAarMetrics() {
  def flavors = ['base', 'objectServer']
  for (def i = 0; i < flavors.size(); i++) {
    def flavor = flavors[i]
    sh """set -xe
      cd realm/realm-library/build/outputs/aar
      unzip realm-android-library-${flavor}-release.aar -d unzipped${flavor}
      find \$ANDROID_HOME -name d8 | sort -r | head -n 1 > d8
      \$(cat d8) --release --output ./unzipped${flavor} unzipped${flavor}/classes.jar
      cat ./unzipped${flavor}/temp${flavor}.dex | head -c 92 | tail -c 4 | hexdump -e '1/4 \"%d\"' > methods${flavor}
    """

    def methods = readFile("realm/realm-library/build/outputs/aar/methods${flavor}")
    sendMetrics('methods', methods, ['flavor':flavor])

    def aarFile = findFiles(glob: "realm/realm-library/build/outputs/aar/realm-android-library-${flavor}-release.aar")[0]
    sendMetrics('aar_size', aarFile.length as String, ['flavor':flavor])

    def soFiles = findFiles(glob: "realm/realm-library/build/outputs/aar/unzipped${flavor}/jni/*/librealm-jni.so")
    for (def j = 0; j < soFiles.size(); j++) {
      def soFile = soFiles[j]
      def abiName = soFile.path.tokenize('/')[-2]
      def libSize = soFile.length as String
      sendMetrics('abi_size', libSize, ['flavor':flavor, 'type':abiName])
    }
  }
}

def gradle(String commands) {
  sh "chmod +x gradlew && ./gradlew ${commands} --stacktrace"
}

def gradle(String relativePath, String commands) {
  sh "cd ${relativePath} && chmod +x gradlew && ./gradlew ${commands} --stacktrace"
}

def readGitTag() {
  def command = 'git describe --exact-match --tags HEAD'
  def returnStatus = sh(returnStatus: true, script: command)
  if (returnStatus != 0) {
    return null
  }
  return sh(returnStdout: true, script: command).trim()
}<|MERGE_RESOLUTION|>--- conflicted
+++ resolved
@@ -82,11 +82,7 @@
           // Build development branch
           useEmulator = true
           emulatorImage = "system-images;android-29;default;x86"
-<<<<<<< HEAD
-          buildFlags = "-PbuildTargetABIs=x86 -PdisableLTO=1"
-=======
           buildFlags = "-PbuildTargetABIs=x86 -PenableLTO=false -PbuildCore=false"
->>>>>>> 69645158
           instrumentationTestTarget = "connectedObjectServerDebugAndroidTest"
           deviceSerial = "emulator-5554"
         } else {
@@ -244,29 +240,6 @@
         storeJunitResults 'realm-transformer/build/test-results/test/TEST-*.xml'
       }
     },
-<<<<<<< HEAD
-    'Static code analysis' : {
-      try {
-        gradle('realm', "spotbugsMain pmd checkstyle ${buildFlags}")
-      } finally {
-        publishHTML(target: [
-          allowMissing: false, 
-          alwaysLinkToLastBuild: false, 
-          keepAll: true, 
-          reportDir: 'realm/realm-library/build/reports/spotbugs', 
-          reportFiles: 'main.html', 
-          reportName: 'Spotbugs report'
-        ])
-
-        publishHTML(target: [
-          allowMissing: false, 
-          alwaysLinkToLastBuild: false, 
-          keepAll: true, 
-          reportDir: 'realm/realm-library/build/reports/pmd', 
-          reportFiles: 'pmd.html', 
-          reportName: 'PMD report'
-        ])
-=======
     // 'Static code analysis' : {
     //   try {
     //     gradle('realm', "spotbugsMain pmd checkstyle ${buildFlags}")
@@ -288,7 +261,6 @@
     //       reportFiles: 'pmd.html', 
     //       reportName: 'PMD report'
     //     ])
->>>>>>> 69645158
         
     //     publishHTML(target: [
     //       allowMissing: false, 
