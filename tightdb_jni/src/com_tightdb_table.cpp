#include <sstream>

#include "util.hpp"
#include "mixedutil.hpp"
#include "com_tightdb_Table.h"
#include "columntypeutil.hpp"
#include "TableSpecUtil.hpp"
#include "java_lang_List_Util.hpp"
#include "mixedutil.hpp"
#include "tablebase_tpl.hpp"
#include "tablequery.hpp"

using namespace std;
using namespace tightdb;

// Note: Don't modify spec on a table which has a shared_spec.
// A spec is shared on subtables that are not in Mixed columns.
//

JNIEXPORT jlong JNICALL Java_com_tightdb_Table_nativeAddColumn
  (JNIEnv *env, jobject, jlong nativeTablePtr, jint colType, jstring name)
{
    if (!TABLE_VALID(env, TBL(nativeTablePtr)))
        return 0;
<<<<<<< HEAD
    JStringAccessor name2(env, name);
    if (!name2)
        return 0;
    if (TBL(nativeTablePtr)->has_shared_type()) {
=======
    if (TBL(nativeTablePtr)->has_shared_spec()) {
>>>>>>> e12d5125
        ThrowException(env, UnsupportedOperation, "Not allowed to add column in subtable. Use getSubtableSchema() on root table instead.");
        return 0;
    }
    try {
        JStringAccessor name2(env, name); // throws
        return TBL(nativeTablePtr)->add_column(DataType(colType), name2);
    } CATCH_STD()
    return 0;
}


JNIEXPORT void JNICALL Java_com_tightdb_Table_nativePivot
(JNIEnv *env, jobject, jlong dataTablePtr, jlong stringCol, jlong intCol, jint operation, jlong resultTablePtr)
{
    Table* dataTable = TBL(dataTablePtr);
    Table* resultTable = TBL(resultTablePtr);
    Table::AggrType pivotOp;
    switch (operation) {
        case 0:
            pivotOp = Table::aggr_count;
            break;
        case 1:
            pivotOp = Table::aggr_sum;
            break;
        case 2:
            pivotOp = Table::aggr_avg;
            break;
        case 3:
            pivotOp = Table::aggr_min;
            break;
        case 4:
            pivotOp = Table::aggr_max;
            break;
        default:
            ThrowException(env, UnsupportedOperation, "No pivot operation specified.");
            return;
    }

    try {
        dataTable->aggregate(S(stringCol), S(intCol), pivotOp, *resultTable);
    } CATCH_STD()
}

JNIEXPORT void JNICALL Java_com_tightdb_Table_nativeRemoveColumn
  (JNIEnv *env, jobject, jlong nativeTablePtr, jlong columnIndex)
{
    if (!TBL_AND_COL_INDEX_VALID(env, TBL(nativeTablePtr), columnIndex))
        return;
    if (TBL(nativeTablePtr)->has_shared_type()) {
        ThrowException(env, UnsupportedOperation, "Not allowed to remove column in subtable. Use getSubtableSchema() on root table instead.");
        return;
    }
    try {
        TBL(nativeTablePtr)->remove_column(S(columnIndex));
    } CATCH_STD()
}

JNIEXPORT void JNICALL Java_com_tightdb_Table_nativeRenameColumn
  (JNIEnv *env, jobject, jlong nativeTablePtr, jlong columnIndex, jstring name)
{
    if (!TBL_AND_COL_INDEX_VALID(env, TBL(nativeTablePtr), columnIndex))
        return;
<<<<<<< HEAD
    JStringAccessor name2(env, name);
    if (!name2)
        return;
    if (TBL(nativeTablePtr)->has_shared_type()) {
=======
    if (TBL(nativeTablePtr)->has_shared_spec()) {
>>>>>>> e12d5125
        ThrowException(env, UnsupportedOperation, "Not allowed to rename column in subtable. Use getSubtableSchema() on root table instead.");
        return;
    }
    try {
        JStringAccessor name2(env, name); // throws
        TBL(nativeTablePtr)->rename_column(S(columnIndex), name2);
    } CATCH_STD()
}


JNIEXPORT jboolean JNICALL Java_com_tightdb_Table_nativeIsRootTable
  (JNIEnv *, jobject, jlong nativeTablePtr)
{
    //If the spec is shared, it is a subtable, and this method will return false
    return !TBL(nativeTablePtr)->has_shared_type();
}

JNIEXPORT void JNICALL Java_com_tightdb_Table_nativeUpdateFromSpec(
    JNIEnv* env, jobject, jlong nativeTablePtr, jobject jTableSpec)
{
    Table* pTable = TBL(nativeTablePtr);
    TR((env, "nativeUpdateFromSpec(tblPtr %x, spec %x)\n", pTable, jTableSpec));
    if (!TABLE_VALID(env, pTable))
        return;
    if (pTable->has_shared_type()) {
        ThrowException(env, UnsupportedOperation, "It is not allowed to update a subtable from spec.");
        return;
    }
    try {
        DescriptorRef desc = pTable->get_descriptor(); // Throws
        set_descriptor(env, *desc, jTableSpec);
    }
    CATCH_STD()
}

JNIEXPORT jobject JNICALL Java_com_tightdb_Table_nativeGetTableSpec(
    JNIEnv* env, jobject, jlong nativeTablePtr)
{
    if (!TABLE_VALID(env, TBL(nativeTablePtr)))
        return 0;

    TR((env, "nativeGetTableSpec(table %x)\n", nativeTablePtr));
    static jmethodID jTableSpecConsId = GetTableSpecMethodID(env, "<init>", "()V");
    if (jTableSpecConsId) {
        try {
            // Create a new TableSpec object in Java
            const Table* pTable = TBL(nativeTablePtr);
            ConstDescriptorRef desc = pTable->get_descriptor(); // noexcept
            jobject jTableSpec = env->NewObject(GetClassTableSpec(env), jTableSpecConsId);
            if (jTableSpec) {
<<<<<<< HEAD
                get_descriptor(env, *desc, jTableSpec);
=======
                // copy the c++ spec to the new java TableSpec
                UpdateJTableSpecFromSpec(env, tableSpec, jTableSpec); // throws
>>>>>>> e12d5125
                return jTableSpec;
            }
        }
        CATCH_STD()
    }
    return 0;
}


JNIEXPORT jlong JNICALL Java_com_tightdb_Table_nativeSize(
    JNIEnv* env, jobject, jlong nativeTablePtr)
{
    if (!TABLE_VALID(env, TBL(nativeTablePtr)))
        return 0;
    return TBL(nativeTablePtr)->size();     // noexcept
}

JNIEXPORT void JNICALL Java_com_tightdb_Table_nativeClear(
    JNIEnv* env, jobject, jlong nativeTablePtr)
{
    if (!TABLE_VALID(env, TBL(nativeTablePtr)))
        return;
    try {
        TBL(nativeTablePtr)->clear();
    } CATCH_STD()
}


// -------------- Column information


JNIEXPORT jlong JNICALL Java_com_tightdb_Table_nativeGetColumnCount(
    JNIEnv* env, jobject, jlong nativeTablePtr)
{
    if (!TABLE_VALID(env, TBL(nativeTablePtr)))
        return 0;
    return TBL(nativeTablePtr)->get_column_count(); // noexcept
}

JNIEXPORT jstring JNICALL Java_com_tightdb_Table_nativeGetColumnName(
    JNIEnv* env, jobject, jlong nativeTablePtr, jlong columnIndex)
{
    if (!TBL_AND_COL_INDEX_VALID(env, TBL(nativeTablePtr), columnIndex))
        return NULL;
    try {
        return to_jstring(env, TBL(nativeTablePtr)->get_column_name( S(columnIndex)));
    } CATCH_STD();
    return NULL;
}

JNIEXPORT jlong JNICALL Java_com_tightdb_Table_nativeGetColumnIndex(
    JNIEnv* env, jobject, jlong nativeTablePtr, jstring columnName)
{
    if (!TABLE_VALID(env, TBL(nativeTablePtr)))
        return 0;
    try {
        JStringAccessor columnName2(env, columnName); // throws
        return to_jlong_or_not_found( TBL(nativeTablePtr)->get_column_index(columnName2) ); // noexcept
    } CATCH_STD()
    return 0;
}

JNIEXPORT jint JNICALL Java_com_tightdb_Table_nativeGetColumnType(
    JNIEnv* env, jobject, jlong nativeTablePtr, jlong columnIndex)
{
    if (!TBL_AND_COL_INDEX_VALID(env, TBL(nativeTablePtr), columnIndex))
        return 0;

    return static_cast<jint>( TBL(nativeTablePtr)->get_column_type( S(columnIndex)) ); // noexcept
}


// ---------------- Row handling

JNIEXPORT jlong JNICALL Java_com_tightdb_Table_nativeAddEmptyRow(
    JNIEnv* env, jobject, jlong nativeTablePtr, jlong rows)
{
    Table* pTable = TBL(nativeTablePtr);
    if (!TABLE_VALID(env, pTable))
        return 0;
    if (pTable->get_column_count() < 1){
        ThrowException(env, IndexOutOfBounds, "Table has no columns");
        return 0;
    }
    try {
        return static_cast<jlong>( pTable->add_empty_row( S(rows)) );
    } CATCH_STD()
    return 0;
}

JNIEXPORT void JNICALL Java_com_tightdb_Table_nativeRemove(
    JNIEnv* env, jobject, jlong nativeTablePtr, jlong rowIndex)
{
    if (!TBL_AND_ROW_INDEX_VALID(env, TBL(nativeTablePtr), rowIndex))
        return;
    try {
        TBL(nativeTablePtr)->remove(S(rowIndex));
    } CATCH_STD()
}

JNIEXPORT void JNICALL Java_com_tightdb_Table_nativeRemoveLast(
    JNIEnv* env, jobject, jlong nativeTablePtr)
{
    if (!TABLE_VALID(env, TBL(nativeTablePtr)))
        return;
    try {
        TBL(nativeTablePtr)->remove_last();
    } CATCH_STD()
}

JNIEXPORT void JNICALL Java_com_tightdb_Table_nativeMoveLastOver
  (JNIEnv *env, jobject, jlong nativeTablePtr, jlong rowIndex)
{
    if (!TBL_AND_ROW_INDEX_VALID_OFFSET(env, TBL(nativeTablePtr), rowIndex, true))
        return;
    try {
        TBL(nativeTablePtr)->move_last_over(S(rowIndex));
    } CATCH_STD()
}


// ----------------- Insert cell

JNIEXPORT void JNICALL Java_com_tightdb_Table_nativeInsertLong(
    JNIEnv* env, jobject, jlong nativeTablePtr, jlong columnIndex, jlong rowIndex, jlong value)
{
    if (!TBL_AND_INDEX_AND_TYPE_INSERT_VALID(env, TBL(nativeTablePtr), columnIndex, rowIndex, type_Int))
        return;
    try {
        TBL(nativeTablePtr)->insert_int( S(columnIndex), S(rowIndex), value);
    } CATCH_STD()
}

JNIEXPORT void JNICALL Java_com_tightdb_Table_nativeInsertBoolean(
    JNIEnv* env, jobject, jlong nativeTablePtr, jlong columnIndex, jlong rowIndex, jboolean value)
{
    if (!TBL_AND_INDEX_AND_TYPE_INSERT_VALID(env, TBL(nativeTablePtr), columnIndex, rowIndex, type_Bool))
        return;
    try {
        TBL(nativeTablePtr)->insert_bool( S(columnIndex), S(rowIndex), value != 0 ? true : false);
    } CATCH_STD()
}

JNIEXPORT void JNICALL Java_com_tightdb_Table_nativeInsertFloat(
    JNIEnv* env, jobject, jlong nativeTablePtr, jlong columnIndex, jlong rowIndex, jfloat value)
{
    if (!TBL_AND_INDEX_AND_TYPE_INSERT_VALID(env, TBL(nativeTablePtr), columnIndex, rowIndex, type_Float))
        return;
    try {
        TBL(nativeTablePtr)->insert_float( S(columnIndex), S(rowIndex), value);
    } CATCH_STD()
}

JNIEXPORT void JNICALL Java_com_tightdb_Table_nativeInsertDouble(
    JNIEnv* env, jobject, jlong nativeTablePtr, jlong columnIndex, jlong rowIndex, jdouble value)
{
    if (!TBL_AND_INDEX_AND_TYPE_INSERT_VALID(env, TBL(nativeTablePtr), columnIndex, rowIndex, type_Double))
        return;
    try {
        TBL(nativeTablePtr)->insert_double( S(columnIndex), S(rowIndex), value);
    } CATCH_STD()
}

JNIEXPORT void JNICALL Java_com_tightdb_Table_nativeInsertDate(
    JNIEnv* env, jobject, jlong nativeTablePtr, jlong columnIndex, jlong rowIndex, jlong dateTimeValue)
{
    if (!TBL_AND_INDEX_AND_TYPE_INSERT_VALID(env, TBL(nativeTablePtr), columnIndex, rowIndex, type_DateTime))
        return;
    try {
        TBL(nativeTablePtr)->insert_datetime( S(columnIndex), S(rowIndex), static_cast<time_t>(dateTimeValue));
    } CATCH_STD()
}

JNIEXPORT void JNICALL Java_com_tightdb_Table_nativeInsertString(
    JNIEnv* env, jobject, jlong nativeTablePtr, jlong columnIndex, jlong rowIndex, jstring value)
{
    if (!TBL_AND_INDEX_AND_TYPE_INSERT_VALID(env, TBL(nativeTablePtr), columnIndex, rowIndex, type_String))
        return;
    try {
        JStringAccessor value2(env, value); // throws
        TBL(nativeTablePtr)->insert_string( S(columnIndex), S(rowIndex), value2);
    } CATCH_STD()
}

JNIEXPORT void JNICALL Java_com_tightdb_Table_nativeInsertMixed(
    JNIEnv* env, jobject, jlong nativeTablePtr, jlong columnIndex, jlong rowIndex, jobject jMixedValue)
{
    if (!TBL_AND_INDEX_INSERT_VALID(env, TBL(nativeTablePtr), columnIndex, rowIndex))
        return;
    try {
        tbl_nativeDoMixed(&Table::insert_mixed, TBL(nativeTablePtr), env, columnIndex, rowIndex, jMixedValue);
    } CATCH_STD()
}

JNIEXPORT void JNICALL Java_com_tightdb_Table_nativeSetMixed(
    JNIEnv* env, jobject, jlong nativeTablePtr, jlong columnIndex, jlong rowIndex, jobject jMixedValue)
{
    if (!TBL_AND_INDEX_VALID(env, TBL(nativeTablePtr), columnIndex, rowIndex))
        return;
    try {
        tbl_nativeDoMixed(&Table::set_mixed, TBL(nativeTablePtr), env, columnIndex, rowIndex, jMixedValue);
    } CATCH_STD()
}

JNIEXPORT void JNICALL Java_com_tightdb_Table_nativeInsertSubtable(
    JNIEnv* env, jobject jTable, jlong nativeTablePtr, jlong columnIndex, jlong rowIndex)
{
    if (!TBL_AND_INDEX_AND_TYPE_INSERT_VALID(env, TBL(nativeTablePtr), columnIndex, rowIndex, type_Table))
        return;

    TR((env, "nativeInsertSubtable(jTable:%x, nativeTablePtr: %x, colIdx: %lld, rowIdx: %lld)\n",
       jTable, nativeTablePtr,  columnIndex, rowIndex));
    try {
        TBL(nativeTablePtr)->insert_subtable( S(columnIndex), S(rowIndex));
    } CATCH_STD()
}

JNIEXPORT void JNICALL Java_com_tightdb_Table_nativeInsertDone(
    JNIEnv* env, jobject, jlong nativeTablePtr)
{
    if (!TABLE_VALID(env, TBL(nativeTablePtr)))
        return;
    try {
        TBL(nativeTablePtr)->insert_done();
    } CATCH_STD()
}


// ----------------- Get cell

JNIEXPORT jlong JNICALL Java_com_tightdb_Table_nativeGetLong(
    JNIEnv* env, jobject, jlong nativeTablePtr, jlong columnIndex, jlong rowIndex)
{
    if (!TBL_AND_INDEX_AND_TYPE_VALID(env, TBL(nativeTablePtr), columnIndex, rowIndex, type_Int))
        return 0;
    return TBL(nativeTablePtr)->get_int( S(columnIndex), S(rowIndex));  // noexcept
}

JNIEXPORT jboolean JNICALL Java_com_tightdb_Table_nativeGetBoolean(
    JNIEnv* env, jobject, jlong nativeTablePtr, jlong columnIndex, jlong rowIndex)
{
    if (!TBL_AND_INDEX_AND_TYPE_VALID(env, TBL(nativeTablePtr), columnIndex, rowIndex, type_Bool))
        return false;

    return TBL(nativeTablePtr)->get_bool( S(columnIndex), S(rowIndex));  // noexcept
}

JNIEXPORT jfloat JNICALL Java_com_tightdb_Table_nativeGetFloat(
    JNIEnv* env, jobject, jlong nativeTablePtr, jlong columnIndex, jlong rowIndex)
{
    if (!TBL_AND_INDEX_AND_TYPE_VALID(env, TBL(nativeTablePtr), columnIndex, rowIndex, type_Float))
        return 0;

    return TBL(nativeTablePtr)->get_float( S(columnIndex), S(rowIndex));  // noexcept
}

JNIEXPORT jdouble JNICALL Java_com_tightdb_Table_nativeGetDouble(
    JNIEnv* env, jobject, jlong nativeTablePtr, jlong columnIndex, jlong rowIndex)
{
    if (!TBL_AND_INDEX_AND_TYPE_VALID(env, TBL(nativeTablePtr), columnIndex, rowIndex, type_Double))
        return 0;

    return TBL(nativeTablePtr)->get_double( S(columnIndex), S(rowIndex));  // noexcept
}

JNIEXPORT jlong JNICALL Java_com_tightdb_Table_nativeGetDateTime(
    JNIEnv* env, jobject, jlong nativeTablePtr, jlong columnIndex, jlong rowIndex)
{
    if (!TBL_AND_INDEX_AND_TYPE_VALID(env, TBL(nativeTablePtr), columnIndex, rowIndex, type_DateTime))
        return 0;
    return TBL(nativeTablePtr)->get_datetime( S(columnIndex), S(rowIndex)).get_datetime();  // noexcept
}

JNIEXPORT jstring JNICALL Java_com_tightdb_Table_nativeGetString(
    JNIEnv* env, jobject, jlong nativeTablePtr, jlong columnIndex, jlong rowIndex)
{
    if (!TBL_AND_INDEX_AND_TYPE_VALID(env, TBL(nativeTablePtr), columnIndex, rowIndex, type_String))
        return NULL;
    try {
        return to_jstring(env, TBL(nativeTablePtr)->get_string( S(columnIndex), S(rowIndex)));
    } CATCH_STD()
    return NULL;
}


/*
JNIEXPORT jobject JNICALL Java_com_tightdb_Table_nativeGetByteBuffer(
    JNIEnv* env, jobject, jlong nativeTablePtr, jlong columnIndex, jlong rowIndex)
{
    if (!TBL_AND_INDEX_AND_TYPE_VALID(env, TBL(nativeTablePtr), columnIndex, rowIndex, type_Binary))
        return NULL;

    BinaryData bin = TBL(nativeTablePtr)->get_binary( S(columnIndex), S(rowIndex));
    return env->NewDirectByteBuffer(const_cast<char*>(bin.data()), bin.size());  // throws
}
*/

JNIEXPORT jbyteArray JNICALL Java_com_tightdb_Table_nativeGetByteArray(
    JNIEnv* env, jobject, jlong nativeTablePtr, jlong columnIndex, jlong rowIndex)
{
    if (!TBL_AND_INDEX_AND_TYPE_VALID(env, TBL(nativeTablePtr), columnIndex, rowIndex, type_Binary))
        return NULL;

    return tbl_GetByteArray<Table>(env, nativeTablePtr, columnIndex, rowIndex);  // noexcept
}

JNIEXPORT jint JNICALL Java_com_tightdb_Table_nativeGetMixedType(
    JNIEnv* env, jobject, jlong nativeTablePtr, jlong columnIndex, jlong rowIndex)
{
    if (!TBL_AND_INDEX_AND_TYPE_VALID(env, TBL(nativeTablePtr), columnIndex, rowIndex, type_Mixed))
        return 0;

    DataType mixedType = TBL(nativeTablePtr)->get_mixed_type( S(columnIndex), S(rowIndex));  // noexcept
    return static_cast<jint>(mixedType);
}

JNIEXPORT jobject JNICALL Java_com_tightdb_Table_nativeGetMixed(
    JNIEnv* env, jobject, jlong nativeTablePtr, jlong columnIndex, jlong rowIndex)
{
    if (!TBL_AND_INDEX_AND_TYPE_VALID(env, TBL(nativeTablePtr), columnIndex, rowIndex, type_Mixed))
        return NULL;

    Mixed value = TBL(nativeTablePtr)->get_mixed( S(columnIndex), S(rowIndex));  // noexcept
    try {
        return CreateJMixedFromMixed(env, value);
    } CATCH_STD();
    return NULL;
}

JNIEXPORT jlong JNICALL Java_com_tightdb_Table_nativeGetSubtable(
    JNIEnv* env, jobject jTableBase, jlong nativeTablePtr, jlong columnIndex, jlong rowIndex)
{
    if (!TBL_AND_INDEX_AND_TYPE_VALID_MIXED(env, TBL(nativeTablePtr), columnIndex, rowIndex, type_Table))
        return 0;
    try {
        Table* pSubtable = static_cast<Table*>(LangBindHelper::get_subtable_ptr(TBL(nativeTablePtr),
            S(columnIndex), S(rowIndex)));
        TR((env, "nativeGetSubtable(jTableBase:%x, nativeTablePtr: %x, colIdx: %lld, rowIdx: %lld) : %x\n",
            jTableBase, nativeTablePtr, columnIndex, rowIndex, pSubtable));
        return (jlong)pSubtable;
    } CATCH_STD()
    return 0;
}

JNIEXPORT jlong JNICALL Java_com_tightdb_Table_nativeGetSubtableDuringInsert(
    JNIEnv* env, jobject jTableBase, jlong nativeTablePtr, jlong columnIndex, jlong rowIndex)
{
    if (!TBL_AND_INDEX_AND_TYPE_INSERT_VALID(env, TBL(nativeTablePtr), columnIndex, rowIndex, type_Table))
        return 0;
    try {
        Table* pSubtable = static_cast<Table*>(LangBindHelper::get_subtable_ptr_during_insert(
            TBL(nativeTablePtr), S(columnIndex), S(rowIndex)));
        TR((env, "nativeGetSubtableDuringInsert(jTableBase:%x, nativeTablePtr: %x, colIdx: %lld, rowIdx: %lld) : %x\n",
            jTableBase, nativeTablePtr, columnIndex, rowIndex, pSubtable));
        return (jlong)pSubtable;
    } CATCH_STD()
    return 0;
}

JNIEXPORT jlong JNICALL Java_com_tightdb_Table_nativeGetSubtableSize(
    JNIEnv* env, jobject, jlong nativeTablePtr, jlong columnIndex, jlong rowIndex)
{
    if (!TBL_AND_INDEX_AND_TYPE_VALID_MIXED(env, TBL(nativeTablePtr), columnIndex, rowIndex, type_Table))
        return 0;

    return TBL(nativeTablePtr)->get_subtable_size( S(columnIndex), S(rowIndex)); // noexcept
}


// ----------------- Set cell

JNIEXPORT void JNICALL Java_com_tightdb_Table_nativeSetLong(
    JNIEnv* env, jobject, jlong nativeTablePtr, jlong columnIndex, jlong rowIndex, jlong value)
{
    if (!TBL_AND_INDEX_AND_TYPE_VALID(env, TBL(nativeTablePtr), columnIndex, rowIndex, type_Int))
        return;
    try {
        TBL(nativeTablePtr)->set_int( S(columnIndex), S(rowIndex), value);
    } CATCH_STD()
}

JNIEXPORT void JNICALL Java_com_tightdb_Table_nativeSetBoolean(
    JNIEnv* env, jobject, jlong nativeTablePtr, jlong columnIndex, jlong rowIndex, jboolean value)
{
    if (!TBL_AND_INDEX_AND_TYPE_VALID(env, TBL(nativeTablePtr), columnIndex, rowIndex, type_Bool))
        return;
    try {
        TBL(nativeTablePtr)->set_bool( S(columnIndex), S(rowIndex), value == JNI_TRUE ? true : false);
    } CATCH_STD()
}

JNIEXPORT void JNICALL Java_com_tightdb_Table_nativeSetFloat(
    JNIEnv* env, jobject, jlong nativeTablePtr, jlong columnIndex, jlong rowIndex, jfloat value)
{
    if (!TBL_AND_INDEX_AND_TYPE_VALID(env, TBL(nativeTablePtr), columnIndex, rowIndex, type_Float))
        return;
    try {
        TBL(nativeTablePtr)->set_float( S(columnIndex), S(rowIndex), value);
    } CATCH_STD()
}

JNIEXPORT void JNICALL Java_com_tightdb_Table_nativeSetDouble(
    JNIEnv* env, jobject, jlong nativeTablePtr, jlong columnIndex, jlong rowIndex, jdouble value)
{
    if (!TBL_AND_INDEX_AND_TYPE_VALID(env, TBL(nativeTablePtr), columnIndex, rowIndex, type_Double))
        return;
    try {
        TBL(nativeTablePtr)->set_double( S(columnIndex), S(rowIndex), value);
    } CATCH_STD()
}

JNIEXPORT void JNICALL Java_com_tightdb_Table_nativeSetString(
    JNIEnv* env, jobject, jlong nativeTablePtr, jlong columnIndex, jlong rowIndex, jstring value)
{
    if (!TBL_AND_INDEX_AND_TYPE_VALID(env, TBL(nativeTablePtr), columnIndex, rowIndex, type_String))
        return;
    try {
        JStringAccessor value2(env, value); // throws
        TBL(nativeTablePtr)->set_string( S(columnIndex), S(rowIndex), value2);
    } CATCH_STD()
}

JNIEXPORT void JNICALL Java_com_tightdb_Table_nativeSetDate(
    JNIEnv* env, jobject, jlong nativeTablePtr, jlong columnIndex, jlong rowIndex, jlong dateTimeValue)
{
    if (!TBL_AND_INDEX_AND_TYPE_VALID(env, TBL(nativeTablePtr), columnIndex, rowIndex, type_DateTime))
        return;
    try {
        TBL(nativeTablePtr)->set_datetime( S(columnIndex), S(rowIndex), dateTimeValue);
    } CATCH_STD()
}

/*
JNIEXPORT void JNICALL Java_com_tightdb_Table_nativeSetByteBuffer(
    JNIEnv* env, jobject, jlong nativeTablePtr, jlong columnIndex, jlong rowIndex, jobject byteBuffer)
{
    if (!TBL_AND_INDEX_AND_TYPE_VALID(env, TBL(nativeTablePtr), columnIndex, rowIndex, type_Binary))
        return;
    try {
        tbl_nativeDoBinary(&Table::set_binary, TBL(nativeTablePtr), env, columnIndex, rowIndex, byteBuffer);
    } CATCH_STD()
}
*/
/*
JNIEXPORT void JNICALL Java_com_tightdb_Table_nativeInsertByteBuffer(
    JNIEnv* env, jobject, jlong nativeTablePtr, jlong columnIndex, jlong rowIndex, jobject byteBuffer)
{
    if (!TBL_AND_INDEX_AND_TYPE_INSERT_VALID(env, TBL(nativeTablePtr), columnIndex, rowIndex, type_Binary))
        return;
    try {
        tbl_nativeDoBinary(&Table::insert_binary, TBL(nativeTablePtr), env, columnIndex, rowIndex, byteBuffer);
    } CATCH_STD()
}
*/

JNIEXPORT void JNICALL Java_com_tightdb_Table_nativeSetByteArray(
    JNIEnv* env, jobject, jlong nativeTablePtr, jlong columnIndex, jlong rowIndex, jbyteArray dataArray)
{
    if (!TBL_AND_INDEX_AND_TYPE_VALID(env, TBL(nativeTablePtr), columnIndex, rowIndex, type_Binary))
        return;
    try {
        tbl_nativeDoByteArray(&Table::set_binary, TBL(nativeTablePtr), env, columnIndex, rowIndex, dataArray);
    } CATCH_STD()
}

JNIEXPORT void JNICALL Java_com_tightdb_Table_nativeInsertByteArray(
    JNIEnv* env, jobject, jlong nativeTablePtr, jlong columnIndex, jlong rowIndex, jbyteArray dataArray)
{
    if (!TBL_AND_INDEX_AND_TYPE_INSERT_VALID(env, TBL(nativeTablePtr), columnIndex, rowIndex, type_Binary))
        return;
    try {
        tbl_nativeDoByteArray(&Table::insert_binary, TBL(nativeTablePtr), env, columnIndex, rowIndex, dataArray);
    } CATCH_STD()
}


JNIEXPORT void JNICALL Java_com_tightdb_Table_nativeAddInt(
    JNIEnv* env, jobject, jlong nativeTablePtr, jlong columnIndex, jlong value)
{
    Table* pTable = TBL(nativeTablePtr);
    if (!TBL_AND_COL_INDEX_VALID(env, pTable, columnIndex))
        return;
    if (pTable->get_column_type (S(columnIndex)) != type_Int) {
        ThrowException(env, IllegalArgument, "Invalid columntype - only Long columns are supported at the moment.");
        return;
    }
    try {
        TBL(nativeTablePtr)->add_int( S(columnIndex), value);
    } CATCH_STD()
}


JNIEXPORT void JNICALL Java_com_tightdb_Table_nativeClearSubtable(
    JNIEnv* env, jobject, jlong nativeTablePtr, jlong columnIndex, jlong rowIndex)
{
    if (!TBL_AND_INDEX_VALID(env, TBL(nativeTablePtr), columnIndex, rowIndex))
        return;
    try {
        TBL(nativeTablePtr)->clear_subtable( S(columnIndex), S(rowIndex));
    } CATCH_STD()
}

//--------------------- Indexing methods:

JNIEXPORT void JNICALL Java_com_tightdb_Table_nativeSetIndex(
    JNIEnv* env, jobject, jlong nativeTablePtr, jlong columnIndex)
{
    Table* pTable = TBL(nativeTablePtr);
    if (!TBL_AND_COL_INDEX_VALID(env, pTable, columnIndex))
        return;
    if (pTable->get_column_type (S(columnIndex)) != type_String) {
        ThrowException(env, IllegalArgument, "Invalid columntype - only string columns are supported at the moment.");
        return;
    }
    try {
        pTable->set_index( S(columnIndex));
    } CATCH_STD()
}

JNIEXPORT jboolean JNICALL Java_com_tightdb_Table_nativeHasIndex(
    JNIEnv* env, jobject, jlong nativeTablePtr, jlong columnIndex)
{
    if (!TBL_AND_COL_INDEX_VALID(env, TBL(nativeTablePtr), columnIndex))
        return false;
    try {
        return TBL(nativeTablePtr)->has_index( S(columnIndex));
    } CATCH_STD()
    return false;
}

//---------------------- Aggregare methods for integers

JNIEXPORT jlong JNICALL Java_com_tightdb_Table_nativeSumInt(
    JNIEnv* env, jobject, jlong nativeTablePtr, jlong columnIndex)
{
    if (!TBL_AND_COL_INDEX_AND_TYPE_VALID(env, TBL(nativeTablePtr), columnIndex, type_Int))
        return 0;
    try {
        return TBL(nativeTablePtr)->sum_int( S(columnIndex));
    } CATCH_STD()
    return 0;
}

JNIEXPORT jlong JNICALL Java_com_tightdb_Table_nativeMaximumInt(
    JNIEnv* env, jobject, jlong nativeTablePtr, jlong columnIndex)
{
    if (!TBL_AND_COL_INDEX_AND_TYPE_VALID(env, TBL(nativeTablePtr), columnIndex, type_Int))
        return 0;
    try {
        return TBL(nativeTablePtr)->maximum_int( S(columnIndex));
    } CATCH_STD()
    return 0;
}

JNIEXPORT jlong JNICALL Java_com_tightdb_Table_nativeMinimumInt(
    JNIEnv* env, jobject, jlong nativeTablePtr, jlong columnIndex)
{
    if (!TBL_AND_COL_INDEX_AND_TYPE_VALID(env, TBL(nativeTablePtr), columnIndex, type_Int))
        return 0;
    try {
        return TBL(nativeTablePtr)->minimum_int( S(columnIndex));
    } CATCH_STD()
    return 0;
}

JNIEXPORT jdouble JNICALL Java_com_tightdb_Table_nativeAverageInt(
    JNIEnv* env, jobject, jlong nativeTablePtr, jlong columnIndex)
{
    if (!TBL_AND_COL_INDEX_AND_TYPE_VALID(env, TBL(nativeTablePtr), columnIndex, type_Int))
        return 0;
    try {
        return TBL(nativeTablePtr)->average_int( S(columnIndex));
    } CATCH_STD()
    return 0;
}

//--------------------- Aggregare methods for float

JNIEXPORT jdouble JNICALL Java_com_tightdb_Table_nativeSumFloat(
    JNIEnv* env, jobject, jlong nativeTablePtr, jlong columnIndex)
{
    if (!TBL_AND_COL_INDEX_AND_TYPE_VALID(env, TBL(nativeTablePtr), columnIndex, type_Float))
        return 0;
    try {
        return TBL(nativeTablePtr)->sum_float( S(columnIndex));
    } CATCH_STD()
    return 0;
}

JNIEXPORT jfloat JNICALL Java_com_tightdb_Table_nativeMaximumFloat(
    JNIEnv* env, jobject, jlong nativeTablePtr, jlong columnIndex)
{
    if (!TBL_AND_COL_INDEX_AND_TYPE_VALID(env, TBL(nativeTablePtr), columnIndex, type_Float))
        return 0;
    try {
        return TBL(nativeTablePtr)->maximum_float( S(columnIndex));
    } CATCH_STD()
    return 0;
}

JNIEXPORT jfloat JNICALL Java_com_tightdb_Table_nativeMinimumFloat(
    JNIEnv* env, jobject, jlong nativeTablePtr, jlong columnIndex)
{
    if (!TBL_AND_COL_INDEX_AND_TYPE_VALID(env, TBL(nativeTablePtr), columnIndex, type_Float))
        return 0;
    try {
        return TBL(nativeTablePtr)->minimum_float( S(columnIndex));
    } CATCH_STD()
    return 0;
}

JNIEXPORT jdouble JNICALL Java_com_tightdb_Table_nativeAverageFloat(
    JNIEnv* env, jobject, jlong nativeTablePtr, jlong columnIndex)
{
    if (!TBL_AND_COL_INDEX_AND_TYPE_VALID(env, TBL(nativeTablePtr), columnIndex, type_Float))
        return 0;
    try {
        return TBL(nativeTablePtr)->average_float( S(columnIndex));
    } CATCH_STD()
    return 0;
}


//--------------------- Aggregare methods for double

JNIEXPORT jdouble JNICALL Java_com_tightdb_Table_nativeSumDouble(
    JNIEnv* env, jobject, jlong nativeTablePtr, jlong columnIndex)
{
    if (!TBL_AND_COL_INDEX_AND_TYPE_VALID(env, TBL(nativeTablePtr), columnIndex, type_Double))
        return 0;
    try {
        return TBL(nativeTablePtr)->sum_double( S(columnIndex));
    } CATCH_STD()
    return 0;
}

JNIEXPORT jdouble JNICALL Java_com_tightdb_Table_nativeMaximumDouble(
    JNIEnv* env, jobject, jlong nativeTablePtr, jlong columnIndex)
{
    if (!TBL_AND_COL_INDEX_AND_TYPE_VALID(env, TBL(nativeTablePtr), columnIndex, type_Double))
        return 0;
    try {
        return TBL(nativeTablePtr)->maximum_double( S(columnIndex));
    } CATCH_STD()
    return 0;
}

JNIEXPORT jdouble JNICALL Java_com_tightdb_Table_nativeMinimumDouble(
    JNIEnv* env, jobject, jlong nativeTablePtr, jlong columnIndex)
{
    if (!TBL_AND_COL_INDEX_AND_TYPE_VALID(env, TBL(nativeTablePtr), columnIndex, type_Double))
        return 0;
    try {
        return TBL(nativeTablePtr)->minimum_double( S(columnIndex));
    } CATCH_STD()
    return 0;
}

JNIEXPORT jdouble JNICALL Java_com_tightdb_Table_nativeAverageDouble(
    JNIEnv* env, jobject, jlong nativeTablePtr, jlong columnIndex)
{
    if (!TBL_AND_COL_INDEX_AND_TYPE_VALID(env, TBL(nativeTablePtr), columnIndex, type_Double))
        return 0;
    try {
        return TBL(nativeTablePtr)->average_double( S(columnIndex));
    } CATCH_STD()
    return 0;
}

//---------------------- Count

JNIEXPORT jlong JNICALL Java_com_tightdb_Table_nativeCountLong(
    JNIEnv *env, jobject, jlong nativeTablePtr, jlong columnIndex, jlong value)
{
    if (!TBL_AND_COL_INDEX_AND_TYPE_VALID(env, TBL(nativeTablePtr), columnIndex, type_Int))
        return 0;
    try {
        return TBL(nativeTablePtr)->count_int( S(columnIndex), value);
    } CATCH_STD()
    return 0;
}

JNIEXPORT jlong JNICALL Java_com_tightdb_Table_nativeCountFloat(
    JNIEnv *env, jobject, jlong nativeTablePtr, jlong columnIndex, jfloat value)
{
    if (!TBL_AND_COL_INDEX_AND_TYPE_VALID(env, TBL(nativeTablePtr), columnIndex, type_Float))
        return 0;
    try {
        return TBL(nativeTablePtr)->count_float( S(columnIndex), value);
    } CATCH_STD()
    return 0;
}

JNIEXPORT jlong JNICALL Java_com_tightdb_Table_nativeCountDouble(
    JNIEnv *env, jobject, jlong nativeTablePtr, jlong columnIndex, jdouble value)
{
    if (!TBL_AND_COL_INDEX_AND_TYPE_VALID(env, TBL(nativeTablePtr), columnIndex, type_Double))
        return 0;
    try {
        return TBL(nativeTablePtr)->count_double( S(columnIndex), value);
    } CATCH_STD()
    return 0;
}

JNIEXPORT jlong JNICALL Java_com_tightdb_Table_nativeCountString(
    JNIEnv *env, jobject, jlong nativeTablePtr, jlong columnIndex, jstring value)
{
    if (!TBL_AND_COL_INDEX_AND_TYPE_VALID(env, TBL(nativeTablePtr), columnIndex, type_String))
        return 0;

    try {
        JStringAccessor value2(env, value); // throws
        return TBL(nativeTablePtr)->count_string( S(columnIndex), value2);
    } CATCH_STD()
    return 0;
}


JNIEXPORT jlong JNICALL Java_com_tightdb_Table_nativeLookup(
    JNIEnv *env, jobject, jlong nativeTablePtr, jstring value)
{
    // Must have a string column as first column
    if (!TBL_AND_COL_INDEX_AND_TYPE_VALID(env, TBL(nativeTablePtr), 0, type_String))
        return 0;

    try {
        JStringAccessor value2(env, value); // throws
        return to_jlong_or_not_found( TBL(nativeTablePtr)->lookup(value2) );
    } CATCH_STD()
    return 0;
}


JNIEXPORT jlong JNICALL Java_com_tightdb_Table_nativeWhere(
    JNIEnv *env, jobject, jlong nativeTablePtr)
{
    if (!TABLE_VALID(env, TBL(nativeTablePtr)))
        return 0;
    try {
        Query query = TBL(nativeTablePtr)->where();
        TableQuery* queryPtr = new TableQuery(query);
        return reinterpret_cast<jlong>(queryPtr);
    } CATCH_STD()
    return 0;
}

//----------------------- FindFirst

JNIEXPORT jlong JNICALL Java_com_tightdb_Table_nativeFindFirstInt(
    JNIEnv* env, jobject, jlong nativeTablePtr, jlong columnIndex, jlong value)
{
    if (!TBL_AND_COL_INDEX_AND_TYPE_VALID(env, TBL(nativeTablePtr), columnIndex, type_Int))
        return 0;
    try {
        return to_jlong_or_not_found( TBL(nativeTablePtr)->find_first_int( S(columnIndex), value) );
    } CATCH_STD()
    return 0;
}

JNIEXPORT jlong JNICALL Java_com_tightdb_Table_nativeFindFirstBool(
    JNIEnv* env, jobject, jlong nativeTablePtr, jlong columnIndex, jboolean value)
{
    if (!TBL_AND_COL_INDEX_AND_TYPE_VALID(env, TBL(nativeTablePtr), columnIndex, type_Bool))
        return 0;
    try {
        return to_jlong_or_not_found( TBL(nativeTablePtr)->find_first_bool( S(columnIndex), value != 0 ? true : false) );
    } CATCH_STD()
    return 0;
}

JNIEXPORT jlong JNICALL Java_com_tightdb_Table_nativeFindFirstFloat(
    JNIEnv* env, jobject, jlong nativeTablePtr, jlong columnIndex, jfloat value)
{
    if (!TBL_AND_COL_INDEX_AND_TYPE_VALID(env, TBL(nativeTablePtr), columnIndex, type_Float))
        return 0;
    try {
        return to_jlong_or_not_found( TBL(nativeTablePtr)->find_first_float( S(columnIndex), value) );
    } CATCH_STD()
    return 0;
}

JNIEXPORT jlong JNICALL Java_com_tightdb_Table_nativeFindFirstDouble(
    JNIEnv* env, jobject, jlong nativeTablePtr, jlong columnIndex, jdouble value)
{
    if (!TBL_AND_COL_INDEX_AND_TYPE_VALID(env, TBL(nativeTablePtr), columnIndex, type_Double))
        return 0;
    try {
        return to_jlong_or_not_found( TBL(nativeTablePtr)->find_first_double( S(columnIndex), value) );
    } CATCH_STD()
    return 0;
}

JNIEXPORT jlong JNICALL Java_com_tightdb_Table_nativeFindFirstDate(
    JNIEnv* env, jobject, jlong nativeTablePtr, jlong columnIndex, jlong dateTimeValue)
{
    if (!TBL_AND_COL_INDEX_AND_TYPE_VALID(env, TBL(nativeTablePtr), columnIndex, type_DateTime))
        return 0;
    try {
        size_t res = TBL(nativeTablePtr)->find_first_datetime( S(columnIndex), (time_t)dateTimeValue);
        return to_jlong_or_not_found( res );
    } CATCH_STD()
    return 0;
}

JNIEXPORT jlong JNICALL Java_com_tightdb_Table_nativeFindFirstString(
    JNIEnv* env, jobject, jlong nativeTablePtr, jlong columnIndex, jstring value)
{
    if (!TBL_AND_COL_INDEX_AND_TYPE_VALID(env, TBL(nativeTablePtr), columnIndex, type_String))
        return 0;

    try {
        JStringAccessor value2(env, value); // throws
        return to_jlong_or_not_found( TBL(nativeTablePtr)->find_first_string( S(columnIndex), value2) );
    } CATCH_STD()
    return 0;
}

// FindAll

JNIEXPORT jlong JNICALL Java_com_tightdb_Table_nativeFindAllInt(
    JNIEnv* env, jobject, jlong nativeTablePtr, jlong columnIndex, jlong value)
{
    if (!TBL_AND_COL_INDEX_AND_TYPE_VALID(env, TBL(nativeTablePtr), columnIndex, type_Int))
        return 0;
    try {
        TableView* pTableView = new TableView( TBL(nativeTablePtr)->find_all_int( S(columnIndex), value) );
        return reinterpret_cast<jlong>(pTableView);
    } CATCH_STD()
    return 0;
}

JNIEXPORT jlong JNICALL Java_com_tightdb_Table_nativeFindAllFloat(
    JNIEnv* env, jobject, jlong nativeTablePtr, jlong columnIndex, jfloat value)
{
    if (!TBL_AND_COL_INDEX_AND_TYPE_VALID(env, TBL(nativeTablePtr), columnIndex, type_Float))
        return 0;
    try {
        TableView* pTableView = new TableView( TBL(nativeTablePtr)->find_all_float( S(columnIndex), value) );
        return reinterpret_cast<jlong>(pTableView);
    } CATCH_STD()
    return 0;
}

JNIEXPORT jlong JNICALL Java_com_tightdb_Table_nativeFindAllDouble(
    JNIEnv* env, jobject, jlong nativeTablePtr, jlong columnIndex, jdouble value)
{
    if (!TBL_AND_COL_INDEX_AND_TYPE_VALID(env, TBL(nativeTablePtr), columnIndex, type_Double))
        return 0;
    try {
        TableView* pTableView = new TableView( TBL(nativeTablePtr)->find_all_double( S(columnIndex), value) );
        return reinterpret_cast<jlong>(pTableView);
    } CATCH_STD()
    return 0;
}

JNIEXPORT jlong JNICALL Java_com_tightdb_Table_nativeFindAllBool(
    JNIEnv* env, jobject, jlong nativeTablePtr, jlong columnIndex, jboolean value)
{
    if (!TBL_AND_COL_INDEX_AND_TYPE_VALID(env, TBL(nativeTablePtr), columnIndex, type_Bool))
        return 0;

    TableView* pTableView = new TableView( TBL(nativeTablePtr)->find_all_bool( S(columnIndex),
                                           value != 0 ? true : false) );
    return reinterpret_cast<jlong>(pTableView);
}

JNIEXPORT jlong JNICALL Java_com_tightdb_Table_nativeFindAllDate(
    JNIEnv* env, jobject, jlong nativeTablePtr, jlong columnIndex, jlong dateTimeValue)
{
    if (!TBL_AND_COL_INDEX_AND_TYPE_VALID(env, TBL(nativeTablePtr), columnIndex, type_DateTime))
        return 0;
    try {
        TableView* pTableView = new TableView( TBL(nativeTablePtr)->find_all_datetime( S(columnIndex),
                                            static_cast<time_t>(dateTimeValue)) );
        return reinterpret_cast<jlong>(pTableView);
    } CATCH_STD()
    return 0;
}

JNIEXPORT jlong JNICALL Java_com_tightdb_Table_nativeFindAllString(
    JNIEnv* env, jobject, jlong nativeTablePtr, jlong columnIndex, jstring value)
{
    if (!TBL_AND_COL_INDEX_AND_TYPE_VALID(env, TBL(nativeTablePtr), columnIndex, type_String))
        return 0;

    Table* pTable = TBL(nativeTablePtr);
    try {
        JStringAccessor value2(env, value); // throws
        TableView* pTableView = new TableView( pTable->find_all_string( S(columnIndex), value2) );
        return reinterpret_cast<jlong>(pTableView);
    } CATCH_STD()
    return 0;
}


// experimental
JNIEXPORT jlong JNICALL Java_com_tightdb_Table_nativeLowerBoundInt(
    JNIEnv* env, jobject, jlong nativeTablePtr, jlong columnIndex, jlong value)
{
    if (!TBL_AND_COL_INDEX_AND_TYPE_VALID(env, TBL(nativeTablePtr), columnIndex, type_Int))
        return 0;

    Table* pTable = TBL(nativeTablePtr);
    try {
        return pTable->lower_bound_int(S(columnIndex), S(value));
    } CATCH_STD()
    return 0;
}


// experimental
JNIEXPORT jlong JNICALL Java_com_tightdb_Table_nativeUpperBoundInt(
    JNIEnv* env, jobject, jlong nativeTablePtr, jlong columnIndex, jlong value)
{
    if (!TBL_AND_COL_INDEX_AND_TYPE_VALID(env, TBL(nativeTablePtr), columnIndex, type_Int))
        return 0;

    Table* pTable = TBL(nativeTablePtr);
    try {
        return pTable->upper_bound_int(S(columnIndex), S(value));
    } CATCH_STD()
    return 0;
}

//

JNIEXPORT jlong JNICALL Java_com_tightdb_Table_nativeGetDistinctView(
    JNIEnv* env, jobject, jlong nativeTablePtr, jlong columnIndex)
{
    Table* pTable = TBL(nativeTablePtr);
    if (!TBL_AND_COL_INDEX_VALID(env, pTable, columnIndex))
        return 0;
    if (!pTable->has_index(S(columnIndex))) {
        ThrowException(env, UnsupportedOperation, "The column must be indexed before distinct() can be used.");
        return 0;
    }
    if (pTable->get_column_type(S(columnIndex)) != type_String) {
        ThrowException(env, IllegalArgument, "Invalid columntype - only string columns are supported.");
        return 0;
    }
    try {
        TableView* pTableView = new TableView( pTable->get_distinct_view(S(columnIndex)) );
        return reinterpret_cast<jlong>(pTableView);
    } CATCH_STD()
    return 0;
}


JNIEXPORT jlong JNICALL Java_com_tightdb_Table_nativeGetSortedView(
    JNIEnv* env, jobject, jlong nativeTablePtr, jlong columnIndex, jboolean ascending)
{
    Table* pTable = TBL(nativeTablePtr);
    if (!TBL_AND_COL_INDEX_VALID(env, pTable, columnIndex))
        return 0;
    int colType = pTable->get_column_type( S(columnIndex) );
    if (colType != type_Int && colType != type_Bool && colType != type_DateTime) {
        ThrowException(env, IllegalArgument, "Sort is currently only supported on Integer, Boolean and Date columns.");
        return 0;
    }
    try {
        TableView* pTableView = new TableView( pTable->get_sorted_view(S(columnIndex), ascending != 0 ? true : false) );
        return reinterpret_cast<jlong>(pTableView);
    } CATCH_STD()
    return 0;
}

JNIEXPORT void JNICALL Java_com_tightdb_Table_nativeOptimize(
    JNIEnv* env, jobject, jlong nativeTablePtr)
{
    if (!TABLE_VALID(env, TBL(nativeTablePtr)))
        return;
    try {
        TBL(nativeTablePtr)->optimize();
    } CATCH_STD()
}

JNIEXPORT jstring JNICALL Java_com_tightdb_Table_nativeToJson(
    JNIEnv *env, jobject, jlong nativeTablePtr)
{
    Table* table = TBL(nativeTablePtr);
    if (!TABLE_VALID(env, table))
        return NULL;

    // Write table to string in JSON format
    try {
        ostringstream ss;
        ss.sync_with_stdio(false); // for performance
        table->to_json(ss);
        const string str = ss.str();
        return env->NewStringUTF(str.c_str());
    } CATCH_STD()
    return NULL;
}

JNIEXPORT jstring JNICALL Java_com_tightdb_Table_nativeToString(
    JNIEnv *env, jobject, jlong nativeTablePtr, jlong maxRows)
{
    Table* table = TBL(nativeTablePtr);
    if (!TABLE_VALID(env, table))
        return NULL;
    try {
        ostringstream ss;
        table->to_string(ss, S(maxRows));
        const string str = ss.str();
        return env->NewStringUTF(str.c_str());
    } CATCH_STD()
    return NULL;
}

JNIEXPORT jstring JNICALL Java_com_tightdb_Table_nativeRowToString(
    JNIEnv *env, jobject, jlong nativeTablePtr, jlong rowIndex)
{
    Table* table = TBL(nativeTablePtr);
    if (!TBL_AND_ROW_INDEX_VALID(env, table, rowIndex))
        return NULL;
    try {
        ostringstream ss;
        table->row_to_string(S(rowIndex), ss);
        const string str = ss.str();
        return env->NewStringUTF(str.c_str());
    } CATCH_STD()
    return NULL;
}

JNIEXPORT jboolean JNICALL Java_com_tightdb_Table_nativeEquals(
    JNIEnv* env, jobject, jlong nativeTablePtr, jlong nativeTableToComparePtr)
{
    Table* tbl = TBL(nativeTablePtr);
    Table* tblToCompare = TBL(nativeTableToComparePtr);
    try {
        return (*tbl == *tblToCompare);
    } CATCH_STD()
    return false;
}

JNIEXPORT jboolean JNICALL Java_com_tightdb_Table_nativeIsValid(
    JNIEnv*, jobject, jlong nativeTablePtr)
{
    return TBL(nativeTablePtr)->is_attached();  // noexcept
}

JNIEXPORT void JNICALL Java_com_tightdb_Table_nativeClose(
    JNIEnv* env, jclass, jlong nativeTablePtr)
{
    TR((env, "nativeClose(nativeTablePtr: %x)\n", nativeTablePtr));
    LangBindHelper::unbind_table_ref(TBL(nativeTablePtr));
}

JNIEXPORT jlong JNICALL Java_com_tightdb_Table_createNative(JNIEnv* env, jobject jTable)
{
    TR((env, "CreateNative(jTable: %x)\n", jTable));
    try {
        return reinterpret_cast<jlong>(LangBindHelper::new_table());
    } CATCH_STD()
    return 0;
}<|MERGE_RESOLUTION|>--- conflicted
+++ resolved
@@ -22,14 +22,7 @@
 {
     if (!TABLE_VALID(env, TBL(nativeTablePtr)))
         return 0;
-<<<<<<< HEAD
-    JStringAccessor name2(env, name);
-    if (!name2)
-        return 0;
     if (TBL(nativeTablePtr)->has_shared_type()) {
-=======
-    if (TBL(nativeTablePtr)->has_shared_spec()) {
->>>>>>> e12d5125
         ThrowException(env, UnsupportedOperation, "Not allowed to add column in subtable. Use getSubtableSchema() on root table instead.");
         return 0;
     }
@@ -92,14 +85,7 @@
 {
     if (!TBL_AND_COL_INDEX_VALID(env, TBL(nativeTablePtr), columnIndex))
         return;
-<<<<<<< HEAD
-    JStringAccessor name2(env, name);
-    if (!name2)
-        return;
     if (TBL(nativeTablePtr)->has_shared_type()) {
-=======
-    if (TBL(nativeTablePtr)->has_shared_spec()) {
->>>>>>> e12d5125
         ThrowException(env, UnsupportedOperation, "Not allowed to rename column in subtable. Use getSubtableSchema() on root table instead.");
         return;
     }
@@ -150,12 +136,7 @@
             ConstDescriptorRef desc = pTable->get_descriptor(); // noexcept
             jobject jTableSpec = env->NewObject(GetClassTableSpec(env), jTableSpecConsId);
             if (jTableSpec) {
-<<<<<<< HEAD
-                get_descriptor(env, *desc, jTableSpec);
-=======
-                // copy the c++ spec to the new java TableSpec
-                UpdateJTableSpecFromSpec(env, tableSpec, jTableSpec); // throws
->>>>>>> e12d5125
+                get_descriptor(env, *desc, jTableSpec); // Throws
                 return jTableSpec;
             }
         }
