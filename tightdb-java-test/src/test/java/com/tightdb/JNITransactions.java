package com.tightdb;

import static org.testng.AssertJUnit.assertEquals;

import java.io.File;
import java.util.Date;
import org.testng.annotations.BeforeMethod;
import org.testng.annotations.Test;

<<<<<<< HEAD

=======
>>>>>>> a63c88c2
public class JNITransactions {

    protected SharedGroup db;

    protected String testFile = "transact.tightdb";

    protected void deleteFile(String filename)
    {
        File f = new File(filename);
        if (f.exists())
            f.delete();
    }

    @BeforeMethod
    public void init() {
        deleteFile(testFile);
        db = new SharedGroup(testFile);
    }

    //@AfterMethod
    public void clear() {
        db.close();
        deleteFile(testFile);
    }

    protected void writeOneTransaction(long rows)
    {
        WriteTransaction trans = db.beginWrite();
        Table tbl = trans.getTable("EmployeeTable");
        TableSpec tableSpec = new TableSpec();
        tableSpec.addColumn(ColumnType.STRING, "name");
        tableSpec.addColumn(ColumnType.INTEGER, "number");
        tbl.updateFromSpec(tableSpec);


        for (long row=0; row < rows; row++)
            tbl.add("Hi", 1);
        assertEquals(rows, tbl.size());
        trans.commit();

        // must throw exception as table is invalid now.
        try {
            assertEquals(1, tbl.size());
            assert(false);
        } catch (IllegalStateException e) {
        }

    }

    protected void checkRead(int rows)
    {
        // Read transaction
        ReadTransaction trans = db.beginRead();
        Table tbl = trans.getTable("EmployeeTable");
        assertEquals(true, tbl.isValid());
        assertEquals(rows, tbl.size());
        trans.endRead();
    }

    @Test
    public void mustWriteAndReadEmpty() {

        writeOneTransaction(0);
        checkRead(0);
        clear();
    }

    @Test
    public void mustWriteCommit() {

        writeOneTransaction(10);
        checkRead(10);
        clear();
    }



    @Test(expectedExceptions=IllegalStateException.class)
    public void shouldThrowExceptionAfterClosedReadTransaction() {
        ReadTransaction rt = db.beginRead();

        try {
            Table tbl = rt.getTable("EmployeeTable");
            rt.endRead();
            tbl.getColumnCount(); //Should throw exception, the table is invalid when transaction has been closed
        } finally {
            rt.endRead();
            clear();
        }
    }


    @Test(expectedExceptions=IllegalStateException.class)
    public void shouldThrowExceptionAfterClosedReadTransactionWhenWriting() {
        ReadTransaction rt = db.beginRead();

        try {
            Table tbl = rt.getTable("EmployeeTable");
            rt.endRead();
            tbl.addColumn(ColumnType.STRING, "newString"); //Should throw exception, as adding a column is not allowed in read transaction
        } finally {
            rt.endRead();
            clear();
        }
    }


    @Test(expectedExceptions=IllegalStateException.class)
    public void shouldThrowExceptionWhenWritingInReadTrans() {

        ReadTransaction rt = db.beginRead();

        try {
            Table tbl = rt.getTable("newTable");  //Should throw exception, as this method creates a new table, if the table does not exists, thereby making it a mutable operation
            rt.endRead();
        } finally {
            rt.endRead();
            clear();
        }
    }


    @Test
    public void mustRollback() {

        writeOneTransaction(1);

        WriteTransaction trans = db.beginWrite();
        Table tbl = trans.getTable("EmployeeTable");

        tbl.add("Hello", 1);
        assertEquals(2, tbl.size());
        trans.rollback();

        checkRead(1); // Only 1 row now.

        clear();
    }
        
  //TODO: Enable double rollback() test:
    @Test(enabled = false)
    public void mustAllowDoubleCommitAndRollback() {
	    WriteTransaction trans = db.beginWrite();
	    Table tbl = trans.getTable("EmployeeTable");
	    tbl.addColumn(ColumnType.STRING, "name");
	    tbl.addColumn(ColumnType.INTEGER, "number");

	    // allow commit before any changes
	    trans.commit();

	    tbl.add("Hi", 1);
	    assertEquals(1, tbl.size());
	    
	    // allow double commit()
	    trans.commit();
	    trans.commit();

	    // allow double rollback
        tbl.add("Hello", 1);
        assertEquals(2, tbl.size());
        trans.rollback();
        trans.rollback();
        assertEquals(1, tbl.size());

        clear();
    }
    
    // Test: exception at all mutable methods in TableBase, TableView,
    // Test: above in custom Typed Tables
    // TableQuery.... in ReadTransactions

    @Test
    public void mustFailOnWriteInReadTransactions() {

        writeOneTransaction(1);

        ReadTransaction t = db.beginRead();
        Table table = t.getTable("EmployeeTable");

        try { table.addAt(0, 0, false);             assert(false);} catch (IllegalStateException e) {}
        try { table.add(0, false);                  assert(false);} catch (IllegalStateException e) {}
        try { table.addEmptyRow();                  assert(false);} catch (IllegalStateException e) {}
        try { table.addEmptyRows(1);                assert(false);} catch (IllegalStateException e) {}
        try { table.adjustColumnValues(0,0);        assert(false);} catch (IllegalStateException e) {}
        try { table.clear();                        assert(false);} catch (IllegalStateException e) {}
        try { table.clearSubTable(0,0);             assert(false);} catch (IllegalStateException e) {}
        try { table.optimize();                     assert(false);} catch (IllegalStateException e) {}
        try { table.remove(0);                      assert(false);} catch (IllegalStateException e) {}
        try { table.removeLast();                   assert(false);} catch (IllegalStateException e) {}
        try { table.setBinaryByteArray(0,0,null);   assert(false);} catch (IllegalStateException e) {}
        try { table.setBinaryByteBuffer(0,0,null);  assert(false);} catch (IllegalStateException e) {}
        try { table.setBoolean(0,0,false);          assert(false);} catch (IllegalStateException e) {}
        try { table.setDate(0,0,new Date(0));       assert(false);} catch (IllegalStateException e) {}
        try { table.setIndex(0);                    assert(false);} catch (IllegalStateException e) {}
        try { table.setLong(0,0,0);                 assert(false);} catch (IllegalStateException e) {}
        try { table.setMixed(0,0,null);             assert(false);} catch (IllegalStateException e) {}
        try { table.setString(0,0,"");              assert(false);} catch (IllegalStateException e) {}
        try { table.updateFromSpec(null);           assert(false);} catch (IllegalStateException e) {}

        TableQuery q = table.where();
        try { q.remove();                           assert(false);} catch (IllegalStateException e) {}
        try { q.remove(0,0);                        assert(false);} catch (IllegalStateException e) {}

        TableView v = q.findAll();
        try { v.adjustColumnValues(0, 0);           assert(false);} catch (IllegalStateException e) {}
        try { v.clear();                            assert(false);} catch (IllegalStateException e) {}
        try { v.clearSubTable(0, 0);                assert(false);} catch (IllegalStateException e) {}
        try { v.remove(0);                          assert(false);} catch (IllegalStateException e) {}
        try { v.removeLast();                       assert(false);} catch (IllegalStateException e) {}
        try { v.setBinaryByteArray(0, 0, null);     assert(false);} catch (IllegalStateException e) {}
        try { v.setBinaryByteBuffer(0, 0, null);    assert(false);} catch (IllegalStateException e) {}
        try { v.setBoolean(0, 0, false);            assert(false);} catch (IllegalStateException e) {}
        try { v.setDate(0, 0, new Date());          assert(false);} catch (IllegalStateException e) {}
        try { v.setLong(0, 0, 0);                   assert(false);} catch (IllegalStateException e) {}
        try { v.setString(0,0,"");                  assert(false);} catch (IllegalStateException e) {}
        try { v.setMixed(0, 0, null);               assert(false);} catch (IllegalStateException e) {}

        t.endRead();
        clear();
    }


    /*  ARM Only works for Java 1.7 - NOT available in Android.

    @Test(enabled=true)
    public void mustReadARM() {
        writeOneTransaction(1);

        // Read from table
        // System.out.println("mustReadARM.");
        try (ReadTransaction t = new ReadTransaction(db)) {
            EmployeeTable employees = new EmployeeTable(t);
            assertEquals(true, employees.isValid());
            assertEquals(1, employees.size());
        }
        catch (Throwable e) {

        }
    }
     */
}<|MERGE_RESOLUTION|>--- conflicted
+++ resolved
@@ -7,10 +7,6 @@
 import org.testng.annotations.BeforeMethod;
 import org.testng.annotations.Test;
 
-<<<<<<< HEAD
-
-=======
->>>>>>> a63c88c2
 public class JNITransactions {
 
     protected SharedGroup db;
