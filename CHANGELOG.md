--- conflicted
+++ resolved
@@ -1,6 +1,19 @@
-<<<<<<< HEAD
-## 10.2.0 (YYYY-MM-DD)
-=======
+## 10.4.0 (YYYY-MM-DD)
+
+### Enhancements
+* Added support for `java.util.UUID` as supported field in model classes.
+* Added support for `java.util.UUID` as a primary key.
+
+### Fixes
+* None.
+
+### Compatibility
+* None.
+
+### Internal
+* None.
+
+
 ## 10.3.0 (2021-01-08)
 
 ### Enhancements
@@ -27,28 +40,11 @@
 
 ### Deprecated
 * [RealmApp] `Credentials.google(authenticationCode: String)`. Use `Credentials.google(token: String, authType: GoogleAuthType)` instead.
->>>>>>> 69645158
 
 ### Breaking Changes
 * None.
 
 ### Enhancements
-<<<<<<< HEAD
-* Added support for `java.util.UUID` as supported field in model classes.
-* Added support for `java.util.UUID` as a primary key.
-
-### Fixes
-* None.
-
-### Compatibility
-* None.
-
-### Internal
-* None.
-
-
-## 10.1.0 (2020-10-23)
-=======
 * [RealmApp] Added `Credentials.google(token: String, authType: GoogleAuthType)`, as MongoDB Realm now supports multiple ways of logging into Google Accounts.  
 
 ### Fixes
@@ -105,7 +101,6 @@
 
 
 ## 10.1.0 (2020-11-23)
->>>>>>> 69645158
 
 ### Breaking Changes
 * None.
