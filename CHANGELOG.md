--- conflicted
+++ resolved
@@ -14,15 +14,12 @@
 * TODO.
 
 ### Internal
-<<<<<<< HEAD
-* OKHttp was upgraded to 3.14.2 from 3.10.0.
-
-=======
+* OKHttp was upgraded to 3.12.0 from 3.10.0.
 * Updated Android Gradle Plugin to 3.6.1.
 * Updated Gradle to 5.6.4 
 * Updated Dokka to 0.10.1
 * Updated Android Build Tools to 29.0.2.
->>>>>>> 88148902
+* Updated compileSdkVersion to 29.
 
 ## 7.0.0(YYYY-MM-DD)
 
