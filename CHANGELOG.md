--- conflicted
+++ resolved
@@ -1,21 +1,15 @@
 ## 10.8.0 (YYYY-MM-DD)
 
 ### Enhancements
-<<<<<<< HEAD
 * [RealmApp] `ErrorCode.INVALID_EMAIL_PASSWORD` has been added, and is now thrown instead of `ErrorCode.SERVICE_UNKNOWN` when loggin in with the wrong credentials.
 * `RealmQuery.rawPredicate()` now accepts a "BETWEEN" operator. Can be used like "age BETWEEN {20, 60}" which means "'Age' must be in the open interval ]20;60[".
-
+* [RealmApp] Added `User.remove()` and `User.removeAsync()` that makes it possible to delete a user's Realm(s) from the device.
 
 ### Fixed
 * [RealmApp] Crash when integrating a schema from the server with a `RealmAny` property to a Realm File that already had that property defined locally. ([Realm Core #4873](https://github.com/realm/realm-core/issues/4873), since 10.0.0)
 * [RealmApp] Refreshing the access token after 30 minutes would fail silently, causing infinite retries every 10 seconds. This would also block opening Realms when opening an app with an already logged in user. (Issue [#7501](https://github.com/realm/realm-java/issues/7501), since 10.0.0)
-=======
-* [RealmApp] Added `User.remove()` and `User.removeAsync()` that makes it possible to delete a user's Realm(s) from the device.
-
-### Fixed
 * [RealmApp] Clarified Javadoc for `User.logOut()` and `User.logOutAsync()` as these methods do not delete a user's Realm(s).
 * Build error when having cross module model references (Issue [#7474](https://github.com/realm/realm-java/issues/7474), since v10.4.0)
->>>>>>> 79723ab5
 
 ### Compatibility
 * File format: Generates Realms with format v22. Unsynced Realms will be upgraded from Realm Java 2.0 and later. Synced Realms can only be read and upgraded if created with Realm Java v10.0.0-BETA.1.
