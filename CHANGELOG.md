--- conflicted
+++ resolved
@@ -1,17 +1,9 @@
-<<<<<<< HEAD
-This branch tracks the Realm Java SDK release with support for Android Gradle Plugin version 7.4 and
-newer. For releases supporting the current Android Gradle Plugin (7.3.x and below) please refer to 
-the main release [CHANGELOG.md](https://github.com/realm/realm-java/blob/releases/CHANGELOG.md).
-
-## 10.14.1-transformer-api (YYYY-MM-DD)
-=======
 ## 10.15.0 (YYYY-MM-DD)
->>>>>>> 1f288365
-
-This release will bump the Realm file format from version 22 to 23. Opening a file with an older format will automatically upgrade it. Downgrading to a previous file format is not possible.
 
 ### Breaking Changes
-* None.
+* Minimum version of Android Gradle Plugin has been raised to 7.4.
+* Minimum version of Java has been raised to 11.
+* Minimum supported version of Gradle has been raised to 7.5.
 
 ### Enhancements
 * None.
@@ -22,7 +14,7 @@
 ### Compatibility
 * File format: Generates Realms with format v23. Unsynced Realms will be upgraded from Realm Java 2.0 and later. Synced Realms can only be read and upgraded if created with Realm Java v10.0.0-BETA.1.
 * APIs are backwards compatible with all previous release of realm-java in the 10.6.y series.
-* Realm Studio 11.0.0-alpha.0 or above is required to open Realms created by this version.
+* Realm Studio 13.0.0 or above is required to open Realms created by this version.
 
 ### Internal
 * None.
@@ -58,6 +50,35 @@
 * Updated to Realm Core 13.9.0, commit 063927de66f79a0afffbbe36c0bb14d27deba8f2.
 
 
+## 10.14.0 (2023-04-13)
+
+This release will bump the Realm file format from version 22 to 23. Opening a file with an older format will automatically upgrade it. Downgrading to a previous file format is not possible.
+
+### Breaking Changes
+* [RealmApp] As a result of a refactor on the some error codes and categories have been deleted and new ones have been added, see PR for more details. ([#7760](https://github.com/realm/realm-java/pull/7760))
+
+### Enhancements
+* Updated OpenSSL from 1.1.1n to 3.0.8. 
+* Realm will now use a lot less memory and disk space when different versions of realm objects are used. (Core Issue [#5440](https://github.com/realm/realm-core/issues/5440))
+* Realm will now continuously track and reduce the size of the Realm file when it is in use rather that only when opening the file with Configuration.compactOnLaunch enabled. (Core Issue [#5754](https://github.com/realm/realm-core/issues/5754))
+* Multiple processes can now access the same encrypted Realm instead of throwing `Encrypted interprocess sharing is currently unsupported`. (Core Issue [#1845](https://github.com/realm/realm-core/issues/1845))
+
+### Fixed
+* Set<Mixed> consider string and binary data equivalent. This could cause the client to be inconsistent with the server if a string and some binary data with equivalent content was inserted from Atlas. ([#4860](https://github.com/realm/realm-core/issues/4860), since v11.0.0)
+* Fixed wrong assertion on query error that could result in a crash. ([#6038](https://github.com/realm/realm-core/issues/6038), since v11.7.0)
+* Fixed a bug that would result in `RealmDictionary` not being able to find `double` values due not taking the precision of the input parameter into consideration when using `RealmDictionary.contains`.
+* Not possible to open an encrypted file on a device with a page size bigger than the one on which the file was produced. ([#8030](https://github.com/realm/realm-swift/issues/8030), since v12.11.0)
+* Fix no notification for write transaction that contains only change to backlink property. ([#4994](https://github.com/realm/realm-core/issues/4994), since v11.4.1)
+
+### Compatibility
+* File format: Generates Realms with format v23. Unsynced Realms will be upgraded from Realm Java 2.0 and later. Synced Realms can only be read and upgraded if created with Realm Java v10.0.0-BETA.1.
+* APIs are backwards compatible with all previous release of realm-java in the 10.6.y series.
+* Realm Studio 11.0.0-alpha.0 or above is required to open Realms created by this version.
+
+### Internal
+* Updated to Realm Core 13.9.0, commit 063927de66f79a0afffbbe36c0bb14d27deba8f2.
+
+
 ## 10.13.3-transformer-api (2023-03-16)
 
 ### Enhancements
@@ -114,6 +135,23 @@
 * Thanks to @pstavytskyi-turo for adding support for Gradle configuration cache. (Issue [#7299](https://github.com/realm/realm-java/issues/7299))
 
 
+## 10.13.1 (2023-03-16)
+
+### Enhancements
+* None.
+
+### Fixed
+* Added support for automatic handling of orphan embedded objects after migrating regular object properties to become embedded objects. (Issue [#7769](https://github.com/realm/realm-java/issues/7769)).
+
+### Compatibility
+* File format: Generates Realms with format v22. Unsynced Realms will be upgraded from Realm Java 2.0 and later. Synced Realms can only be read and upgraded if created with Realm Java v10.0.0-BETA.1.
+* APIs are backwards compatible with all previous release of realm-java in the 10.6.y series.
+* Realm Studio 11.0.0-alpha.0 or above is required to open Realms created by this version.
+
+### Internal
+* None.
+
+
 ## 10.13.0-transformer-api (2012-12-12)
 
 ### Enhancements
@@ -134,10 +172,49 @@
 * Updated to Realm Core 12.13.0, commit b77443ca7fa25407869ca537bf3ae912b1427bff.
 
 
+## 10.13.0 (2022-12-05)
+
+### Enhancements
+* [RealmApp] Added option for working with Device Sync from an internal network. `SyncConfiguration.trustedRootCA(assetPath)` can embed a custom certificate in the app that will be used by Sync. (Issue [#7739](https://github.com/realm/realm-java/pull/7739)).
+* [RealmApp] Added option for working with Device Sync from an internal network. `SyncConfiguration.disableSSLVerification()` makes it possible to turn off local SSL validation. (Issue [#7739](https://github.com/realm/realm-java/pull/7739)).
+
+### Fixed
+* Fixed database corruption and encryption issues on apple platforms. (Issue [#5076](https://github.com/realm/realm-js/issues/5076))
+* [Sync] Bootstraps will not be applied in a single write transaction - they will be applied 1MB of changesets at a time. (Issue [#5999](https://github.com/realm/realm-core/pull/5999)).
+* [Sync] Fixed a race condition which could result in operation cancelled errors being delivered to `Realm.open` rather than the actual sync error which caused things to fail. (Issue [#5968](https://github.com/realm/realm-core/pull/5968)).
+
+### Compatibility
+* File format: Generates Realms with format v22. Unsynced Realms will be upgraded from Realm Java 2.0 and later. Synced Realms can only be read and upgraded if created with Realm Java v10.0.0-BETA.1.
+* APIs are backwards compatible with all previous release of realm-java in the 10.6.y series.
+* Realm Studio 11.0.0-alpha.0 or above is required to open Realms created by this version.
+
+### Internal
+* Updated to Realm Core 12.13.0, commit b77443ca7fa25407869ca537bf3ae912b1427bff.
+
+
 ## 10.12.0-transformer-api (2022-09-28)
 
 ### Breaking Changes
 * Only works with Android Gradle Plugin 7.4 or newer. (Issue [#7714](https://github.com/realm/realm-java/issues/7714))
+
+### Enhancements
+* [RealmApp] Introduced `SyncSession.RecoverOrDiscardUnsyncedChangesStrategy`, an alternative automatic client reset strategy that tries to automatically recover any unsynced data from the client, and discards any unsynced data if not possible. This is now the default client reset policy if not explicitly set in the `SyncConfiguration`.
+* [RealmApp] Introduced `SyncSession.RecoverUnsyncedChangesStrategy`, an alternative automatic client reset strategy that tries to automatically recover any unsynced data from the client and will revert to manual client reset if not possible.
+* [RealmApp] Flexible sync client reset is no longer limited to `ManuallyRecoverChangesStrategy`, it now supports all available strategies: `RecoverOrDiscardUnsyncedChangesStrategy`, `RecoverUnsyncedChangesStrategy`, `DiscardUnsyncedChangesStrategy` and `ManuallyRecoverChangesStrategy`.
+
+### Fixed
+* Now queries can point to fields with query language-reserved words like 'desc', 'sort', 'distinct', etc. Issue [#7705](https://github.com/realm/realm-java/issues/7705)
+
+### Compatibility
+* File format: Generates Realms with format v22. Unsynced Realms will be upgraded from Realm Java 2.0 and later. Synced Realms can only be read and upgraded if created with Realm Java v10.0.0-BETA.1.
+* APIs are backwards compatible with all previous release of realm-java in the 10.6.y series.
+* Realm Studio 11.0.0-alpha.0 or above is required to open Realms created by this version.
+
+### Internal
+* Update to Realm Core 12.6.0, commit: 5da7744b4056ad185c025bccf0924f17f73f7a91.
+
+
+## 10.12.0 (2022-09-22)
 
 ### Enhancements
 * [RealmApp] Introduced `SyncSession.RecoverOrDiscardUnsyncedChangesStrategy`, an alternative automatic client reset strategy that tries to automatically recover any unsynced data from the client, and discards any unsynced data if not possible. This is now the default client reset policy if not explicitly set in the `SyncConfiguration`.
