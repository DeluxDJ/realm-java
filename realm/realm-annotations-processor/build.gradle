apply plugin: 'java'
apply plugin: 'maven'
apply plugin: 'maven-publish'
apply plugin: 'com.jfrog.artifactory'
apply plugin: 'com.jfrog.bintray'

sourceCompatibility = '1.8'
targetCompatibility = '1.8'

dependencies {
    compile "com.squareup:javawriter:2.5.1"
    compile "io.realm:realm-annotations:${version}"
    compile "com.google.guava:guava:17.0" // Must stay at this version

    testCompile files('../realm-library/build/intermediates/intermediate-jars/objectServer/release/classes.jar') // Java projects cannot depend on AAR files
    testCompile files("${System.properties['java.home']}/../lib/tools.jar") // This is needed otherwise compile-testing won't be able to find it
    testCompile group:'junit', name:'junit', version:'4.12'
    testCompile group:'com.google.testing.compile', name:'compile-testing', version:'0.6'
<<<<<<< HEAD
    testCompile files(file("${System.env.ANDROID_HOME}/platforms/android-26/android.jar"))
    compile 'com.google.code.findbugs:jsr305:3.0.2'
=======
    testCompile files(file("${System.env.ANDROID_HOME}/platforms/android-27/android.jar"))
>>>>>>> 0c657329
}

// for Ant filter
import org.apache.tools.ant.filters.ReplaceTokens

task generateVersionClass(type: Copy) {
    from 'src/main/templates/Version.java'
    into 'build/generated-src/main/java/io/realm/processor'
    filter(ReplaceTokens, tokens: [version: version])
    outputs.upToDateWhen { false }
}

// Include the generated Version file
sourceSets {
    main {
        java {
            srcDir 'build/generated-src/main/java'
        }
    }
}

compileJava.dependsOn generateVersionClass
compileTestJava.dependsOn ':realm-library:assembleBaseRelease'

task ojoUpload() {
    dependsOn "artifactoryPublish"
    group = 'Publishing'
}

def commonPom = {
    licenses {
        license {
            name 'The Apache Software License, Version 2.0'
            url 'http://www.apache.org/licenses/LICENSE-2.0.txt'
            distribution 'repo'
        }
    }
    issueManagement {
        system 'github'
        url 'https://github.com/realm/realm-java/issues'
    }
    scm {
        url 'scm:https://github.com/realm/realm-java'
        connection 'scm:git@github.com:realm/realm-java.git'
        developerConnection 'scm:git@github.com:realm/realm-java.git'
    }
}

publishing {
    publications {
        basePublication(MavenPublication) {
            groupId 'io.realm'
            artifactId = 'realm-annotations-processor'
            from components.java
            pom.withXml {
                Node root = asNode()
                root.appendNode('name', 'realm-annotations-processor')
                root.appendNode('description', 'Annotation Processor for Realm. Realm is a mobile database: a replacement for SQLite & ORMs')
                root.appendNode('url', 'http://realm.io')
                root.children().last() + commonPom
            }
        }
    }
    repositories {
        maven {
            credentials(AwsCredentials) {
                accessKey project.hasProperty('s3AccessKey') ? s3AccessKey : 'noAccessKey'
                secretKey project.hasProperty('s3SecretKey') ? s3SecretKey : 'noSecretKey'
            }
            if(project.version.endsWith('-SNAPSHOT')) {
                url "s3://realm-ci-artifacts/maven/snapshots/"
            } else {
                url "s3://realm-ci-artifacts/maven/releases/"
            }
        }
    }
}

bintray {
    user = project.hasProperty('bintrayUser') ? bintrayUser : 'noUser'
    key = project.hasProperty('bintrayKey') ? bintrayKey : 'noKey'

    dryRun = false
    publish = false

    publications = ['basePublication']
    pkg {
        repo = 'maven'
        name = 'realm-annotations-processor'
        desc = 'Realm for Android'
        websiteUrl = 'http://realm.io'
        issueTrackerUrl = 'https://github.com/realm/realm-java/issues'
        vcsUrl = 'https://github.com/realm/realm-java.git'
        licenses = ['Apache-2.0']
        labels = ['android', 'realm']
        publicDownloadNumbers = false
    }
}

artifactory {
    contextUrl = 'https://oss.jfrog.org/artifactory'
    publish {
        repository {
            repoKey = 'oss-snapshot-local'
            username = project.hasProperty('bintrayUser') ? bintrayUser : 'noUser'
            password = project.hasProperty('bintrayKey') ? bintrayKey : 'noKey'
        }
        defaults {
            publications ('basePublication')
        }
    }
}<|MERGE_RESOLUTION|>--- conflicted
+++ resolved
@@ -16,12 +16,7 @@
     testCompile files("${System.properties['java.home']}/../lib/tools.jar") // This is needed otherwise compile-testing won't be able to find it
     testCompile group:'junit', name:'junit', version:'4.12'
     testCompile group:'com.google.testing.compile', name:'compile-testing', version:'0.6'
-<<<<<<< HEAD
-    testCompile files(file("${System.env.ANDROID_HOME}/platforms/android-26/android.jar"))
-    compile 'com.google.code.findbugs:jsr305:3.0.2'
-=======
     testCompile files(file("${System.env.ANDROID_HOME}/platforms/android-27/android.jar"))
->>>>>>> 0c657329
 }
 
 // for Ant filter
