--- conflicted
+++ resolved
@@ -37,10 +37,6 @@
             QualifiedClassName("java.lang.Double") to "DoubleValueDictionary",
             QualifiedClassName("java.util.Date") to "DateValueDictionary",
             QualifiedClassName("byte[]") to "BinaryValueDictionary",
-<<<<<<< HEAD
-            QualifiedClassName("java.lang.Byte[]") to "NonPrimitiveBinaryValueDictionary",
-=======
->>>>>>> e8661f0d
             QualifiedClassName("org.bson.types.ObjectId") to "ObjectIdValueDictionary",
             QualifiedClassName("org.bson.types.Decimal128") to "Decimal128ValueDictionary",
             QualifiedClassName("java.util.UUID") to "UUIDValueDictionary"
