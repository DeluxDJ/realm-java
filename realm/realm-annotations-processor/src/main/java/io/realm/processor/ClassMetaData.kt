--- conflicted
+++ resolved
@@ -84,7 +84,6 @@
             typeMirrors.OBJECT_ID_MIRROR,
             typeMirrors.UUID_MIRROR,
             typeMirrors.MIXED_MIRROR
-<<<<<<< HEAD
     )
     private val validDictionaryTypes: List<TypeMirror>  = listOf(
             typeMirrors.STRING_MIRROR,
@@ -102,8 +101,6 @@
             typeMirrors.OBJECT_ID_MIRROR,
             typeMirrors.UUID_MIRROR,
             typeMirrors.MIXED_MIRROR
-=======
->>>>>>> cf0ddd48
     )
     private val stringType = typeMirrors.STRING_MIRROR
 
@@ -601,13 +598,8 @@
             val containsMixed = (listGenericType.isNotEmpty() && Utils.isMixed(listGenericType[0]))
 
             // @Required not allowed if the list contains Realm model classes
-<<<<<<< HEAD
-            if (hasRequiredAnnotation && containsRealmModelClasses) {
-                Utils.error("@Required not allowed on RealmLists that contain other Realm model classes.")
-=======
             if (hasRequiredAnnotation && (containsRealmModelClasses || containsMixed)) {
                 Utils.error("@Required not allowed on RealmList's that contain other Realm model classes or Mixed.")
->>>>>>> cf0ddd48
                 return false
             }
 
@@ -673,16 +665,12 @@
 
         // Standard field that appears to be valid (more fine grained checks might fail later).
         fields.add(field)
-<<<<<<< HEAD
         if (Utils.isRealmModel(field) ||
                 Utils.isRealmModelList(field) ||
                 Utils.isMixedList(field) ||
                 Utils.isMixed(field) ||
                 Utils.isRealmModelDictionary(field) ||
                 Utils.isMixedDictionary(field)) {
-=======
-        if (Utils.isRealmModel(field) || Utils.isRealmModelList(field) || Utils.isMixedList(field) || Utils.isMixed(field)) {
->>>>>>> cf0ddd48
             _objectReferenceFields.add(field)
         } else {
             basicTypeFields.add(field)
