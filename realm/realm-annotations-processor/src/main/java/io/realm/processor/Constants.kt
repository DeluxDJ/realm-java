--- conflicted
+++ resolved
@@ -81,10 +81,6 @@
             "java.lang.String" to RealmFieldType.STRING_TO_STRING_MAP,
             "java.util.Date" to RealmFieldType.STRING_TO_DATE_MAP,
             "byte[]" to RealmFieldType.STRING_TO_BINARY_MAP,
-<<<<<<< HEAD
-            "java.lang.Byte[]" to RealmFieldType.STRING_TO_BINARY_MAP,
-=======
->>>>>>> e8661f0d
             "org.bson.types.Decimal128" to RealmFieldType.STRING_TO_DECIMAL128_MAP,
             "org.bson.types.ObjectId" to RealmFieldType.STRING_TO_OBJECT_ID_MAP,
             "java.util.UUID" to RealmFieldType.STRING_TO_UUID_MAP,
