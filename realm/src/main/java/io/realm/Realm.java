--- conflicted
+++ resolved
@@ -102,12 +102,8 @@
     private Handler handler;
 
     private final int id;
-<<<<<<< HEAD
     private final String path;
-    private final SharedGroup sharedGroup;
-=======
     private SharedGroup sharedGroup;
->>>>>>> 3a93ed7e
     private final ImplicitTransaction transaction;
     private final Map<Class<?>, String> simpleClassNames = new HashMap<Class<?>, String>();
     private final Map<String, Class<?>> generatedClasses = new HashMap<String, Class<?>>();
