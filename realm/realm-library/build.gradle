--- conflicted
+++ resolved
@@ -36,9 +36,6 @@
 ext.lcachePath = project.findProperty('lcachePath') ?: System.getenv('NDK_LCACHE')
 // Set to true to enable linking with debug core.
 ext.enableDebugCore = project.hasProperty('enableDebugCore') ? project.getProperty('enableDebugCore') : false //FIXME Use 'false' as default until https://github.com/realm/realm-java/issues/5354 is fixed
-
-
-ext.coreSourcePath = "/Users/Nabil/Dev/realm/master3/realm-core"
 
 android {
     compileSdkVersion rootProject.compileSdkVersion
@@ -59,17 +56,10 @@
                         // JNI build currently (lack of lto linking support).
                         // This file should be removed and use the one from Android SDK cmake package when it supports lto.
                         "-DCMAKE_TOOLCHAIN_FILE=${project.file('src/main/cpp/android.toolchain.cmake').path}",
-<<<<<<< HEAD
-                        "-DENABLE_DEBUG_CORE=${project.enableDebugCore}"
-                if (project.ccachePath) arguments "-DNDK_CCACHE=${project.ccachePath}"
-                if (project.lcachePath) arguments "-DNDK_LCACHE=${project.lcachePath}"
-                if (project.coreSourcePath) arguments "-DCORE_SOURCE_PATH=${project.coreSourcePath}"
-=======
                         "-DENABLE_DEBUG_CORE=$project.enableDebugCore"
                 if (project.ccachePath) arguments "-DNDK_CCACHE=$project.ccachePath"
                 if (project.lcachePath) arguments "-DNDK_LCACHE=$project.lcachePath"
                 if (project.coreSourcePath) arguments "-DCORE_SOURCE_PATH=${project.coreSourcePath.getAbsolutePath()}"
->>>>>>> 92c239ca
                 if (project.hasProperty('buildTargetABIs') && !project.getProperty('buildTargetABIs').trim().isEmpty()) {
                     abiFilters(*project.getProperty('buildTargetABIs').trim().split('\\s*,\\s*'))
                 } else {
@@ -113,17 +103,10 @@
         androidTest {
             java.srcDirs += ['src/androidTest/kotlin', 'src/testUtils/java', 'src/testUtils/kotlin']
         }
-<<<<<<< HEAD
 //        androidTestObjectServer {
-//            java.srcDirs += 'src/syncIntegrationTest/java'
+//            java.srcDirs += ['src/syncIntegrationTest/java', 'src/syncTestUtils/java']
 //            assets.srcDirs += ['src/syncIntegrationTest/assets/']
 //        }
-=======
-        androidTestObjectServer {
-            java.srcDirs += ['src/syncIntegrationTest/java', 'src/syncTestUtils/java']
-            assets.srcDirs += ['src/syncIntegrationTest/assets/']
-        }
->>>>>>> 92c239ca
     }
 
     compileOptions {
@@ -484,12 +467,6 @@
 task downloadCore() {
     group = 'build setup'
     description = 'Download the latest version of Realm Core'
-
-    // We are building from source, no need to download anything
-    onlyIf {
-        return !coreSourcePath
-    }
-
     def isHashCheckingEnabled = {
         return project.hasProperty('coreSha256Hash') && !project.coreSha256Hash.empty
     }
