/*
 * Copyright 2014 Realm Inc.
 *
 * Licensed under the Apache License, Version 2.0 (the "License");
 * you may not use this file except in compliance with the License.
 * You may obtain a copy of the License at
 *
 * http://www.apache.org/licenses/LICENSE-2.0
 *
 * Unless required by applicable law or agreed to in writing, software
 * distributed under the License is distributed on an "AS IS" BASIS,
 * WITHOUT WARRANTIES OR CONDITIONS OF ANY KIND, either express or implied.
 * See the License for the specific language governing permissions and
 * limitations under the License.
 */

package io.realm.entities;

import org.bson.types.Decimal128;
import org.bson.types.ObjectId;

import java.math.BigDecimal;
import java.util.Date;
import java.util.UUID;

import io.realm.Mixed;
import io.realm.MutableRealmInteger;
import io.realm.RealmList;
import io.realm.RealmObject;
import io.realm.RealmResults;
import io.realm.RealmSet;
import io.realm.TestHelper;
import io.realm.annotations.LinkingObjects;
import io.realm.annotations.Required;

public class AllTypes extends RealmObject {

    public static final String CLASS_NAME = "AllTypes";
    public static final String FIELD_STRING = "columnString";
    public static final String FIELD_LONG = "columnLong";
    public static final String FIELD_FLOAT = "columnFloat";
    public static final String FIELD_DOUBLE = "columnDouble";
    public static final String FIELD_BOOLEAN = "columnBoolean";
    public static final String FIELD_DATE = "columnDate";
    public static final String FIELD_BINARY = "columnBinary";
    public static final String FIELD_MUTABLEREALMINTEGER = "columnMutableRealmInteger";
    public static final String FIELD_DECIMAL128 = "columnDecimal128";
    public static final String FIELD_OBJECT_ID = "columnObjectId";
    public static final String FIELD_UUID = "columnUUID";
    public static final String FIELD_MIXED = "columnMixed";
    public static final String FIELD_REALMOBJECT = "columnRealmObject";
    public static final String FIELD_REALMLINK = "columnRealmLink";
    public static final String FIELD_REALMBACKLINK = "columnRealmBackLink";

    public static final String FIELD_REALMLIST = "columnRealmList";
    public static final String FIELD_STRING_LIST = "columnStringList";
    public static final String FIELD_BINARY_LIST = "columnBinaryList";
    public static final String FIELD_BOOLEAN_LIST = "columnBooleanList";
    public static final String FIELD_LONG_LIST = "columnLongList";
    public static final String FIELD_DOUBLE_LIST = "columnDoubleList";
    public static final String FIELD_FLOAT_LIST = "columnFloatList";
    public static final String FIELD_DATE_LIST = "columnDateList";

    public static final String[] INVALID_TYPES_FIELDS_FOR_DISTINCT
            = new String[]{FIELD_REALMOBJECT, FIELD_REALMLIST, FIELD_DOUBLE, FIELD_FLOAT,
            FIELD_STRING_LIST, FIELD_BINARY_LIST, FIELD_BOOLEAN_LIST, FIELD_LONG_LIST,
            FIELD_DOUBLE_LIST, FIELD_FLOAT_LIST, FIELD_DATE_LIST};


    @Required
    private String columnString = "";
    private long columnLong;
    private float columnFloat;
    private double columnDouble;
    private boolean columnBoolean;
    @Required
    private Date columnDate = new Date(0);
    @Required
    private byte[] columnBinary = new byte[0];
    @Required
    private Decimal128 columnDecimal128 = new Decimal128(BigDecimal.ZERO);
    @Required
    private ObjectId columnObjectId = new ObjectId(TestHelper.randomObjectIdHexString());
    @Required
    private UUID columnUUID = UUID.randomUUID();

    private Mixed columnMixed = Mixed.nullValue();

    private final MutableRealmInteger columnMutableRealmInteger = MutableRealmInteger.ofNull();

    private Dog columnRealmObject;
    private AllTypes columnRealmLink;

    @LinkingObjects("columnRealmLink")
    final private RealmResults<AllTypes> columnRealmBackLink = null;

    private RealmList<Dog> columnRealmList;

    private RealmList<String> columnStringList;
    private RealmList<byte[]> columnBinaryList;
    private RealmList<Boolean> columnBooleanList;
    private RealmList<Long> columnLongList;
    private RealmList<Double> columnDoubleList;
    private RealmList<Float> columnFloatList;
    private RealmList<Date> columnDateList;
    private RealmList<Decimal128> columnDecimal128List;
    private RealmList<ObjectId> columnObjectIdList;
    private RealmList<UUID> columnUUIDList;
    private RealmList<Mixed> columnMixedList;

<<<<<<< HEAD
    private RealmDictionary<DogPrimaryKey> columnRealmDictionary;

    private RealmDictionary<Boolean> columnBooleanDictionary;
    private RealmDictionary<String> columnStringDictionary;
    private RealmDictionary<Integer> columnIntegerDictionary;
    private RealmDictionary<Float> columnFloatDictionary;
    private RealmDictionary<Long> columnLongDictionary;
    private RealmDictionary<Short> columnShortDictionary;
    private RealmDictionary<Double> columnDoubleDictionary;
    private RealmDictionary<Byte> columnByteDictionary;
    private RealmDictionary<byte[]> columnBinaryDictionary;
    private RealmDictionary<Date> columnDateDictionary;
    private RealmDictionary<ObjectId> columnObjectIdDictionary;
    private RealmDictionary<UUID> columnUUIDDictionary;
    private RealmDictionary<Decimal128> columnDecimal128Dictionary;
    private RealmDictionary<Mixed> columnMixedDictionary;

    @Required
    private RealmDictionary<Boolean> columnRequiredBooleanDictionary;
    @Required
    private RealmDictionary<String> columnRequiredStringDictionary;
    @Required
    private RealmDictionary<Integer> columnRequiredIntegerDictionary;
    @Required
    private RealmDictionary<Float> columnRequiredFloatDictionary;
    @Required
    private RealmDictionary<Long> columnRequiredLongDictionary;
    @Required
    private RealmDictionary<Short> columnRequiredShortDictionary;
    @Required
    private RealmDictionary<Double> columnRequiredDoubleDictionary;
    @Required
    private RealmDictionary<Byte> columnRequiredByteDictionary;
    @Required
    private RealmDictionary<byte[]> columnRequiredBinaryDictionary;
    @Required
    private RealmDictionary<Date> columnRequiredDateDictionary;
    @Required
    private RealmDictionary<ObjectId> columnRequiredObjectIdDictionary;
    @Required
    private RealmDictionary<UUID> columnRequiredUUIDDictionary;
    @Required
    private RealmDictionary<Decimal128> columnRequiredDecimal128Dictionary;

//    private RealmSet<Boolean> columnBooleanSet;
    private RealmSet<String> columnStringSet;
    private RealmSet<Integer> columnIntegerSet;
//    private RealmSet<Float> columnFloatSet;
    private RealmSet<Long> columnLongSet;
    private RealmSet<Short> columnShortSet;
//    private RealmSet<Double> columnDoubleSet;
    private RealmSet<Byte> columnByteSet;
//    private RealmSet<byte[]> columnBinarySet;
//    private RealmSet<Date> columnDateSet;
//    private RealmSet<ObjectId> columnObjectIdSet;
//    private RealmSet<UUID> columnUUIDSet;
//    private RealmSet<Decimal128> columnDecimal128Set;
//    private RealmSet<Mixed> columnMixedSet;

=======
>>>>>>> 1db12b40
    public String getColumnString() {
        return columnString;
    }

    public void setColumnString(String columnString) {
        this.columnString = columnString;
    }

    public long getColumnLong() {
        return columnLong;
    }

    public void setColumnLong(long columnLong) {
        this.columnLong = columnLong;
    }

    public float getColumnFloat() {
        return columnFloat;
    }

    public void setColumnFloat(float columnFloat) {
        this.columnFloat = columnFloat;
    }

    public double getColumnDouble() {
        return columnDouble;
    }

    public void setColumnDouble(double columnDouble) {
        this.columnDouble = columnDouble;
    }

    public boolean isColumnBoolean() {
        return columnBoolean;
    }

    public void setColumnBoolean(boolean columnBoolean) {
        this.columnBoolean = columnBoolean;
    }

    public Date getColumnDate() {
        return columnDate;
    }

    public void setColumnDate(Date columnDate) {
        this.columnDate = columnDate;
    }

    public byte[] getColumnBinary() {
        return columnBinary;
    }

    public MutableRealmInteger getColumnRealmInteger() {
        return columnMutableRealmInteger;
    }

    public void setColumnMutableRealmInteger(int value) {
        columnMutableRealmInteger.set(value);
    }


    public void setColumnBinary(byte[] columnBinary) {
        this.columnBinary = columnBinary;
    }

    public Dog getColumnRealmObject() {
        return columnRealmObject;
    }

    public void setColumnRealmObject(Dog columnRealmObject) {
        this.columnRealmObject = columnRealmObject;
    }

    public AllTypes getColumnRealmLink() {
        return columnRealmLink;
    }

    public void setColumnRealmLink(AllTypes columnRealmLink) {
        this.columnRealmLink = columnRealmLink;
    }

    public RealmResults<AllTypes> getColumnRealmBackLink() {
        return columnRealmBackLink;
    }

    public RealmList<Dog> getColumnRealmList() {
        return columnRealmList;
    }

    public void setColumnRealmList(RealmList<Dog> columnRealmList) {
        this.columnRealmList = columnRealmList;
    }

    public RealmList<String> getColumnStringList() {
        return columnStringList;
    }

    public void setColumnStringList(RealmList<String> columnStringList) {
        this.columnStringList = columnStringList;
    }

    public RealmList<byte[]> getColumnBinaryList() {
        return columnBinaryList;
    }

    public void setColumnBinaryList(RealmList<byte[]> columnBinaryList) {
        this.columnBinaryList = columnBinaryList;
    }

    public RealmList<Boolean> getColumnBooleanList() {
        return columnBooleanList;
    }

    public void setColumnBooleanList(RealmList<Boolean> columnBooleanList) {
        this.columnBooleanList = columnBooleanList;
    }

    public RealmList<Long> getColumnLongList() {
        return columnLongList;
    }

    public void setColumnLongList(RealmList<Long> columnLongList) {
        this.columnLongList = columnLongList;
    }

    public RealmList<Double> getColumnDoubleList() {
        return columnDoubleList;
    }

    public void setColumnDoubleList(RealmList<Double> columnDoubleList) {
        this.columnDoubleList = columnDoubleList;
    }

    public RealmList<Float> getColumnFloatList() {
        return columnFloatList;
    }

    public void setColumnFloatList(RealmList<Float> columnFloatList) {
        this.columnFloatList = columnFloatList;
    }

    public RealmList<Date> getColumnDateList() {
        return columnDateList;
    }

    public void setColumnDateList(RealmList<Date> columnDateList) {
        this.columnDateList = columnDateList;
    }

    public Decimal128 getColumnDecimal128() {
        return columnDecimal128;
    }

    public void setColumnDecimal128(Decimal128 columnDecimal128) {
        this.columnDecimal128 = columnDecimal128;
    }

    public ObjectId getColumnObjectId() {
        return columnObjectId;
    }

    public void setColumnObjectId(ObjectId columnObjectId) {
        this.columnObjectId = columnObjectId;
    }

    public UUID getColumnUUID() {
        return columnUUID;
    }

    public void setColumnUUID(UUID columnUUID) {
        this.columnUUID = columnUUID;
    }

    public Mixed getColumnMixed() {
        return columnMixed;
    }

    public void setColumnMixed(Mixed columnMixed) {
        this.columnMixed = columnMixed;
    }

    public RealmList<Decimal128> getColumnDecimal128List() {
        return columnDecimal128List;
    }

    public void setColumnDecimal128List(RealmList<Decimal128> columnDecimal128List) {
        this.columnDecimal128List = columnDecimal128List;
    }

    public RealmList<ObjectId> getColumnObjectIdList() {
        return columnObjectIdList;
    }

    public void setColumnObjectIdList(RealmList<ObjectId> columnObjectIdList) {
        this.columnObjectIdList = columnObjectIdList;
    }

    public RealmList<UUID> getColumnUUIDList() {
        return columnUUIDList;
    }

    public void setColumnUUIDList(RealmList<UUID> columnUUIDList) {
        this.columnUUIDList = columnUUIDList;
    }

    public RealmList<Mixed> getColumnMixedList() {
        return columnMixedList;
    }

    public void setColumnMixedList(RealmList<Mixed> columnMixedList) {
        this.columnMixedList = columnMixedList;
    }
<<<<<<< HEAD


    public RealmDictionary<DogPrimaryKey> getColumnRealmDictionary() {
        return columnRealmDictionary;
    }

    public void setColumnRealmDictionary(RealmDictionary<DogPrimaryKey> columnRealmDictionary) {
        this.columnRealmDictionary = columnRealmDictionary;
    }

    public RealmDictionary<Boolean> getColumnBooleanDictionary() {
        return columnBooleanDictionary;
    }

    public void setColumnBooleanDictionary(RealmDictionary<Boolean> columnBooleanDictionary) {
        this.columnBooleanDictionary = columnBooleanDictionary;
    }

    public RealmDictionary<String> getColumnStringDictionary() {
        return columnStringDictionary;
    }

    public void setColumnStringDictionary(RealmDictionary<String> columnStringDictionary) {
        this.columnStringDictionary = columnStringDictionary;
    }

    public RealmDictionary<Integer> getColumnIntegerDictionary() {
        return columnIntegerDictionary;
    }

    public void setColumnIntegerDictionary(RealmDictionary<Integer> columnIntegerDictionary) {
        this.columnIntegerDictionary = columnIntegerDictionary;
    }

    public RealmDictionary<Float> getColumnFloatDictionary() {
        return columnFloatDictionary;
    }

    public void setColumnFloatDictionary(RealmDictionary<Float> columnFloatDictionary) {
        this.columnFloatDictionary = columnFloatDictionary;
    }

    public RealmDictionary<Long> getColumnLongDictionary() {
        return columnLongDictionary;
    }

    public void setColumnLongDictionary(RealmDictionary<Long> columnLongDictionary) {
        this.columnLongDictionary = columnLongDictionary;
    }

    public RealmDictionary<Short> getColumnShortDictionary() {
        return columnShortDictionary;
    }

    public void setColumnShortDictionary(RealmDictionary<Short> columnShortDictionary) {
        this.columnShortDictionary = columnShortDictionary;
    }

    public RealmDictionary<Double> getColumnDoubleDictionary() {
        return columnDoubleDictionary;
    }

    public void setColumnDoubleDictionary(RealmDictionary<Double> columnDoubleDictionary) {
        this.columnDoubleDictionary = columnDoubleDictionary;
    }

    public RealmDictionary<Byte> getColumnByteDictionary() {
        return columnByteDictionary;
    }

    public void setColumnByteDictionary(RealmDictionary<Byte> columnByteDictionary) {
        this.columnByteDictionary = columnByteDictionary;
    }

    public RealmDictionary<byte[]> getColumnBinaryDictionary() {
        return columnBinaryDictionary;
    }

    public void setColumnBinaryDictionary(RealmDictionary<byte[]> columnBinaryDictionary) {
        this.columnBinaryDictionary = columnBinaryDictionary;
    }

    public RealmDictionary<Date> getColumnDateDictionary() {
        return columnDateDictionary;
    }

    public void setColumnDateDictionary(RealmDictionary<Date> columnDateDictionary) {
        this.columnDateDictionary = columnDateDictionary;
    }

    public RealmDictionary<ObjectId> getColumnObjectIdDictionary() {
        return columnObjectIdDictionary;
    }

    public void setColumnObjectIdDictionary(RealmDictionary<ObjectId> columnObjectIdDictionary) {
        this.columnObjectIdDictionary = columnObjectIdDictionary;
    }

    public RealmDictionary<UUID> getColumnUUIDDictionary() {
        return columnUUIDDictionary;
    }

    public void setColumnUUIDDictionary(RealmDictionary<UUID> columnUUIDDictionary) {
        this.columnUUIDDictionary = columnUUIDDictionary;
    }

    public RealmDictionary<Decimal128> getColumnDecimal128Dictionary() {
        return columnDecimal128Dictionary;
    }

    public void setColumnDecimal128Dictionary(RealmDictionary<Decimal128> columnDecimal128Dictionary) {
        this.columnDecimal128Dictionary = columnDecimal128Dictionary;
    }

    public RealmDictionary<Mixed> getColumnMixedDictionary() {
        return columnMixedDictionary;
    }

    public void setColumnMixedDictionary(RealmDictionary<Mixed> columnMixedDictionary) {
        this.columnMixedDictionary = columnMixedDictionary;
    }

    public RealmDictionary<Boolean> getColumnRequiredBooleanDictionary() {
        return columnRequiredBooleanDictionary;
    }

    public void setColumnRequiredBooleanDictionary(RealmDictionary<Boolean> columnRequiredBooleanDictionary) {
        this.columnRequiredBooleanDictionary = columnRequiredBooleanDictionary;
    }

    public RealmDictionary<String> getColumnRequiredStringDictionary() {
        return columnRequiredStringDictionary;
    }

    public void setColumnRequiredStringDictionary(RealmDictionary<String> columnRequiredStringDictionary) {
        this.columnRequiredStringDictionary = columnRequiredStringDictionary;
    }

    public RealmDictionary<Integer> getColumnRequiredIntegerDictionary() {
        return columnRequiredIntegerDictionary;
    }

    public void setColumnRequiredIntegerDictionary(RealmDictionary<Integer> columnRequiredIntegerDictionary) {
        this.columnRequiredIntegerDictionary = columnRequiredIntegerDictionary;
    }

    public RealmDictionary<Float> getColumnRequiredFloatDictionary() {
        return columnRequiredFloatDictionary;
    }

    public void setColumnRequiredFloatDictionary(RealmDictionary<Float> columnRequiredFloatDictionary) {
        this.columnRequiredFloatDictionary = columnRequiredFloatDictionary;
    }

    public RealmDictionary<Long> getColumnRequiredLongDictionary() {
        return columnRequiredLongDictionary;
    }

    public void setColumnRequiredLongDictionary(RealmDictionary<Long> columnRequiredLongDictionary) {
        this.columnRequiredLongDictionary = columnRequiredLongDictionary;
    }

    public RealmDictionary<Short> getColumnRequiredShortDictionary() {
        return columnRequiredShortDictionary;
    }

    public void setColumnRequiredShortDictionary(RealmDictionary<Short> columnRequiredShortDictionary) {
        this.columnRequiredShortDictionary = columnRequiredShortDictionary;
    }

    public RealmDictionary<Double> getColumnRequiredDoubleDictionary() {
        return columnRequiredDoubleDictionary;
    }

    public void setColumnRequiredDoubleDictionary(RealmDictionary<Double> columnRequiredDoubleDictionary) {
        this.columnRequiredDoubleDictionary = columnRequiredDoubleDictionary;
    }

    public RealmDictionary<Byte> getColumnRequiredByteDictionary() {
        return columnRequiredByteDictionary;
    }

    public void setColumnRequiredByteDictionary(RealmDictionary<Byte> columnRequiredByteDictionary) {
        this.columnRequiredByteDictionary = columnRequiredByteDictionary;
    }

    public RealmDictionary<byte[]> getColumnRequiredBinaryDictionary() {
        return columnRequiredBinaryDictionary;
    }

    public void setColumnRequiredBinaryDictionary(RealmDictionary<byte[]> columnRequiredBinaryDictionary) {
        this.columnRequiredBinaryDictionary = columnRequiredBinaryDictionary;
    }


    public RealmDictionary<Date> getColumnRequiredDateDictionary() {
        return columnRequiredDateDictionary;
    }

    public void setColumnRequiredDateDictionary(RealmDictionary<Date> columnRequiredDateDictionary) {
        this.columnRequiredDateDictionary = columnRequiredDateDictionary;
    }

    public RealmDictionary<ObjectId> getColumnRequiredObjectIdDictionary() {
        return columnRequiredObjectIdDictionary;
    }

    public void setColumnRequiredObjectIdDictionary(RealmDictionary<ObjectId> columnRequiredObjectIdDictionary) {
        this.columnRequiredObjectIdDictionary = columnRequiredObjectIdDictionary;
    }

    public RealmDictionary<UUID> getColumnRequiredUUIDDictionary() {
        return columnRequiredUUIDDictionary;
    }

    public void setColumnRequiredUUIDDictionary(RealmDictionary<UUID> columnRequiredUUIDDictionary) {
        this.columnRequiredUUIDDictionary = columnRequiredUUIDDictionary;
    }

    public RealmDictionary<Decimal128> getColumnRequiredDecimal128Dictionary() {
        return columnRequiredDecimal128Dictionary;
    }

    public void setColumnRequiredDecimal128Dictionary(RealmDictionary<Decimal128> columnRequiredDecimal128Dictionary) {
        this.columnRequiredDecimal128Dictionary = columnRequiredDecimal128Dictionary;
    }

    public RealmSet<String> getColumnStringSet() {
        return columnStringSet;
    }

    public void setColumnStringSet(RealmSet<String> columnStringSet) {
        this.columnStringSet = columnStringSet;
    }

    public RealmSet<Integer> getColumnIntegerSet() {
        return columnIntegerSet;
    }

    public void setColumnIntegerSet(RealmSet<Integer> columnIntegerSet) {
        this.columnIntegerSet = columnIntegerSet;
    }

    public RealmSet<Long> getColumnLongSet() {
        return columnLongSet;
    }

    public void setColumnLongSet(RealmSet<Long> columnLongSet) {
        this.columnLongSet = columnLongSet;
    }

    public RealmSet<Short> getColumnShortSet() {
        return columnShortSet;
    }

    public void setColumnShortSet(RealmSet<Short> columnShortSet) {
        this.columnShortSet = columnShortSet;
    }

    public RealmSet<Byte> getColumnByteSet() {
        return columnByteSet;
    }

    public void setColumnByteSet(RealmSet<Byte> columnByteSet) {
        this.columnByteSet = columnByteSet;
    }
=======
>>>>>>> 1db12b40
}<|MERGE_RESOLUTION|>--- conflicted
+++ resolved
@@ -108,51 +108,6 @@
     private RealmList<UUID> columnUUIDList;
     private RealmList<Mixed> columnMixedList;
 
-<<<<<<< HEAD
-    private RealmDictionary<DogPrimaryKey> columnRealmDictionary;
-
-    private RealmDictionary<Boolean> columnBooleanDictionary;
-    private RealmDictionary<String> columnStringDictionary;
-    private RealmDictionary<Integer> columnIntegerDictionary;
-    private RealmDictionary<Float> columnFloatDictionary;
-    private RealmDictionary<Long> columnLongDictionary;
-    private RealmDictionary<Short> columnShortDictionary;
-    private RealmDictionary<Double> columnDoubleDictionary;
-    private RealmDictionary<Byte> columnByteDictionary;
-    private RealmDictionary<byte[]> columnBinaryDictionary;
-    private RealmDictionary<Date> columnDateDictionary;
-    private RealmDictionary<ObjectId> columnObjectIdDictionary;
-    private RealmDictionary<UUID> columnUUIDDictionary;
-    private RealmDictionary<Decimal128> columnDecimal128Dictionary;
-    private RealmDictionary<Mixed> columnMixedDictionary;
-
-    @Required
-    private RealmDictionary<Boolean> columnRequiredBooleanDictionary;
-    @Required
-    private RealmDictionary<String> columnRequiredStringDictionary;
-    @Required
-    private RealmDictionary<Integer> columnRequiredIntegerDictionary;
-    @Required
-    private RealmDictionary<Float> columnRequiredFloatDictionary;
-    @Required
-    private RealmDictionary<Long> columnRequiredLongDictionary;
-    @Required
-    private RealmDictionary<Short> columnRequiredShortDictionary;
-    @Required
-    private RealmDictionary<Double> columnRequiredDoubleDictionary;
-    @Required
-    private RealmDictionary<Byte> columnRequiredByteDictionary;
-    @Required
-    private RealmDictionary<byte[]> columnRequiredBinaryDictionary;
-    @Required
-    private RealmDictionary<Date> columnRequiredDateDictionary;
-    @Required
-    private RealmDictionary<ObjectId> columnRequiredObjectIdDictionary;
-    @Required
-    private RealmDictionary<UUID> columnRequiredUUIDDictionary;
-    @Required
-    private RealmDictionary<Decimal128> columnRequiredDecimal128Dictionary;
-
 //    private RealmSet<Boolean> columnBooleanSet;
     private RealmSet<String> columnStringSet;
     private RealmSet<Integer> columnIntegerSet;
@@ -168,8 +123,6 @@
 //    private RealmSet<Decimal128> columnDecimal128Set;
 //    private RealmSet<Mixed> columnMixedSet;
 
-=======
->>>>>>> 1db12b40
     public String getColumnString() {
         return columnString;
     }
@@ -382,233 +335,6 @@
     public void setColumnMixedList(RealmList<Mixed> columnMixedList) {
         this.columnMixedList = columnMixedList;
     }
-<<<<<<< HEAD
-
-
-    public RealmDictionary<DogPrimaryKey> getColumnRealmDictionary() {
-        return columnRealmDictionary;
-    }
-
-    public void setColumnRealmDictionary(RealmDictionary<DogPrimaryKey> columnRealmDictionary) {
-        this.columnRealmDictionary = columnRealmDictionary;
-    }
-
-    public RealmDictionary<Boolean> getColumnBooleanDictionary() {
-        return columnBooleanDictionary;
-    }
-
-    public void setColumnBooleanDictionary(RealmDictionary<Boolean> columnBooleanDictionary) {
-        this.columnBooleanDictionary = columnBooleanDictionary;
-    }
-
-    public RealmDictionary<String> getColumnStringDictionary() {
-        return columnStringDictionary;
-    }
-
-    public void setColumnStringDictionary(RealmDictionary<String> columnStringDictionary) {
-        this.columnStringDictionary = columnStringDictionary;
-    }
-
-    public RealmDictionary<Integer> getColumnIntegerDictionary() {
-        return columnIntegerDictionary;
-    }
-
-    public void setColumnIntegerDictionary(RealmDictionary<Integer> columnIntegerDictionary) {
-        this.columnIntegerDictionary = columnIntegerDictionary;
-    }
-
-    public RealmDictionary<Float> getColumnFloatDictionary() {
-        return columnFloatDictionary;
-    }
-
-    public void setColumnFloatDictionary(RealmDictionary<Float> columnFloatDictionary) {
-        this.columnFloatDictionary = columnFloatDictionary;
-    }
-
-    public RealmDictionary<Long> getColumnLongDictionary() {
-        return columnLongDictionary;
-    }
-
-    public void setColumnLongDictionary(RealmDictionary<Long> columnLongDictionary) {
-        this.columnLongDictionary = columnLongDictionary;
-    }
-
-    public RealmDictionary<Short> getColumnShortDictionary() {
-        return columnShortDictionary;
-    }
-
-    public void setColumnShortDictionary(RealmDictionary<Short> columnShortDictionary) {
-        this.columnShortDictionary = columnShortDictionary;
-    }
-
-    public RealmDictionary<Double> getColumnDoubleDictionary() {
-        return columnDoubleDictionary;
-    }
-
-    public void setColumnDoubleDictionary(RealmDictionary<Double> columnDoubleDictionary) {
-        this.columnDoubleDictionary = columnDoubleDictionary;
-    }
-
-    public RealmDictionary<Byte> getColumnByteDictionary() {
-        return columnByteDictionary;
-    }
-
-    public void setColumnByteDictionary(RealmDictionary<Byte> columnByteDictionary) {
-        this.columnByteDictionary = columnByteDictionary;
-    }
-
-    public RealmDictionary<byte[]> getColumnBinaryDictionary() {
-        return columnBinaryDictionary;
-    }
-
-    public void setColumnBinaryDictionary(RealmDictionary<byte[]> columnBinaryDictionary) {
-        this.columnBinaryDictionary = columnBinaryDictionary;
-    }
-
-    public RealmDictionary<Date> getColumnDateDictionary() {
-        return columnDateDictionary;
-    }
-
-    public void setColumnDateDictionary(RealmDictionary<Date> columnDateDictionary) {
-        this.columnDateDictionary = columnDateDictionary;
-    }
-
-    public RealmDictionary<ObjectId> getColumnObjectIdDictionary() {
-        return columnObjectIdDictionary;
-    }
-
-    public void setColumnObjectIdDictionary(RealmDictionary<ObjectId> columnObjectIdDictionary) {
-        this.columnObjectIdDictionary = columnObjectIdDictionary;
-    }
-
-    public RealmDictionary<UUID> getColumnUUIDDictionary() {
-        return columnUUIDDictionary;
-    }
-
-    public void setColumnUUIDDictionary(RealmDictionary<UUID> columnUUIDDictionary) {
-        this.columnUUIDDictionary = columnUUIDDictionary;
-    }
-
-    public RealmDictionary<Decimal128> getColumnDecimal128Dictionary() {
-        return columnDecimal128Dictionary;
-    }
-
-    public void setColumnDecimal128Dictionary(RealmDictionary<Decimal128> columnDecimal128Dictionary) {
-        this.columnDecimal128Dictionary = columnDecimal128Dictionary;
-    }
-
-    public RealmDictionary<Mixed> getColumnMixedDictionary() {
-        return columnMixedDictionary;
-    }
-
-    public void setColumnMixedDictionary(RealmDictionary<Mixed> columnMixedDictionary) {
-        this.columnMixedDictionary = columnMixedDictionary;
-    }
-
-    public RealmDictionary<Boolean> getColumnRequiredBooleanDictionary() {
-        return columnRequiredBooleanDictionary;
-    }
-
-    public void setColumnRequiredBooleanDictionary(RealmDictionary<Boolean> columnRequiredBooleanDictionary) {
-        this.columnRequiredBooleanDictionary = columnRequiredBooleanDictionary;
-    }
-
-    public RealmDictionary<String> getColumnRequiredStringDictionary() {
-        return columnRequiredStringDictionary;
-    }
-
-    public void setColumnRequiredStringDictionary(RealmDictionary<String> columnRequiredStringDictionary) {
-        this.columnRequiredStringDictionary = columnRequiredStringDictionary;
-    }
-
-    public RealmDictionary<Integer> getColumnRequiredIntegerDictionary() {
-        return columnRequiredIntegerDictionary;
-    }
-
-    public void setColumnRequiredIntegerDictionary(RealmDictionary<Integer> columnRequiredIntegerDictionary) {
-        this.columnRequiredIntegerDictionary = columnRequiredIntegerDictionary;
-    }
-
-    public RealmDictionary<Float> getColumnRequiredFloatDictionary() {
-        return columnRequiredFloatDictionary;
-    }
-
-    public void setColumnRequiredFloatDictionary(RealmDictionary<Float> columnRequiredFloatDictionary) {
-        this.columnRequiredFloatDictionary = columnRequiredFloatDictionary;
-    }
-
-    public RealmDictionary<Long> getColumnRequiredLongDictionary() {
-        return columnRequiredLongDictionary;
-    }
-
-    public void setColumnRequiredLongDictionary(RealmDictionary<Long> columnRequiredLongDictionary) {
-        this.columnRequiredLongDictionary = columnRequiredLongDictionary;
-    }
-
-    public RealmDictionary<Short> getColumnRequiredShortDictionary() {
-        return columnRequiredShortDictionary;
-    }
-
-    public void setColumnRequiredShortDictionary(RealmDictionary<Short> columnRequiredShortDictionary) {
-        this.columnRequiredShortDictionary = columnRequiredShortDictionary;
-    }
-
-    public RealmDictionary<Double> getColumnRequiredDoubleDictionary() {
-        return columnRequiredDoubleDictionary;
-    }
-
-    public void setColumnRequiredDoubleDictionary(RealmDictionary<Double> columnRequiredDoubleDictionary) {
-        this.columnRequiredDoubleDictionary = columnRequiredDoubleDictionary;
-    }
-
-    public RealmDictionary<Byte> getColumnRequiredByteDictionary() {
-        return columnRequiredByteDictionary;
-    }
-
-    public void setColumnRequiredByteDictionary(RealmDictionary<Byte> columnRequiredByteDictionary) {
-        this.columnRequiredByteDictionary = columnRequiredByteDictionary;
-    }
-
-    public RealmDictionary<byte[]> getColumnRequiredBinaryDictionary() {
-        return columnRequiredBinaryDictionary;
-    }
-
-    public void setColumnRequiredBinaryDictionary(RealmDictionary<byte[]> columnRequiredBinaryDictionary) {
-        this.columnRequiredBinaryDictionary = columnRequiredBinaryDictionary;
-    }
-
-
-    public RealmDictionary<Date> getColumnRequiredDateDictionary() {
-        return columnRequiredDateDictionary;
-    }
-
-    public void setColumnRequiredDateDictionary(RealmDictionary<Date> columnRequiredDateDictionary) {
-        this.columnRequiredDateDictionary = columnRequiredDateDictionary;
-    }
-
-    public RealmDictionary<ObjectId> getColumnRequiredObjectIdDictionary() {
-        return columnRequiredObjectIdDictionary;
-    }
-
-    public void setColumnRequiredObjectIdDictionary(RealmDictionary<ObjectId> columnRequiredObjectIdDictionary) {
-        this.columnRequiredObjectIdDictionary = columnRequiredObjectIdDictionary;
-    }
-
-    public RealmDictionary<UUID> getColumnRequiredUUIDDictionary() {
-        return columnRequiredUUIDDictionary;
-    }
-
-    public void setColumnRequiredUUIDDictionary(RealmDictionary<UUID> columnRequiredUUIDDictionary) {
-        this.columnRequiredUUIDDictionary = columnRequiredUUIDDictionary;
-    }
-
-    public RealmDictionary<Decimal128> getColumnRequiredDecimal128Dictionary() {
-        return columnRequiredDecimal128Dictionary;
-    }
-
-    public void setColumnRequiredDecimal128Dictionary(RealmDictionary<Decimal128> columnRequiredDecimal128Dictionary) {
-        this.columnRequiredDecimal128Dictionary = columnRequiredDecimal128Dictionary;
-    }
 
     public RealmSet<String> getColumnStringSet() {
         return columnStringSet;
@@ -649,6 +375,4 @@
     public void setColumnByteSet(RealmSet<Byte> columnByteSet) {
         this.columnByteSet = columnByteSet;
     }
-=======
->>>>>>> 1db12b40
 }