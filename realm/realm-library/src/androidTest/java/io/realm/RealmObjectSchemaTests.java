--- conflicted
+++ resolved
@@ -191,11 +191,7 @@
         BOOLEAN_DICTIONARY(Boolean.class, true), PRIMITIVE_BOOLEAN_DICTIONARY(boolean.class, false),
         FLOAT_DICTIONARY(Float.class, true), PRIMITIVE_FLOAT_DICTIONARY(float.class, false),
         DOUBLE_DICTIONARY(Double.class, true), PRIMITIVE_DOUBLE_DICTIONARY(double.class, false),
-<<<<<<< HEAD
-        BLOB_DICTIONARY(Byte[].class, true), PRIMITIVE_BLOB_DICTIONARY(byte[].class, true),
-=======
         BLOB_DICTIONARY(byte[].class, true),
->>>>>>> 2e370e92
         DATE_DICTIONARY(Date.class, true),
         OBJECT_ID_DICTIONARY(ObjectId.class, true),
         DECIMAL128_DICTIONARY(Decimal128.class, true),
