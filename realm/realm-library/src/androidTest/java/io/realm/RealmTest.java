--- conflicted
+++ resolved
@@ -2324,7 +2324,6 @@
         emptyRealm.close();
     }
 
-<<<<<<< HEAD
     public void testCopyInvalidObjectFromRealmThrows() {
         testRealm.beginTransaction();
         AllTypes obj = testRealm.createObject(AllTypes.class);
@@ -2493,7 +2492,7 @@
         assertEquals("B", results.get(0).getName());
         assertTrue(results.get(0) == results.get(1));
     }
-=======
+
     // Test if close can be called from Realm change listener when there is no other listeners
     public void testCloseRealmInChangeListener() {
         final CountDownLatch signalTestFinished = new CountDownLatch(1);
@@ -2697,5 +2696,4 @@
             handlerThread.quit();
         }
     }
->>>>>>> bd2afd9c
 }