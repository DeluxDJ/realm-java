--- conflicted
+++ resolved
@@ -246,7 +246,9 @@
                     case UUID_LIST:
                         object.linkingObjects(AllJavaTypes.CLASS_NAME, AllJavaTypes.FIELD_UUID_LIST);
                         break;
-<<<<<<< HEAD
+                    case MIXED_LIST:
+                        object.linkingObjects(AllJavaTypes.CLASS_NAME, AllJavaTypes.FIELD_MIXED_LIST);
+                        break;
                     case STRING_TO_MIXED_MAP:
                         // TODO: fix this when adding maps to AllJavaTypes
                         object.linkingObjects(AllJavaTypes.CLASS_NAME, AllJavaTypes.FIELD_UUID_LIST);
@@ -254,10 +256,6 @@
                     case STRING_TO_BOOLEAN_MAP:
                         // TODO: fix this when adding maps to AllJavaTypes
                         object.linkingObjects(AllJavaTypes.CLASS_NAME, AllJavaTypes.FIELD_UUID_LIST);
-=======
-                    case MIXED_LIST:
-                        object.linkingObjects(AllJavaTypes.CLASS_NAME, AllJavaTypes.FIELD_MIXED_LIST);
->>>>>>> f1d3c322
                         break;
                     default:
                         fail("unknown type: " + fieldType);
