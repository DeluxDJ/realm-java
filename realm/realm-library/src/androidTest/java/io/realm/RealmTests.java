/*
 * Copyright 2014 Realm Inc.
 *
 * Licensed under the Apache License, Version 2.0 (the "License");
 * you may not use this file except in compliance with the License.
 * You may obtain a copy of the License at
 *
 * http://www.apache.org/licenses/LICENSE-2.0
 *
 * Unless required by applicable law or agreed to in writing, software
 * distributed under the License is distributed on an "AS IS" BASIS,
 * WITHOUT WARRANTIES OR CONDITIONS OF ANY KIND, either express or implied.
 * See the License for the specific language governing permissions and
 * limitations under the License.
 */

package io.realm;

import android.content.Context;
import android.os.Build;
import android.os.Looper;
import android.os.SystemClock;

import junit.framework.AssertionFailedError;

import org.bson.types.Decimal128;
import org.bson.types.ObjectId;
import org.hamcrest.CoreMatchers;
import org.json.JSONArray;
import org.json.JSONException;
import org.json.JSONObject;
import org.junit.After;
import org.junit.Assume;
import org.junit.Before;
import org.junit.Ignore;
import org.junit.Rule;
import org.junit.Test;
import org.junit.rules.ExpectedException;
import org.junit.rules.TemporaryFolder;
import org.junit.runner.RunWith;
import org.mockito.invocation.InvocationOnMock;
import org.mockito.stubbing.Answer;

import java.io.File;
import java.io.FilenameFilter;
import java.io.IOException;
import java.io.InputStream;
import java.lang.reflect.InvocationTargetException;
import java.math.BigDecimal;
import java.util.ArrayList;
import java.util.Arrays;
import java.util.Date;
import java.util.List;
import java.util.Objects;
import java.util.Random;
import java.util.Scanner;
import java.util.UUID;
import java.util.concurrent.Callable;
import java.util.concurrent.CountDownLatch;
import java.util.concurrent.ExecutionException;
import java.util.concurrent.ExecutorService;
import java.util.concurrent.Executors;
import java.util.concurrent.Future;
import java.util.concurrent.TimeUnit;
import java.util.concurrent.atomic.AtomicBoolean;
import java.util.concurrent.atomic.AtomicInteger;
import java.util.concurrent.atomic.AtomicLong;
import java.util.concurrent.atomic.AtomicReference;

import androidx.test.annotation.UiThreadTest;
import androidx.test.ext.junit.runners.AndroidJUnit4;
import androidx.test.platform.app.InstrumentationRegistry;
import androidx.test.rule.UiThreadTestRule;
import io.realm.entities.AllJavaTypes;
import io.realm.entities.AllTypes;
import io.realm.entities.AllTypesPrimaryKey;
import io.realm.entities.Cat;
import io.realm.entities.CyclicType;
import io.realm.entities.CyclicTypePrimaryKey;
import io.realm.entities.DefaultValueConstructor;
import io.realm.entities.DefaultValueFromOtherConstructor;
import io.realm.entities.DefaultValueOfField;
import io.realm.entities.DefaultValueOverwriteNullLink;
import io.realm.entities.DefaultValueSetter;
import io.realm.entities.Dog;
import io.realm.entities.DogPrimaryKey;
import io.realm.entities.NoPrimaryKeyNullTypes;
import io.realm.entities.NonLatinFieldNames;
import io.realm.entities.NullTypes;
import io.realm.entities.Object4957;
import io.realm.entities.Owner;
import io.realm.entities.OwnerPrimaryKey;
import io.realm.entities.PrimaryKeyAsBoxedByte;
import io.realm.entities.PrimaryKeyAsBoxedInteger;
import io.realm.entities.PrimaryKeyAsBoxedLong;
import io.realm.entities.PrimaryKeyAsBoxedShort;
import io.realm.entities.PrimaryKeyAsLong;
import io.realm.entities.PrimaryKeyAsString;
import io.realm.entities.PrimaryKeyMix;
import io.realm.entities.PrimaryKeyRequiredAsBoxedByte;
import io.realm.entities.PrimaryKeyRequiredAsBoxedInteger;
import io.realm.entities.PrimaryKeyRequiredAsBoxedLong;
import io.realm.entities.PrimaryKeyRequiredAsBoxedShort;
import io.realm.entities.PrimaryKeyRequiredAsString;
import io.realm.entities.RandomPrimaryKey;
import io.realm.entities.StringAndInt;
import io.realm.entities.StringOnly;
import io.realm.entities.StringOnlyReadOnly;
import io.realm.exceptions.RealmException;
import io.realm.exceptions.RealmFileException;
import io.realm.exceptions.RealmMigrationNeededException;
import io.realm.exceptions.RealmPrimaryKeyConstraintException;
import io.realm.internal.OsSharedRealm;
import io.realm.internal.util.Pair;
import io.realm.log.RealmLog;
import io.realm.objectid.NullPrimaryKey;
import io.realm.rule.RunInLooperThread;
import io.realm.rule.RunTestInLooperThread;
import io.realm.rule.TestRealmConfigurationFactory;
import io.realm.util.RealmThread;

import static io.realm.TestHelper.testNoObjectFound;
import static io.realm.TestHelper.testOneObjectFound;
import static io.realm.internal.test.ExtraTests.assertArrayEquals;
import static org.junit.Assert.assertEquals;
import static org.junit.Assert.assertFalse;
import static org.junit.Assert.assertNotNull;
import static org.junit.Assert.assertNotSame;
import static org.junit.Assert.assertNull;
import static org.junit.Assert.assertSame;
import static org.junit.Assert.assertThat;
import static org.junit.Assert.assertTrue;
import static org.junit.Assert.fail;
import static org.mockito.Mockito.mock;
import static org.mockito.Mockito.when;

@RunWith(AndroidJUnit4.class)
public class RealmTests {
    private final static int TEST_DATA_SIZE = 10;

    @Rule
    public final UiThreadTestRule uiThreadTestRule = new UiThreadTestRule();
    @Rule
    public final RunInLooperThread looperThread = new RunInLooperThread();
    @Rule
    public final TestRealmConfigurationFactory configFactory = new TestRealmConfigurationFactory();
    @Rule
    public final TemporaryFolder tmpFolder = new TemporaryFolder();
    @Rule
    public final ExpectedException thrown = ExpectedException.none();

    private Context context;
    private Realm realm;
    private List<String> columnData = new ArrayList<String>() {{
        add(AllTypes.FIELD_BOOLEAN);
        add(AllTypes.FIELD_DATE);
        add(AllTypes.FIELD_DOUBLE);
        add(AllTypes.FIELD_FLOAT);
        add(AllTypes.FIELD_STRING);
        add(AllTypes.FIELD_LONG);
        add(AllTypes.FIELD_BINARY);
        add(AllTypes.FIELD_DECIMAL128);
        add(AllTypes.FIELD_OBJECT_ID);
        add(AllTypes.FIELD_UUID);
        add(AllTypes.FIELD_MIXED);
    }};
    private RealmConfiguration realmConfig;

    @Before
    public void setUp() {
        // Injecting the Instrumentation instance is required
        // for your test to run with AndroidJUnitRunner.
        context = InstrumentationRegistry.getInstrumentation().getContext();
        realmConfig = configFactory.createConfiguration();
        realm = Realm.getInstance(realmConfig);
    }

    @After
    public void tearDown() {
        if (realm != null) {
            realm.close();
        }
    }

    private void populateTestRealm(Realm realm, int objects) {
        realm.beginTransaction();
        realm.deleteAll();
        for (int i = 0; i < objects; ++i) {
            AllTypes allTypes = realm.createObject(AllTypes.class);
            allTypes.setColumnBoolean((i % 3) == 0);
            allTypes.setColumnBinary(new byte[] {1, 2, 3});
            allTypes.setColumnDate(new Date());
            allTypes.setColumnDouble(Math.PI);
            allTypes.setColumnFloat(1.234567F + i);
            allTypes.setColumnObjectId(new ObjectId(TestHelper.generateObjectIdHexString(i)));
            allTypes.setColumnDecimal128(new Decimal128(new BigDecimal(i + "12345")));
            allTypes.setColumnUUID(UUID.fromString(TestHelper.generateUUIDString(i)));
            allTypes.setColumnMixed(Mixed.valueOf(UUID.fromString(TestHelper.generateUUIDString(i))));

            allTypes.setColumnString("test data " + i);
            allTypes.setColumnLong(i);
            NonLatinFieldNames nonLatinFieldNames = realm.createObject(NonLatinFieldNames.class);
            nonLatinFieldNames.set델타(i);
            nonLatinFieldNames.setΔέλτα(i);
            nonLatinFieldNames.set베타(1.234567F + i);
            nonLatinFieldNames.setΒήτα(1.234567F + i);
        }
        realm.commitTransaction();
    }

    private void populateTestRealm() {
        populateTestRealm(realm, TEST_DATA_SIZE);
    }

    @Test
    public void getInstance_writeProtectedFile() throws IOException {
        String REALM_FILE = "readonly.realm";
        File folder = configFactory.getRoot();
        File realmFile = new File(folder, REALM_FILE);
        assertFalse(realmFile.exists());
        assertTrue(realmFile.createNewFile());
        assertTrue(realmFile.setWritable(false));

        try {
            Realm.getInstance(configFactory.createConfigurationBuilder()
                    .directory(folder)
                    .name(REALM_FILE)
                    .build());
            fail();
        } catch (RealmFileException expected) {
            assertEquals(RealmFileException.Kind.PERMISSION_DENIED, expected.getKind());
        }
    }

    @Test
    public void getInstance_writeProtectedFileWithContext() throws IOException {
        String REALM_FILE = "readonly.realm";
        File folder = configFactory.getRoot();
        File realmFile = new File(folder, REALM_FILE);
        assertFalse(realmFile.exists());
        assertTrue(realmFile.createNewFile());
        assertTrue(realmFile.setWritable(false));

        try {
            Realm.getInstance(configFactory.createConfigurationBuilder().directory(folder).name(REALM_FILE).build());
            fail();
        } catch (RealmFileException expected) {
            assertEquals(RealmFileException.Kind.PERMISSION_DENIED, expected.getKind());
        }
    }

    @Test
    public void getInstance_twiceWhenRxJavaUnavailable() {
        // Test for https://github.com/realm/realm-java/issues/2416

        // Though it's not a recommended way to create multiple configuration instance with the same parameter, it's legal.
        final RealmConfiguration configuration1 = configFactory.createConfiguration("no_RxJava.realm");
        TestHelper.emulateRxJavaUnavailable(configuration1);
        final RealmConfiguration configuration2 = configFactory.createConfiguration("no_RxJava.realm");
        TestHelper.emulateRxJavaUnavailable(configuration2);

        final Realm realm1 = Realm.getInstance(configuration1);
        //noinspection TryFinallyCanBeTryWithResources
        try {
            final Realm realm2 = Realm.getInstance(configuration2);
            realm2.close();
        } finally {
            realm1.close();
        }
    }

    @Test
    public void checkIfValid() {
        // checkIfValid() must not throw any Exception against valid Realm instance.
        realm.checkIfValid();

        realm.close();
        try {
            realm.checkIfValid();
            fail("closed Realm instance must throw IllegalStateException.");
        } catch (IllegalStateException ignored) {
        }
        realm = null;
    }

    @Test
    public void getInstance() {
        assertNotNull("Realm.getInstance unexpectedly returns null", realm);
        assertTrue("Realm.getInstance does not contain expected table", realm.getSchema().contains(AllTypes.CLASS_NAME));
    }

    @Test
    public void where() {
        populateTestRealm();
        RealmResults<AllTypes> resultList = realm.where(AllTypes.class).findAll();
        assertEquals(TEST_DATA_SIZE, resultList.size());
    }

    @Test
    public void where_throwsIfClassArgIsNotASubtype() {
        try {
            realm.where(RealmObject.class);
            fail();
        } catch (IllegalArgumentException ignore) {
        }

        try {
            realm.where(RealmModel.class);
            fail();
        } catch (IllegalArgumentException ignore) {
        }
    }

    // Note that this test is relying on the values set while initializing the test dataset
    // TODO Move to RealmQueryTests?
    @Test
    public void where_queryResults() throws IOException {
        populateTestRealm(realm, 159);
        RealmResults<AllTypes> resultList = realm.where(AllTypes.class).equalTo(AllTypes.FIELD_LONG, 33).findAll();
        assertEquals(1, resultList.size());

        resultList = realm.where(AllTypes.class).equalTo(AllTypes.FIELD_LONG, 3333).findAll();
        assertEquals(0, resultList.size());

        resultList = realm.where(AllTypes.class).equalTo(AllTypes.FIELD_STRING, "test data 0").findAll();
        assertEquals(1, resultList.size());

        resultList = realm.where(AllTypes.class).equalTo(AllTypes.FIELD_STRING, "test data 0", Case.INSENSITIVE).findAll();
        assertEquals(1, resultList.size());

        resultList = realm.where(AllTypes.class).equalTo(AllTypes.FIELD_STRING, "Test data 0", Case.SENSITIVE).findAll();
        assertEquals(0, resultList.size());
    }

    // TODO Move to RealmQueryTests?
    @Test
    public void where_equalTo_wrongFieldTypeAsInput() throws IOException {
        populateTestRealm();

        for (int i = 0; i < columnData.size(); i++) {
            try {
                realm.where(AllTypes.class).equalTo(columnData.get(i), true).findAll();
                if (i != 0) {
                    fail("Realm.where should fail with illegal argument");
                }
            } catch (IllegalArgumentException ignored) {
            }

            try {
                realm.where(AllTypes.class).equalTo(columnData.get(i), new Date()).findAll();
                if (i != 1) {
                    fail("Realm.where should fail with illegal argument");
                }
            } catch (IllegalArgumentException ignored) {
            }

            try {
                realm.where(AllTypes.class).equalTo(columnData.get(i), 13.37D).findAll();
                if (i != 2) {
                    fail("Realm.where should fail with illegal argument");
                }
            } catch (IllegalArgumentException ignored) {
            }

            try {
                realm.where(AllTypes.class).equalTo(columnData.get(i), 13.3711F).findAll();
                if (i != 3) {
                    fail("Realm.where should fail with illegal argument");
                }
            } catch (IllegalArgumentException ignored) {
            }

            try {
                realm.where(AllTypes.class).equalTo(columnData.get(i), "test").findAll();
                if (i != 4) {
                    fail("Realm.where should fail with illegal argument");
                }
            } catch (IllegalArgumentException ignored) {
            }

            try {
                realm.where(AllTypes.class).equalTo(columnData.get(i), 1337).findAll();
                if (i != 5) {
                    fail("Realm.where should fail with illegal argument");
                }
            } catch (IllegalArgumentException ignored) {
            }

            try {
                realm.where(AllTypes.class).equalTo(columnData.get(i), new byte[] {1, 2, 3}).findAll();
                if (i != 6) {
                    fail("Realm.where should fail with illegal argument");
                }
            } catch (IllegalArgumentException ignored) {
            }

            try {
                realm.where(AllTypes.class).equalTo(columnData.get(i), new Decimal128(new BigDecimal(i + "12345"))).findAll();
                if (i != 7) {
                    fail("Realm.where should fail with illegal argument");
                }
            } catch (IllegalArgumentException ignored) {
            }

            try {
                realm.where(AllTypes.class).equalTo(columnData.get(i), new ObjectId(TestHelper.generateObjectIdHexString(i))).findAll();
                if (i != 8) {
                    fail("Realm.where should fail with illegal argument");
                }
            } catch (IllegalArgumentException ignored) {
            }

            try {
                realm.where(AllTypes.class).equalTo(columnData.get(i), UUID.fromString(TestHelper.generateUUIDString(i))).findAll();
                if (i != 9) {
                    fail("Realm.where should fail with illegal argument");
                }
            } catch (IllegalArgumentException ignored) {
            }
        }
    }

    // TODO Move to RealmQueryTests?
    @Test
    public void where_equalTo_invalidFieldName() throws IOException {
        try {
            realm.where(AllTypes.class).equalTo("invalidcolumnname", 33).findAll();
            fail("Invalid field name");
        } catch (Exception ignored) {
        }

        try {
            realm.where(AllTypes.class).equalTo("invalidcolumnname", "test").findAll();
            fail("Invalid field name");
        } catch (Exception ignored) {
        }

        try {
            realm.where(AllTypes.class).equalTo("invalidcolumnname", true).findAll();
            fail("Invalid field name");
        } catch (Exception ignored) {
        }

        try {
            realm.where(AllTypes.class).equalTo("invalidcolumnname", Math.PI).findAll();
            fail("Invalid field name");
        } catch (Exception ignored) {
        }

        try {
            realm.where(AllTypes.class).equalTo("invalidcolumnname", Math.PI).findAll();
            fail("Invalid field name");
        } catch (Exception ignored) {
        }
    }

    // TODO Move to RealmQueryTests?
    @Test
    public void where_equalTo_requiredFieldWithNullArgument() {
        // String
        try {
            realm.where(NullTypes.class).equalTo(NullTypes.FIELD_STRING_NOT_NULL, (String) null).findAll();
            fail("Realm.where should fail with illegal argument");
        } catch (IllegalArgumentException ignored) {
        }

        // Boolean
        try {
            realm.where(NullTypes.class).equalTo(NullTypes.FIELD_BOOLEAN_NOT_NULL, (String) null).findAll();
            fail("Realm.where should fail with illegal argument");
        } catch (IllegalArgumentException ignored) {
        }

        // Byte
        try {
            realm.where(NullTypes.class).equalTo(NullTypes.FIELD_BYTE_NOT_NULL, (Byte) null).findAll();
            fail("Realm.where should fail with illegal argument");
        } catch (IllegalArgumentException ignored) {
        }

        // Short
        try {
            realm.where(NullTypes.class).equalTo(NullTypes.FIELD_SHORT_NOT_NULL, (Short) null).findAll();
            fail("Realm.where should fail with illegal argument");
        } catch (IllegalArgumentException ignored) {
        }

        // Integer
        try {
            realm.where(NullTypes.class).equalTo(NullTypes.FIELD_INTEGER_NOT_NULL, (Integer) null).findAll();
            fail("Realm.where should fail with illegal argument");
        } catch (IllegalArgumentException ignored) {
        }

        // Long
        try {
            realm.where(NullTypes.class).equalTo(NullTypes.FIELD_LONG_NOT_NULL, (Long) null).findAll();
            fail("Realm.where should fail with illegal argument");
        } catch (IllegalArgumentException ignored) {
        }

        // Float
        try {
            realm.where(NullTypes.class).equalTo(NullTypes.FIELD_FLOAT_NOT_NULL, (Float) null).findAll();
            fail("Realm.where should fail with illegal argument");
        } catch (IllegalArgumentException ignored) {
        }

        // Double
        try {
            realm.where(NullTypes.class).equalTo(NullTypes.FIELD_FLOAT_NOT_NULL, (Double) null).findAll();
            fail("Realm.where should fail with illegal argument");
        } catch (IllegalArgumentException ignored) {
        }

        // Date
        try {
            realm.where(NullTypes.class).equalTo(NullTypes.FIELD_DATE_NOT_NULL, (Date) null).findAll();
            fail("Realm.where should fail with illegal argument");
        } catch (IllegalArgumentException ignored) {
        }
    }

    @Test
    public void beginTransaction() throws IOException {
        populateTestRealm();

        realm.beginTransaction();
        AllTypes allTypes = realm.createObject(AllTypes.class);
        allTypes.setColumnFloat(3.14F);
        allTypes.setColumnString("a unique string");
        realm.commitTransaction();

        RealmResults<AllTypes> resultList = realm.where(AllTypes.class).findAll();
        assertEquals(TEST_DATA_SIZE + 1, resultList.size());

        resultList = realm.where(AllTypes.class).equalTo(AllTypes.FIELD_STRING, "a unique string").findAll();
        assertEquals(1, resultList.size());
        resultList = realm.where(AllTypes.class).equalTo(AllTypes.FIELD_FLOAT, 3.14F).findAll();
        assertEquals(1, resultList.size());
    }

    @Test
    public void nestedTransaction() {
        realm.beginTransaction();
        try {
            realm.beginTransaction();
            fail();
        } catch (IllegalStateException e) {
            assertTrue(e.getMessage().startsWith("The Realm is already in a write transaction"));
        }
        realm.commitTransaction();
    }

    private enum Method {
        METHOD_BEGIN,
        METHOD_COMMIT,
        METHOD_CANCEL,
        METHOD_DELETE_TYPE,
        METHOD_DELETE_ALL,
        METHOD_CREATE_OBJECT,
        METHOD_CREATE_OBJECT_WITH_PRIMARY_KEY,
        METHOD_COPY_TO_REALM,
        METHOD_COPY_TO_REALM_OR_UPDATE,
        METHOD_CREATE_ALL_FROM_JSON,
        METHOD_CREATE_OR_UPDATE_ALL_FROM_JSON,
        METHOD_CREATE_FROM_JSON,
        METHOD_CREATE_OR_UPDATE_FROM_JSON,
        METHOD_INSERT_COLLECTION,
        METHOD_INSERT_OBJECT,
        METHOD_INSERT_OR_UPDATE_COLLECTION,
        METHOD_INSERT_OR_UPDATE_OBJECT
    }

    // Calling methods on a wrong thread will fail.
    private boolean runMethodOnWrongThread(final Method method) throws InterruptedException, ExecutionException {
        if (method != Method.METHOD_BEGIN) {
            realm.beginTransaction();
            realm.createObject(Dog.class);
        }
        ExecutorService executorService = Executors.newSingleThreadExecutor();
        Future<Boolean> future = executorService.submit(new Callable<Boolean>() {
            @Override
            public Boolean call() throws Exception {
                try {
                    switch (method) {
                        case METHOD_BEGIN:
                            realm.beginTransaction();
                            break;
                        case METHOD_COMMIT:
                            realm.commitTransaction();
                            break;
                        case METHOD_CANCEL:
                            realm.cancelTransaction();
                            break;
                        case METHOD_DELETE_TYPE:
                            realm.delete(AllTypes.class);
                            break;
                        case METHOD_DELETE_ALL:
                            realm.deleteAll();
                            break;
                        case METHOD_CREATE_OBJECT:
                            realm.createObject(AllTypes.class);
                            break;
                        case METHOD_CREATE_OBJECT_WITH_PRIMARY_KEY:
                            realm.createObject(AllJavaTypes.class, 1L);
                            break;
                        case METHOD_COPY_TO_REALM:
                            realm.copyToRealm(new AllTypes());
                            break;
                        case METHOD_COPY_TO_REALM_OR_UPDATE:
                            realm.copyToRealm(new AllTypesPrimaryKey());
                            break;
                        case METHOD_CREATE_ALL_FROM_JSON:
                            realm.createAllFromJson(AllTypes.class, "[{}]");
                            break;
                        case METHOD_CREATE_OR_UPDATE_ALL_FROM_JSON:
                            realm.createOrUpdateAllFromJson(AllTypesPrimaryKey.class, "[{\"columnLong\":1," +
                                    " \"columnBoolean\": true}]");
                            break;
                        case METHOD_CREATE_FROM_JSON:
                            realm.createObjectFromJson(AllTypes.class, "{}");
                            break;
                        case METHOD_CREATE_OR_UPDATE_FROM_JSON:
                            realm.createOrUpdateObjectFromJson(AllTypesPrimaryKey.class, "{\"columnLong\":1," +
                                    " \"columnBoolean\": true}");
                            break;
                        case METHOD_INSERT_COLLECTION:
                            realm.insert(Arrays.asList(new AllTypes(), new AllTypes()));
                            break;
                        case METHOD_INSERT_OBJECT:
                            realm.insert(new AllTypes());
                            break;
                        case METHOD_INSERT_OR_UPDATE_COLLECTION:
                            realm.insert(Arrays.asList(new AllTypesPrimaryKey(), new AllTypesPrimaryKey()));
                            break;
                        case METHOD_INSERT_OR_UPDATE_OBJECT:
                            realm.insertOrUpdate(new AllTypesPrimaryKey());
                            break;
                    }
                    return false;
                } catch (IllegalStateException ignored) {
                    return true;
                } catch (RealmException jsonFailure) {
                    // TODO: Eew. Reconsider how our JSON methods reports failure. See https://github.com/realm/realm-java/issues/1594
                    return (jsonFailure.getMessage().equals("Could not map Json"));
                }
            }
        });

        boolean result = future.get();
        if (method != Method.METHOD_BEGIN) {
            realm.cancelTransaction();
        }
        return result;
    }

    @Test
    public void methodCalledOnWrongThread() throws ExecutionException, InterruptedException {
        for (Method method : Method.values()) {
            assertTrue(method.toString(), runMethodOnWrongThread(method));
        }
    }

    @Test
    public void commitTransaction() {
        populateTestRealm();

        realm.beginTransaction();
        AllTypes allTypes = realm.createObject(AllTypes.class);
        allTypes.setColumnBoolean(true);
        realm.commitTransaction();

        RealmResults<AllTypes> resultList = realm.where(AllTypes.class).findAll();
        assertEquals(TEST_DATA_SIZE + 1, resultList.size());
    }

    @Test(expected = IllegalStateException.class)
    public void commitTransaction_afterCancelTransaction() {
        realm.beginTransaction();
        realm.cancelTransaction();
        realm.commitTransaction();
    }

    @Test(expected = IllegalStateException.class)
    public void commitTransaction_twice() {
        realm.beginTransaction();
        realm.commitTransaction();
        realm.commitTransaction();
    }

    @Test
    public void cancelTransaction() {
        populateTestRealm();

        realm.beginTransaction();
        realm.createObject(AllTypes.class);
        realm.cancelTransaction();
        assertEquals(TEST_DATA_SIZE, realm.where(AllTypes.class).count());

        try {
            realm.cancelTransaction();
            fail();
        } catch (IllegalStateException ignored) {
        }
    }

    @Test
    public void executeTransaction_null() {
        OsSharedRealm.VersionID oldVersion = realm.sharedRealm.getVersionID();
        try {
            realm.executeTransaction(null);
            fail("null transaction should throw");
        } catch (IllegalArgumentException ignored) {
        }
        OsSharedRealm.VersionID newVersion = realm.sharedRealm.getVersionID();
        assertEquals(oldVersion, newVersion);
    }

    @Test
    public void executeTransaction_success() {
        assertEquals(0, realm.where(Owner.class).count());
        realm.executeTransaction(new Realm.Transaction() {
            @Override
            public void execute(Realm realm) {
                Owner owner = realm.createObject(Owner.class);
                owner.setName("Owner");
            }
        });
        assertEquals(1, realm.where(Owner.class).count());
    }

    @Test
    public void executeTransaction_canceled() {
        final AtomicReference<RuntimeException> thrownException = new AtomicReference<RuntimeException>(null);

        assertEquals(0, realm.where(Owner.class).count());
        try {
            realm.executeTransaction(new Realm.Transaction() {
                @Override
                public void execute(Realm realm) {
                    Owner owner = realm.createObject(Owner.class);
                    owner.setName("Owner");
                    thrownException.set(new RuntimeException("Boom"));
                    throw thrownException.get();
                }
            });
        } catch (RuntimeException e) {
            //noinspection ThrowableResultOfMethodCallIgnored
            assertTrue(e == thrownException.get());
        }
        assertEquals(0, realm.where(Owner.class).count());
    }

    @Test
    public void executeTransaction_cancelInsideClosureThrowsException() {
        assertEquals(0, realm.where(Owner.class).count());
        TestHelper.TestLogger testLogger = new TestHelper.TestLogger();
        try {
            RealmLog.add(testLogger);
            realm.executeTransaction(new Realm.Transaction() {
                @Override
                public void execute(Realm realm) {
                    Owner owner = realm.createObject(Owner.class);
                    owner.setName("Owner");
                    realm.cancelTransaction();
                    throw new RuntimeException("Boom");
                }
            });
        } catch (RuntimeException ignored) {
            // Ensures that we pass a valuable error message to the logger for developers.
            assertEquals("Could not cancel transaction, not currently in a transaction.", testLogger.message);
        } finally {
            RealmLog.remove(testLogger);
        }
        assertEquals(0, realm.where(Owner.class).count());
    }

    @Test
    @UiThreadTest
    public void executeTransaction_mainThreadWritesAllowed() {
        RealmConfiguration configuration = configFactory.createConfigurationBuilder()
                .allowWritesOnUiThread(true)
                .name("ui_realm")
                .build();

        Realm uiRealm = Realm.getInstance(configuration);
        uiRealm.executeTransaction(new Realm.Transaction() {
            @Override
            public void execute(Realm realm) {
                realm.insert(new Dog("Snuffles"));
            }
        });

        RealmResults<Dog> results = uiRealm.where(Dog.class).equalTo("name", "Snuffles").findAll();
        assertEquals(1, results.size());
        assertNotNull(results.first());
        assertEquals("Snuffles", Objects.requireNonNull(results.first()).getName());

        uiRealm.close();
    }

    @Test
    @UiThreadTest
    public void executeTransaction_mainThreadWritesNotAllowed() {
        RealmConfiguration configuration = configFactory.createConfigurationBuilder()
                .allowWritesOnUiThread(false)
                .name("ui_realm")
                .build();

        // Try-with-resources
        try (Realm uiRealm = Realm.getInstance(configuration)) {
            uiRealm.executeTransaction(new Realm.Transaction() {
                @Override
                public void execute(Realm realm) {
                    // no-op
                }
            });
            fail("the call to executeTransaction should have failed, this line should not be reached.");
        } catch (RealmException e) {
            assertTrue(Objects.requireNonNull(e.getMessage()).contains("allowWritesOnUiThread"));
        }
    }

    @Test
    public void executeTransaction_runsOnNonUiThread() {
        RealmConfiguration configuration = configFactory.createConfigurationBuilder()
                .allowWritesOnUiThread(false)
                .name("ui_realm")
                .build();

        Realm uiRealm = Realm.getInstance(configuration);
        uiRealm.executeTransaction(new Realm.Transaction() {
            @Override
            public void execute(Realm realm) {
                // no-op
            }
        });

        uiRealm.close();
    }

    @Test
    public void delete_type() {
        // ** Deletes non existing table should succeed.
        realm.beginTransaction();
        realm.delete(AllTypes.class);
        realm.commitTransaction();

        // ** Deletes existing class, but leaves other classes classes.

        // Adds two classes.
        populateTestRealm();
        realm.beginTransaction();
        Dog dog = realm.createObject(Dog.class);
        dog.setName("Castro");
        realm.commitTransaction();
        // Clears.
        realm.beginTransaction();
        realm.delete(Dog.class);
        realm.commitTransaction();
        // Checks one class is cleared but other class is still there.
        RealmResults<AllTypes> resultListTypes = realm.where(AllTypes.class).findAll();
        assertEquals(TEST_DATA_SIZE, resultListTypes.size());
        RealmResults<Dog> resultListDogs = realm.where(Dog.class).findAll();
        assertEquals(0, resultListDogs.size());

        // ** delete() must throw outside a transaction.
        try {
            realm.delete(AllTypes.class);
            fail("Expected exception");
        } catch (IllegalStateException ignored) {
        }
    }

    private void createAndTestFilename(String language, String fileName) {
        RealmConfiguration realmConfig = configFactory.createConfiguration(fileName);
        Realm realm1 = Realm.getInstance(realmConfig);
        realm1.beginTransaction();
        Dog dog1 = realm1.createObject(Dog.class);
        dog1.setName("Rex");
        realm1.commitTransaction();
        realm1.close();

        File file = new File(realmConfig.getPath());
        assertTrue(language, file.exists());

        Realm realm2 = Realm.getInstance(realmConfig);
        Dog dog2 = realm2.where(Dog.class).findFirst();
        assertEquals(language, "Rex", dog2.getName());
        realm2.close();
    }

    // TODO Move to RealmConfigurationTests?
    @Test
    public void realmConfiguration_fileName() {
        createAndTestFilename("American", "Washington");
        createAndTestFilename("Danish", "København");
        createAndTestFilename("Russian", "Москва");
        createAndTestFilename("Greek", "Αθήνα");
        createAndTestFilename("Chinese", "北京市");
        createAndTestFilename("Korean", "서울시");
        createAndTestFilename("Arabic", "الرياض");
        createAndTestFilename("India", "नई दिल्ली");
        createAndTestFilename("Japanese", "東京都");
    }

    @Test
    public void utf8Tests() {
        realm.beginTransaction();
        realm.delete(AllTypes.class);
        realm.commitTransaction();

        String file = "assets/unicode_codepoints.csv";
        Scanner scanner = new Scanner(getClass().getClassLoader().getResourceAsStream(file), "UTF-8");
        int i = 0;
        String currentUnicode = null;
        try {
            realm.beginTransaction();
            while (scanner.hasNextLine()) {
                currentUnicode = scanner.nextLine();
                char[] chars = Character.toChars(Integer.parseInt(currentUnicode, 16));
                String codePoint = new String(chars);
                AllTypes o = realm.createObject(AllTypes.class);
                o.setColumnLong(i);
                o.setColumnString(codePoint);

                if (i > 1) {
                    assertEquals("Codepoint: " + i + " / " + currentUnicode, codePoint,
                            o.getColumnString()); // codepoint 0 is NULL, ignore for now.
                }
                i++;
            }
            realm.commitTransaction();
        } catch (Exception e) {
            fail("Failure, Codepoint: " + i + " / " + currentUnicode + " " + e.getMessage());
        }
    }

    private List<String> getCharacterArray() {
        List<String> chars_array = new ArrayList<String>();
        String file = "assets/unicode_codepoints.csv";
        Scanner scanner = new Scanner(getClass().getClassLoader().getResourceAsStream(file), "UTF-8");
        int i = 0;
        String currentUnicode = null;
        try {
            while (scanner.hasNextLine()) {
                currentUnicode = scanner.nextLine();
                char[] chars = Character.toChars(Integer.parseInt(currentUnicode, 16));
                String codePoint = new String(chars);
                chars_array.add(codePoint);
                i++;
            }
        } catch (Exception e) {
            fail("Failure, Codepoint: " + i + " / " + currentUnicode + " " + e.getMessage());
        }
        return chars_array;
    }

    // The test writes and reads random Strings.
    @Test
    public void unicodeStrings() {
        List<String> charsArray = getCharacterArray();
        // Change seed value for new random values.
        long seed = 20;
        Random random = new Random(seed);

        StringBuilder testChar = new StringBuilder();
        realm.beginTransaction();
        for (int i = 0; i < 1000; i++) {
            testChar.setLength(0);
            int length = random.nextInt(25);

            for (int j = 0; j < length; j++) {
                testChar.append(charsArray.get(random.nextInt(27261)));
            }
            StringOnly stringOnly = realm.createObject(StringOnly.class);

            // tests setter
            stringOnly.setChars(testChar.toString());

            // tests getter
            realm.where(StringOnly.class).findFirst().getChars();

            realm.delete(StringOnly.class);
        }
        realm.cancelTransaction();
    }

    @Test
    public void getInstance_referenceCounting() {
        // At this point reference count should be one because of the setUp method.
        try {
            realm.where(AllTypes.class).count();
        } catch (IllegalStateException e) {
            fail();
        }

        // Makes sure the reference counter is per realm file.
        RealmConfiguration anotherConfig = configFactory.createConfiguration("anotherRealm.realm");
        Realm.deleteRealm(anotherConfig);
        Realm otherRealm = Realm.getInstance(anotherConfig);

        // Raises the reference.
        Realm realm = null;
        try {
            realm = Realm.getInstance(configFactory.createConfiguration());
        } finally {
            if (realm != null) { realm.close(); }
        }

        try {
            // This should not fail because the reference is now 1.
            if (realm != null) {
                realm.where(AllTypes.class).count();
            }
        } catch (IllegalStateException e) {
            fail();
        }

        this.realm.close();
        try {
            this.realm.where(AllTypes.class).count();
            fail();
        } catch (IllegalStateException ignored) {
        }

        try {
            otherRealm.where(AllTypes.class).count();
        } catch (IllegalStateException e) {
            fail();
        } finally {
            otherRealm.close();
        }

        try {
            otherRealm.where(AllTypes.class).count();
            fail();
        } catch (IllegalStateException ignored) {
        }
    }

    @Test
    public void getInstance_referenceCounting_doubleClose() {
        realm.close();
        realm.close(); // Counts down once too many. Counter is now potentially negative.
        realm = Realm.getInstance(configFactory.createConfiguration());
        realm.beginTransaction();
        AllTypes allTypes = realm.createObject(AllTypes.class);
        RealmResults<AllTypes> queryResult = realm.where(AllTypes.class).findAll();
        assertEquals(allTypes, queryResult.get(0));
        realm.commitTransaction();
        realm.close(); // This might not close the Realm if the reference count is wrong.

        // This should now fail due to the Realm being fully closed.
        thrown.expect(IllegalStateException.class);
        allTypes.getColumnString();
    }

    @Test
    public void writeCopyTo() throws IOException {
        RealmConfiguration configA = configFactory.createConfiguration("file1.realm");
        RealmConfiguration configB = configFactory.createConfiguration("file2.realm");
        Realm.deleteRealm(configA);
        Realm.deleteRealm(configB);

        Realm realm1 = null;
        try {
            realm1 = Realm.getInstance(configA);
            realm1.beginTransaction();
            AllTypes allTypes = realm1.createObject(AllTypes.class);
            allTypes.setColumnString("Hello World");
            realm1.commitTransaction();

            realm1.writeCopyTo(new File(configB.getPath()));
        } finally {
            if (realm1 != null) {
                realm1.close();
            }
        }

        // Copy is compacted i.e. smaller than original.
        File file1 = new File(configA.getPath());
        File file2 = new File(configB.getPath());
        assertTrue(file1.length() >= file2.length());

        Realm realm2 = null;
        try {
            // Contents is copied too.
            realm2 = Realm.getInstance(configB);
            RealmResults<AllTypes> results = realm2.where(AllTypes.class).findAll();
            assertEquals(1, results.size());
            assertEquals("Hello World", results.first().getColumnString());
        } finally {
            if (realm2 != null) {
                realm2.close();
            }
        }
    }

    @Test
    public void compactRealm() {
        final RealmConfiguration configuration = realm.getConfiguration();
        realm.close();
        realm = null;
        assertTrue(Realm.compactRealm(configuration));
        realm = Realm.getInstance(configuration);
    }

    @Test
    public void compactRealm_failsIfOpen() {
        assertFalse(Realm.compactRealm(realm.getConfiguration()));
    }

    @Test
    public void compactRealm_encryptedEmptyRealm() {
        RealmConfiguration realmConfig = configFactory.createConfiguration("enc.realm", TestHelper.getRandomKey());
        Realm realm = Realm.getInstance(realmConfig);
        realm.close();
        assertTrue(Realm.compactRealm(realmConfig));
        realm = Realm.getInstance(realmConfig);
        assertFalse(realm.isClosed());
        assertTrue(realm.isEmpty());
        realm.close();
    }

    @Test
    public void compactRealm_encryptedPopulatedRealm() {
        final int DATA_SIZE = 100;
        RealmConfiguration realmConfig = configFactory.createConfiguration("enc.realm", TestHelper.getRandomKey());
        Realm realm = Realm.getInstance(realmConfig);

        populateTestRealm(realm, DATA_SIZE);
        realm.close();
        assertTrue(Realm.compactRealm(realmConfig));
        realm = Realm.getInstance(realmConfig);
        assertFalse(realm.isClosed());
        assertEquals(DATA_SIZE, realm.where(AllTypes.class).count());
        realm.close();
    }

    @Test
    public void compactRealm_emptyRealm() throws IOException {
        final String REALM_NAME = "test.realm";
        RealmConfiguration realmConfig = configFactory.createConfiguration(REALM_NAME);
        Realm realm = Realm.getInstance(realmConfig);
        realm.close();
        long before = new File(realmConfig.getPath()).length();
        assertTrue(Realm.compactRealm(realmConfig));
        long after = new File(realmConfig.getPath()).length();
        assertTrue(before >= after);
    }

    @Test
    public void compactRealm_populatedRealm() throws IOException {
        final String REALM_NAME = "test.realm";
        RealmConfiguration realmConfig = configFactory.createConfiguration(REALM_NAME);
        Realm realm = Realm.getInstance(realmConfig);
        populateTestRealm(realm, 100);
        realm.close();
        long before = new File(realmConfig.getPath()).length();
        assertTrue(Realm.compactRealm(realmConfig));
        long after = new File(realmConfig.getPath()).length();
        assertTrue(before >= after);
    }

    @Test
    public void compactRealm_onExternalStorage() {
        final File externalFilesDir = context.getExternalFilesDir(null);
        final RealmConfiguration config = configFactory.createConfigurationBuilder()
                .directory(externalFilesDir)
                .name("external.realm")
                .build();
        Realm.deleteRealm(config);
        Realm realm = Realm.getInstance(config);
        realm.close();
        assertTrue(Realm.compactRealm(config));
        realm = Realm.getInstance(config);
        realm.close();
        Realm.deleteRealm(config);
    }

    private void populateTestRealmForCompact(Realm realm, int sizeInMB) {
        byte[] oneMBData = new byte[1024 * 1024];
        realm.beginTransaction();
        for (int i = 0; i < sizeInMB; i++) {
            realm.createObject(AllTypes.class).setColumnBinary(oneMBData);
        }
        realm.commitTransaction();
    }

    private Pair<Long, Long> populateTestRealmAndCompactOnLaunch(CompactOnLaunchCallback compactOnLaunch) {
        return populateTestRealmAndCompactOnLaunch(compactOnLaunch, 1);
    }

    private Pair<Long, Long> populateTestRealmAndCompactOnLaunch(CompactOnLaunchCallback compactOnLaunch, int sizeInMB) {
        final String REALM_NAME = "test.realm";
        RealmConfiguration realmConfig = configFactory.createConfiguration(REALM_NAME);
        Realm realm = Realm.getInstance(realmConfig);
        populateTestRealmForCompact(realm, sizeInMB);
        realm.beginTransaction();
        realm.deleteAll();
        realm.commitTransaction();
        realm.close();
        long before = new File(realmConfig.getPath()).length();
        if (compactOnLaunch != null) {
            realmConfig = configFactory.createConfigurationBuilder()
                    .name(REALM_NAME)
                    .compactOnLaunch(compactOnLaunch)
                    .build();
        } else {
            realmConfig = configFactory.createConfigurationBuilder()
                    .name(REALM_NAME)
                    .compactOnLaunch()
                    .build();
        }
        realm = Realm.getInstance(realmConfig);
        realm.close();
        long after = new File(realmConfig.getPath()).length();
        return new Pair(before, after);
    }

    @Test
    public void compactOnLaunch_shouldCompact() throws IOException {
        Pair<Long, Long> results = populateTestRealmAndCompactOnLaunch(new CompactOnLaunchCallback() {
            @Override
            public boolean shouldCompact(long totalBytes, long usedBytes) {
                assertTrue(totalBytes > usedBytes);
                return true;
            }
        });
        assertTrue(results.first > results.second);
    }

    @Test
    public void compactOnLaunch_shouldNotCompact() throws IOException {
        Pair<Long, Long> results = populateTestRealmAndCompactOnLaunch(new CompactOnLaunchCallback() {
            @Override
            public boolean shouldCompact(long totalBytes, long usedBytes) {
                assertTrue(totalBytes > usedBytes);
                return false;
            }
        });
        assertEquals(results.first, results.second);
    }

    @Test
    public void compactOnLaunch_multipleThread() throws IOException {
        final String REALM_NAME = "test.realm";
        final AtomicInteger compactOnLaunchCount = new AtomicInteger(0);

        final RealmConfiguration realmConfig = configFactory.createConfigurationBuilder()
                .name(REALM_NAME)
                .compactOnLaunch(new CompactOnLaunchCallback() {
                    @Override
                    public boolean shouldCompact(long totalBytes, long usedBytes) {
                        compactOnLaunchCount.incrementAndGet();
                        return true;
                    }
                })
                .build();
        Realm realm = Realm.getInstance(realmConfig);
        realm.close();
        // WARNING: We need to init the schema first and close the Realm to make sure the relevant logic works in Object
        // Store. See https://github.com/realm/realm-object-store/blob/master/src/shared_realm.cpp#L58
        // Called once.
        assertEquals(1, compactOnLaunchCount.get());

        realm = Realm.getInstance(realmConfig);

        assertEquals(2, compactOnLaunchCount.get());

        Thread thread = new Thread(new Runnable() {
            @Override
            public void run() {
                Realm bgRealm = Realm.getInstance(realmConfig);
                bgRealm.close();
                // compactOnLaunch should not be called anymore!
                assertEquals(2, compactOnLaunchCount.get());
            }
        });
        thread.start();

        try {
            thread.join();
        } catch (InterruptedException e) {
            fail();
        }

        realm.close();

        assertEquals(2, compactOnLaunchCount.get());
    }

    @Test
    public void compactOnLaunch_insufficientAmount() throws IOException {
        Pair<Long, Long> results = populateTestRealmAndCompactOnLaunch(new CompactOnLaunchCallback() {
            @Override
            public boolean shouldCompact(long totalBytes, long usedBytes) {
                final long thresholdSize = 50 * 1024 * 1024;
                return (totalBytes > thresholdSize) && (((double) usedBytes / (double) totalBytes) < 0.5);
            }
        }, 1);
        final long thresholdSize = 50 * 1024 * 1024;
        assertTrue(results.first < thresholdSize);
        assertEquals(results.first, results.second);
    }

    @Test
    public void compactOnLaunch_throwsInTheCallback() {
        final RuntimeException exception = new RuntimeException();
        final RealmConfiguration realmConfig = configFactory.createConfigurationBuilder()
                .name("compactThrowsTest")
                .compactOnLaunch(new CompactOnLaunchCallback() {
                    @Override
                    public boolean shouldCompact(long totalBytes, long usedBytes) {
                        throw exception;
                    }
                })
                .build();
        Realm realm = null;
        try {
            realm = Realm.getInstance(realmConfig);
            fail();
        } catch (RuntimeException expected) {
            assertSame(exception, expected);
        } finally {
            if (realm != null) {
                realm.close();
            }
        }
    }

    @Test
    public void defaultCompactOnLaunch() throws IOException {
        Pair<Long, Long> results = populateTestRealmAndCompactOnLaunch(null, 50);
        final long thresholdSize = 50 * 1024 * 1024;
        assertTrue(results.first > thresholdSize);
        assertTrue(results.first > results.second);
    }

    @Test
    public void defaultCompactOnLaunch_onlyCallback() {
        DefaultCompactOnLaunchCallback callback = new DefaultCompactOnLaunchCallback();
        final long thresholdSize = 50 * 1024 * 1024;
        final long big = thresholdSize + 1024;
        assertFalse(callback.shouldCompact(big, (long) (big * 0.6)));
        assertTrue(callback.shouldCompact(big, (long) (big * 0.3)));
        final long small = thresholdSize - 1024;
        assertFalse(callback.shouldCompact(small, (long) (small * 0.6)));
        assertFalse(callback.shouldCompact(small, (long) (small * 0.3)));
    }

    @Test
    public void defaultCompactOnLaunch_insufficientAmount() throws IOException {
        Pair<Long, Long> results = populateTestRealmAndCompactOnLaunch(null, 1);
        final long thresholdSize = 50 * 1024 * 1024;
        assertTrue(results.first < thresholdSize);
        assertEquals(results.first, results.second);
    }

    @Test
    public void copyToRealm_null() {
        realm.beginTransaction();
        try {
            realm.copyToRealm((AllTypes) null);
            fail("Copying null objects into Realm should not be allowed");
        } catch (IllegalArgumentException ignored) {
        } finally {
            realm.cancelTransaction();
        }
    }

    @Test
    public void copyToRealm_managedObject() {
        realm.beginTransaction();
        AllTypes allTypes = realm.createObject(AllTypes.class);
        allTypes.setColumnString("Test");
        realm.commitTransaction();

        realm.beginTransaction();
        AllTypes copiedAllTypes = realm.copyToRealm(allTypes);
        realm.commitTransaction();

        assertTrue(allTypes == copiedAllTypes);
    }

    @Test
    public void copyToRealm_fromOtherRealm() {
        realm.beginTransaction();
        AllTypes allTypes = realm.createObject(AllTypes.class);
        allTypes.setColumnString("Test");
        allTypes.setColumnDecimal128(new Decimal128(new BigDecimal("12345")));
        allTypes.setColumnObjectId(new ObjectId(TestHelper.randomObjectIdHexString()));
        allTypes.setColumnUUID(UUID.randomUUID());
        allTypes.setColumnMixed(Mixed.valueOf(UUID.randomUUID()));
        realm.commitTransaction();

        RealmConfiguration realmConfig = configFactory.createConfiguration("other-realm");
        Realm otherRealm = Realm.getInstance(realmConfig);
        otherRealm.beginTransaction();
        AllTypes copiedAllTypes = otherRealm.copyToRealm(allTypes);
        otherRealm.commitTransaction();

        assertNotSame(allTypes, copiedAllTypes); // Same object in different Realms is not the same.
        assertEquals(allTypes.getColumnString(), copiedAllTypes.getColumnString()); // But data is still the same.
        otherRealm.close();
    }

    @Test
    public void copyToRealm() {
        Date date = new Date();
        Dog dog = new Dog();
        dog.setName("Fido");
        RealmList<Dog> list = new RealmList<Dog>();
        list.add(dog);

        AllTypes allTypes = new AllTypes();
        allTypes.setColumnString("String");
        allTypes.setColumnLong(1L);
        allTypes.setColumnFloat(1F);
        allTypes.setColumnDouble(1D);
        allTypes.setColumnBoolean(true);
        allTypes.setColumnDate(date);
        allTypes.setColumnBinary(new byte[] {1, 2, 3});
        allTypes.setColumnDecimal128(new Decimal128(new BigDecimal("12345")));
        allTypes.setColumnObjectId(new ObjectId(TestHelper.generateObjectIdHexString(7)));
        allTypes.setColumnUUID(UUID.fromString(TestHelper.generateUUIDString(7)));
        allTypes.setColumnMixed(Mixed.valueOf(UUID.fromString(TestHelper.generateUUIDString(6))));
        allTypes.setColumnRealmObject(dog);
        allTypes.setColumnRealmList(list);

        allTypes.setColumnStringList(new RealmList<String>("1"));
        allTypes.setColumnBinaryList(new RealmList<byte[]>(new byte[] {1}));
        allTypes.setColumnBooleanList(new RealmList<Boolean>(true));
        allTypes.setColumnLongList(new RealmList<Long>(1L));
        allTypes.setColumnDoubleList(new RealmList<Double>(1D));
        allTypes.setColumnFloatList(new RealmList<Float>(1F));
        allTypes.setColumnDateList(new RealmList<Date>(new Date(1L)));
        allTypes.setColumnDecimal128List(new RealmList<Decimal128>(new Decimal128(new BigDecimal("54321"))));
        allTypes.setColumnObjectIdList(new RealmList<ObjectId>(new ObjectId(TestHelper.generateObjectIdHexString(5))));
        allTypes.setColumnUUIDList(new RealmList<>(UUID.fromString(TestHelper.generateUUIDString(5))));
        allTypes.setColumnMixedList(new RealmList<>(Mixed.valueOf(UUID.fromString(TestHelper.generateUUIDString(7)))));

        realm.beginTransaction();
        AllTypes realmTypes = realm.copyToRealm(allTypes);
        realm.commitTransaction();

        assertNotSame(allTypes, realmTypes); // Objects should not be considered equal.
        assertEquals(allTypes.getColumnString(), realmTypes.getColumnString()); // But they contain the same data.
        assertEquals(allTypes.getColumnLong(), realmTypes.getColumnLong());
        assertEquals(allTypes.getColumnFloat(), realmTypes.getColumnFloat(), 0);
        assertEquals(allTypes.getColumnDouble(), realmTypes.getColumnDouble(), 0);
        assertEquals(allTypes.isColumnBoolean(), realmTypes.isColumnBoolean());
        assertEquals(allTypes.getColumnDate(), realmTypes.getColumnDate());
        assertArrayEquals(allTypes.getColumnBinary(), realmTypes.getColumnBinary());
        assertEquals(allTypes.getColumnDecimal128(), realmTypes.getColumnDecimal128());
        assertEquals(allTypes.getColumnObjectId(), realmTypes.getColumnObjectId());
        assertEquals(allTypes.getColumnUUID(), realmTypes.getColumnUUID());
        assertEquals(allTypes.getColumnMixed(), realmTypes.getColumnMixed());
        assertEquals(allTypes.getColumnRealmObject().getName(), dog.getName());
        assertEquals(list.size(), realmTypes.getColumnRealmList().size());
        //noinspection ConstantConditions
        assertEquals(list.get(0).getName(), realmTypes.getColumnRealmList().get(0).getName());
        assertEquals(1, realmTypes.getColumnStringList().size());
        assertEquals("1", realmTypes.getColumnStringList().get(0));
        assertEquals(1, realmTypes.getColumnBooleanList().size());
        assertEquals(true, realmTypes.getColumnBooleanList().get(0));
        assertEquals(1, realmTypes.getColumnBinaryList().size());
        assertArrayEquals(new byte[] {1}, realmTypes.getColumnBinaryList().get(0));
        assertEquals(1, realmTypes.getColumnLongList().size());
        assertEquals((Long) 1L, realmTypes.getColumnLongList().get(0));
        assertEquals(1, realmTypes.getColumnDoubleList().size());
        assertEquals((Double) 1D, realmTypes.getColumnDoubleList().get(0));
        assertEquals(1, realmTypes.getColumnFloatList().size());
        assertEquals((Float) 1F, realmTypes.getColumnFloatList().get(0));
        assertEquals(1, realmTypes.getColumnDateList().size());
        assertEquals(new Date(1), realmTypes.getColumnDateList().get(0));

        assertEquals(1, realmTypes.getColumnDecimal128List().size());
        assertEquals(new Decimal128(new BigDecimal("54321")), realmTypes.getColumnDecimal128List().get(0));

        assertEquals(1, realmTypes.getColumnObjectIdList().size());
        assertEquals(new ObjectId(TestHelper.generateObjectIdHexString(5)), realmTypes.getColumnObjectIdList().get(0));

        assertEquals(1, realmTypes.getColumnUUIDList().size());
        assertEquals(UUID.fromString(TestHelper.generateUUIDString(5)), realmTypes.getColumnUUIDList().get(0));
<<<<<<< HEAD

        assertEquals(1, realmTypes.getColumnMixedList().size());
        assertEquals(Mixed.valueOf(UUID.fromString(TestHelper.generateUUIDString(7))), realmTypes.getColumnMixedList().get(0));
=======
>>>>>>> d8303479
    }

    @Test
    public void copyToRealm_cyclicObjectReferences() {
        CyclicType oneCyclicType = new CyclicType();
        oneCyclicType.setName("One");
        CyclicType anotherCyclicType = new CyclicType();
        anotherCyclicType.setName("Two");
        oneCyclicType.setObject(anotherCyclicType);
        anotherCyclicType.setObject(oneCyclicType);

        realm.beginTransaction();
        CyclicType realmObject = realm.copyToRealm(oneCyclicType);
        realm.commitTransaction();

        assertEquals("One", realmObject.getName());
        assertEquals("Two", realmObject.getObject().getName());
        assertEquals(2, realm.where(CyclicType.class).count());

        // Tests copyToRealm overload that uses the Iterator.
        // Makes sure we reuse the same graph cache Map to avoid duplicates.
        realm.beginTransaction();
        realm.deleteAll();
        realm.commitTransaction();

        assertEquals(0, realm.where(CyclicType.class).count());

        realm.beginTransaction();
        List<CyclicType> cyclicTypes = realm.copyToRealm(Arrays.asList(oneCyclicType, anotherCyclicType));
        realm.commitTransaction();
        assertEquals(2, cyclicTypes.size());
        assertEquals("One", cyclicTypes.get(0).getName());
        assertEquals("Two", cyclicTypes.get(1).getName());
        assertEquals(2, realm.where(CyclicType.class).count());
    }

    @Test
    public void copyToRealm_cyclicObjectReferencesWithPK() {
        CyclicTypePrimaryKey oneCyclicType = new CyclicTypePrimaryKey(1, "One");
        CyclicTypePrimaryKey anotherCyclicType = new CyclicTypePrimaryKey(2, "Two");
        oneCyclicType.setObject(anotherCyclicType);
        anotherCyclicType.setObject(oneCyclicType);

        realm.beginTransaction();
        CyclicTypePrimaryKey realmObject = realm.copyToRealm(oneCyclicType);
        realm.commitTransaction();

        assertEquals("One", realmObject.getName());
        assertEquals("Two", realmObject.getObject().getName());
        assertEquals(2, realm.where(CyclicTypePrimaryKey.class).count());

        // Tests copyToRealm overload that uses the Iterator.
        // Makes sure we reuse the same graph cache Map to avoid duplicates.
        realm.beginTransaction();
        realm.deleteAll();
        realm.commitTransaction();

        assertEquals(0, realm.where(CyclicTypePrimaryKey.class).count());

        realm.beginTransaction();
        List<CyclicTypePrimaryKey> cyclicTypes = realm.copyToRealm(Arrays.asList(oneCyclicType, anotherCyclicType));
        realm.commitTransaction();
        assertEquals(2, cyclicTypes.size());
        assertEquals("One", cyclicTypes.get(0).getName());
        assertEquals("Two", cyclicTypes.get(1).getName());
        assertEquals(2, realm.where(CyclicTypePrimaryKey.class).count());
    }

    @Test
    public void copyToRealm_cyclicListReferences() {
        CyclicType oneCyclicType = new CyclicType();
        oneCyclicType.setName("One");
        CyclicType anotherCyclicType = new CyclicType();
        anotherCyclicType.setName("Two");
        oneCyclicType.setObjects(new RealmList<>(anotherCyclicType));
        anotherCyclicType.setObjects(new RealmList<>(oneCyclicType));

        realm.beginTransaction();
        CyclicType realmObject = realm.copyToRealm(oneCyclicType);
        realm.commitTransaction();

        assertEquals("One", realmObject.getName());
        assertEquals(2, realm.where(CyclicType.class).count());
    }

    // Checks that if a field has a null value, it gets converted to the default value for that type.
    @Test
    public void copyToRealm_convertsNullToDefaultValue() {
        realm.beginTransaction();
        AllTypes realmTypes = realm.copyToRealm(new AllTypes());
        realm.commitTransaction();

        assertEquals("", realmTypes.getColumnString());
        assertEquals(new Date(0), realmTypes.getColumnDate());
        assertArrayEquals(new byte[0], realmTypes.getColumnBinary());

        assertNotNull(realmTypes.getColumnRealmList());
        assertNotNull(realmTypes.getColumnStringList());
        assertNotNull(realmTypes.getColumnBinaryList());
        assertNotNull(realmTypes.getColumnBooleanList());
        assertNotNull(realmTypes.getColumnLongList());
        assertNotNull(realmTypes.getColumnDoubleList());
        assertNotNull(realmTypes.getColumnFloatList());
        assertNotNull(realmTypes.getColumnDateList());
    }

    // Check that using copyToRealm will set the primary key directly instead of first setting
    // it to the default value (which can fail).
    @Test
    public void copyToRealm_primaryKeyIsSetDirectly() {
        realm.beginTransaction();
        realm.createObject(OwnerPrimaryKey.class, 0);
        realm.copyToRealm(new OwnerPrimaryKey(1, "Foo"));
        realm.commitTransaction();
        assertEquals(2, realm.where(OwnerPrimaryKey.class).count());
    }

    @Test
    public void copyToRealm_stringPrimaryKeyIsNull() {
        final long SECONDARY_FIELD_VALUE = 34992142L;
        TestHelper.addStringPrimaryKeyObjectToTestRealm(realm, (String) null, SECONDARY_FIELD_VALUE);

        RealmResults<PrimaryKeyAsString> results = realm.where(PrimaryKeyAsString.class).findAll();
        assertEquals(1, results.size());
        assertEquals(null, results.first().getName());
        assertEquals(SECONDARY_FIELD_VALUE, results.first().getId());
    }

    @Test
    public void copyToRealm_boxedNumberPrimaryKeyIsNull() {
        final String SECONDARY_FIELD_VALUE = "nullNumberPrimaryKeyObj";
        final Class[] CLASSES = {PrimaryKeyAsBoxedByte.class, PrimaryKeyAsBoxedShort.class, PrimaryKeyAsBoxedInteger.class, PrimaryKeyAsBoxedLong.class};

        TestHelper.addBytePrimaryKeyObjectToTestRealm(realm, (Byte) null, SECONDARY_FIELD_VALUE);
        TestHelper.addShortPrimaryKeyObjectToTestRealm(realm, (Short) null, SECONDARY_FIELD_VALUE);
        TestHelper.addIntegerPrimaryKeyObjectToTestRealm(realm, (Integer) null, SECONDARY_FIELD_VALUE);
        TestHelper.addLongPrimaryKeyObjectToTestRealm(realm, (Long) null, SECONDARY_FIELD_VALUE);

        for (Class clazz : CLASSES) {
            RealmResults results = realm.where(clazz).findAll();
            assertEquals(1, results.size());
            assertEquals(null, ((NullPrimaryKey) results.first()).getId());
            assertEquals(SECONDARY_FIELD_VALUE, ((NullPrimaryKey) results.first()).getName());
        }
    }

    @Test
    public void copyToRealm_duplicatedPrimaryKeyThrows() {
        final String[] PRIMARY_KEY_TYPES = { "String", "BoxedLong", "long" };
        for (String className : PRIMARY_KEY_TYPES) {
            String expectedKey = null;
            try {
                realm.beginTransaction();
                switch (className) {
                    case "String": {
                        expectedKey = "foo";
                        PrimaryKeyAsString obj = new PrimaryKeyAsString("foo");
                        realm.copyToRealm(obj);
                        realm.copyToRealm(obj);
                        break;
                    }
                    case "BoxedLong": {
                        expectedKey = Long.toString(Long.MIN_VALUE);
                        PrimaryKeyAsBoxedLong obj = new PrimaryKeyAsBoxedLong(Long.MIN_VALUE, "boxedlong");
                        realm.copyToRealm(obj);
                        realm.copyToRealm(obj);
                        break;
                    }
                    case "long":
                        expectedKey = Long.toString(Long.MAX_VALUE);
                        PrimaryKeyAsLong obj = new PrimaryKeyAsLong(Long.MAX_VALUE);
                        realm.copyToRealm(obj);
                        realm.copyToRealm(obj);
                        break;
                    default:
                }
                fail("Null value as primary key already exists, but wasn't detected correctly");
            } catch (RealmPrimaryKeyConstraintException expected) {
                assertTrue("Exception message is: " + expected.getMessage(),
                        expected.getMessage().contains("with an existing primary key value '"+ expectedKey +"'"));
            } finally {
                realm.cancelTransaction();
            }
        }
    }

    @Test
    public void copyToRealm_duplicatedNullPrimaryKeyThrows() {
        final String[] PRIMARY_KEY_TYPES = {"String", "BoxedByte", "BoxedShort", "BoxedInteger", "BoxedLong"};

        TestHelper.addStringPrimaryKeyObjectToTestRealm(realm, (String) null, 0);
        TestHelper.addBytePrimaryKeyObjectToTestRealm(realm, (Byte) null, (String) null);
        TestHelper.addShortPrimaryKeyObjectToTestRealm(realm, (Short) null, (String) null);
        TestHelper.addIntegerPrimaryKeyObjectToTestRealm(realm, (Integer) null, (String) null);
        TestHelper.addLongPrimaryKeyObjectToTestRealm(realm, (Long) null, (String) null);

        for (String className : PRIMARY_KEY_TYPES) {
            try {
                realm.beginTransaction();
                switch (className) {
                    case "String":
                        realm.copyToRealm(new PrimaryKeyAsString());
                        break;
                    case "BoxedByte":
                        realm.copyToRealm(new PrimaryKeyAsBoxedByte());
                        break;
                    case "BoxedShort":
                        realm.copyToRealm(new PrimaryKeyAsBoxedShort());
                        break;
                    case "BoxedInteger":
                        realm.copyToRealm(new PrimaryKeyAsBoxedInteger());
                        break;
                    case "BoxedLong":
                        realm.copyToRealm(new PrimaryKeyAsBoxedLong());
                        break;
                    default:
                }
                fail("Null value as primary key already exists, but wasn't detected correctly");
            } catch (RealmPrimaryKeyConstraintException expected) {
                assertTrue("Exception message is: " + expected.getMessage(),
                        expected.getMessage().contains("with an existing primary key value 'null'"));
            } finally {
                realm.cancelTransaction();
            }
        }
    }

    @Test
    public void copyToRealm_doNotCopyReferencedObjectIfManaged() {
        realm.beginTransaction();

        // Child object is managed by Realm.
        CyclicTypePrimaryKey childObj = realm.createObject(CyclicTypePrimaryKey.class, 1);
        childObj.setName("Child");

        // Parent object is an unmanaged object.
        CyclicTypePrimaryKey parentObj = new CyclicTypePrimaryKey(2);
        parentObj.setObject(childObj);

        realm.copyToRealm(parentObj);
        realm.commitTransaction();

        assertEquals(2, realm.where(CyclicTypePrimaryKey.class).count());
    }

    @Test
    public void copyToRealm_list() {
        Dog dog1 = new Dog();
        dog1.setName("Dog 1");
        Dog dog2 = new Dog();
        dog2.setName("Dog 2");
        RealmList<Dog> list = new RealmList<Dog>();
        list.addAll(Arrays.asList(dog1, dog2));

        realm.beginTransaction();
        List<Dog> copiedList = new ArrayList<Dog>(realm.copyToRealm(list));
        realm.commitTransaction();

        assertEquals(2, copiedList.size());
        assertEquals(dog1.getName(), copiedList.get(0).getName());
        assertEquals(dog2.getName(), copiedList.get(1).getName());
    }

    @Test
    public void copyToRealm_objectInOtherThreadThrows() {
        final CountDownLatch bgThreadDoneLatch = new CountDownLatch(1);

        realm.beginTransaction();
        final Dog dog = realm.createObject(Dog.class);
        realm.commitTransaction();

        new Thread(new Runnable() {
            @Override
            public void run() {
                final Realm bgRealm = Realm.getInstance(realm.getConfiguration());
                bgRealm.beginTransaction();
                try {
                    bgRealm.copyToRealm(dog);
                    fail();
                } catch (IllegalArgumentException expected) {
                    assertEquals("Objects which belong to Realm instances in other threads cannot be copied into this" +
                                    " Realm instance.",
                            expected.getMessage());
                }
                bgRealm.cancelTransaction();
                bgRealm.close();
                bgThreadDoneLatch.countDown();
            }
        }).start();

        TestHelper.awaitOrFail(bgThreadDoneLatch);
    }

    @Test
    public void copyToRealmOrUpdate_null() {
        realm.beginTransaction();
        thrown.expect(IllegalArgumentException.class);
        realm.copyToRealmOrUpdate((AllTypes) null);
    }

    @Test
    public void copyToRealmOrUpdate_stringPrimaryKeyFieldIsNull() {
        final long SECONDARY_FIELD_VALUE = 2192841L;
        final long SECONDARY_FIELD_UPDATED = 44887612L;
        PrimaryKeyAsString nullPrimaryKeyObj = TestHelper.addStringPrimaryKeyObjectToTestRealm(realm, (String) null, SECONDARY_FIELD_VALUE);

        RealmResults<PrimaryKeyAsString> result = realm.where(PrimaryKeyAsString.class).findAll();
        assertEquals(1, result.size());
        assertEquals(null, result.first().getName());
        assertEquals(SECONDARY_FIELD_VALUE, result.first().getId());

        // Updates objects.
        realm.beginTransaction();
        nullPrimaryKeyObj.setId(SECONDARY_FIELD_UPDATED);
        realm.copyToRealmOrUpdate(nullPrimaryKeyObj);
        realm.commitTransaction();

        assertEquals(SECONDARY_FIELD_UPDATED, realm.where(PrimaryKeyAsString.class).findFirst().getId());
    }

    @Test
    public void copyToRealmOrUpdate_boxedBytePrimaryKeyFieldIsNull() {
        final String SECONDARY_FIELD_VALUE = "nullBytePrimaryKeyObj";
        final String SECONDARY_FIELD_UPDATED = "nullBytePrimaryKeyObjUpdated";
        PrimaryKeyAsBoxedByte nullPrimaryKeyObj = TestHelper.addBytePrimaryKeyObjectToTestRealm(realm, (Byte) null, SECONDARY_FIELD_VALUE);

        RealmResults<PrimaryKeyAsBoxedByte> result = realm.where(PrimaryKeyAsBoxedByte.class).findAll();
        assertEquals(1, result.size());
        assertEquals(SECONDARY_FIELD_VALUE, result.first().getName());
        assertEquals(null, result.first().getId());

        // Updates objects.
        realm.beginTransaction();
        nullPrimaryKeyObj.setName(SECONDARY_FIELD_UPDATED);
        realm.copyToRealmOrUpdate(nullPrimaryKeyObj);
        realm.commitTransaction();

        assertEquals(SECONDARY_FIELD_UPDATED, realm.where(PrimaryKeyAsBoxedByte.class).findFirst().getName());
    }

    @Test
    public void copyToRealmOrUpdate_boxedShortPrimaryKeyFieldIsNull() {
        final String SECONDARY_FIELD_VALUE = "nullShortPrimaryKeyObj";
        final String SECONDARY_FIELD_UPDATED = "nullShortPrimaryKeyObjUpdated";
        PrimaryKeyAsBoxedShort nullPrimaryKeyObj = TestHelper.addShortPrimaryKeyObjectToTestRealm(realm, (Short) null, SECONDARY_FIELD_VALUE);

        RealmResults<PrimaryKeyAsBoxedShort> result = realm.where(PrimaryKeyAsBoxedShort.class).findAll();
        assertEquals(1, result.size());
        assertEquals(SECONDARY_FIELD_VALUE, result.first().getName());
        assertEquals(null, result.first().getId());

        // Updates objects.
        realm.beginTransaction();
        nullPrimaryKeyObj.setName(SECONDARY_FIELD_UPDATED);
        realm.copyToRealmOrUpdate(nullPrimaryKeyObj);
        realm.commitTransaction();

        assertEquals(SECONDARY_FIELD_UPDATED, realm.where(PrimaryKeyAsBoxedShort.class).findFirst().getName());
    }

    @Test
    public void copyToRealmOrUpdate_boxedIntegerPrimaryKeyFieldIsNull() {
        final String SECONDARY_FIELD_VALUE = "nullIntegerPrimaryKeyObj";
        final String SECONDARY_FIELD_UPDATED = "nullIntegerPrimaryKeyObjUpdated";
        PrimaryKeyAsBoxedInteger nullPrimaryKeyObj = TestHelper.addIntegerPrimaryKeyObjectToTestRealm(realm, (Integer) null, SECONDARY_FIELD_VALUE);

        RealmResults<PrimaryKeyAsBoxedInteger> result = realm.where(PrimaryKeyAsBoxedInteger.class).findAll();
        assertEquals(1, result.size());
        assertEquals(SECONDARY_FIELD_VALUE, result.first().getName());
        assertEquals(null, result.first().getId());

        // Updates objects.
        realm.beginTransaction();
        nullPrimaryKeyObj.setName(SECONDARY_FIELD_UPDATED);
        realm.copyToRealmOrUpdate(nullPrimaryKeyObj);
        realm.commitTransaction();

        assertEquals(SECONDARY_FIELD_UPDATED, realm.where(PrimaryKeyAsBoxedInteger.class).findFirst().getName());
    }

    @Test
    public void copyToRealmOrUpdate_boxedLongPrimaryKeyFieldIsNull() {
        final String SECONDARY_FIELD_VALUE = "nullLongPrimaryKeyObj";
        final String SECONDARY_FIELD_UPDATED = "nullLongPrimaryKeyObjUpdated";
        PrimaryKeyAsBoxedLong nullPrimaryKeyObj = TestHelper.addLongPrimaryKeyObjectToTestRealm(realm, (Long) null, SECONDARY_FIELD_VALUE);

        RealmResults<PrimaryKeyAsBoxedLong> result = realm.where(PrimaryKeyAsBoxedLong.class).findAll();
        assertEquals(1, result.size());
        assertEquals(SECONDARY_FIELD_VALUE, result.first().getName());
        assertEquals(null, result.first().getId());

        // Updates objects.
        realm.beginTransaction();
        nullPrimaryKeyObj.setName(SECONDARY_FIELD_UPDATED);
        realm.copyToRealmOrUpdate(nullPrimaryKeyObj);
        realm.commitTransaction();

        assertEquals(SECONDARY_FIELD_UPDATED, realm.where(PrimaryKeyAsBoxedLong.class).findFirst().getName());
    }

    @Test
    public void copyToRealmOrUpdate_noPrimaryKeyField() {
        realm.beginTransaction();
        thrown.expect(IllegalArgumentException.class);
        realm.copyToRealmOrUpdate(new AllTypes());
    }

    @Test
    public void copyToRealmOrUpdate_addNewObjects() {
        realm.executeTransaction(new Realm.Transaction() {
            @Override
            public void execute(Realm realm) {
                PrimaryKeyAsLong obj = new PrimaryKeyAsLong();
                obj.setId(1);
                obj.setName("Foo");
                realm.copyToRealm(obj);

                PrimaryKeyAsLong obj2 = new PrimaryKeyAsLong();
                obj2.setId(2);
                obj2.setName("Bar");
                realm.copyToRealmOrUpdate(obj2);
            }
        });

        assertEquals(2, realm.where(PrimaryKeyAsLong.class).count());
    }

    @Test
    public void copyToRealmOrUpdate_updateExistingObject() {
        realm.executeTransaction(new Realm.Transaction() {
            @Override
            public void execute(Realm realm) {
                AllTypesPrimaryKey obj = new AllTypesPrimaryKey();
                obj.setColumnString("Foo");
                obj.setColumnLong(1);
                obj.setColumnFloat(1.23F);
                obj.setColumnDouble(1.234D);
                obj.setColumnBoolean(false);
                obj.setColumnBinary(new byte[] {1, 2, 3});
                obj.setColumnDate(new Date(1000));
                obj.setColumnRealmObject(new DogPrimaryKey(1, "Dog1"));
                obj.setColumnRealmList(new RealmList<DogPrimaryKey>(new DogPrimaryKey(2, "Dog2")));
                obj.setColumnBoxedBoolean(true);
                obj.setColumnStringList(new RealmList<>("1"));
                obj.setColumnBooleanList(new RealmList<>(false));
                obj.setColumnBinaryList(new RealmList<>(new byte[] {1}));
                obj.setColumnLongList(new RealmList<>(1L));
                obj.setColumnDoubleList(new RealmList<>(1D));
                obj.setColumnFloatList(new RealmList<>(1F));
                obj.setColumnDateList(new RealmList<>(new Date(1L)));
                realm.copyToRealm(obj);

                AllTypesPrimaryKey obj2 = new AllTypesPrimaryKey();
                obj2.setColumnString("Bar");
                obj2.setColumnLong(1);
                obj2.setColumnFloat(2.23F);
                obj2.setColumnDouble(2.234D);
                obj2.setColumnBoolean(true);
                obj2.setColumnBinary(new byte[] {2, 3, 4});
                obj2.setColumnDate(new Date(2000));
                obj2.setColumnRealmObject(new DogPrimaryKey(3, "Dog3"));
                obj2.setColumnRealmList(new RealmList<DogPrimaryKey>(new DogPrimaryKey(4, "Dog4")));
                obj2.setColumnBoxedBoolean(false);
                obj2.setColumnStringList(new RealmList<>("2", "3"));
                obj2.setColumnBooleanList(new RealmList<>(true, false));
                obj2.setColumnBinaryList(new RealmList<>(new byte[] {2}, new byte[] {3}));
                obj2.setColumnLongList(new RealmList<>(2L, 3L));
                obj2.setColumnDoubleList(new RealmList<>(2D, 3D));
                obj2.setColumnFloatList(new RealmList<>(2F, 3F));
                obj2.setColumnDateList(new RealmList<>(new Date(2L), new Date(3L)));
                realm.copyToRealmOrUpdate(obj2);
            }
        });

        assertEquals(1, realm.where(AllTypesPrimaryKey.class).count());
        AllTypesPrimaryKey obj = realm.where(AllTypesPrimaryKey.class).findFirst();

        // Checks that the the only element has all its properties updated.
        assertEquals("Bar", obj.getColumnString());
        assertEquals(1, obj.getColumnLong());
        assertEquals(2.23F, obj.getColumnFloat(), 0);
        assertEquals(2.234D, obj.getColumnDouble(), 0);
        assertEquals(true, obj.isColumnBoolean());
        assertArrayEquals(new byte[] {2, 3, 4}, obj.getColumnBinary());
        assertEquals(new Date(2000), obj.getColumnDate());
        assertEquals("Dog3", obj.getColumnRealmObject().getName());
        assertEquals(1, obj.getColumnRealmList().size());
        assertEquals("Dog4", obj.getColumnRealmList().get(0).getName());
        assertFalse(obj.getColumnBoxedBoolean());
        assertEquals(2, obj.getColumnStringList().size());
        assertEquals("2", obj.getColumnStringList().get(0));
        assertEquals("3", obj.getColumnStringList().get(1));
        assertEquals(2, obj.getColumnBooleanList().size());
        assertEquals(true, obj.getColumnBooleanList().get(0));
        assertEquals(false, obj.getColumnBooleanList().get(1));
        assertEquals(2, obj.getColumnBinaryList().size());
        assertArrayEquals(new byte[] {2}, obj.getColumnBinaryList().get(0));
        assertArrayEquals(new byte[] {3}, obj.getColumnBinaryList().get(1));
        assertEquals(2, obj.getColumnLongList().size());
        assertEquals((Long) 2L, obj.getColumnLongList().get(0));
        assertEquals((Long) 3L, obj.getColumnLongList().get(1));
        assertEquals(2, obj.getColumnDoubleList().size());
        assertEquals((Double) 2D, obj.getColumnDoubleList().get(0));
        assertEquals((Double) 3D, obj.getColumnDoubleList().get(1));
        assertEquals(2, obj.getColumnFloatList().size());
        assertEquals((Float) 2F, obj.getColumnFloatList().get(0));
        assertEquals((Float) 3F, obj.getColumnFloatList().get(1));
        assertEquals(2, obj.getColumnDateList().size());
        assertEquals(new Date(2L), obj.getColumnDateList().get(0));
        assertEquals(new Date(3L), obj.getColumnDateList().get(1));
    }

    @Test
    public void copyToRealmOrUpdate_overrideOwnList() {
        realm.beginTransaction();
        AllJavaTypes managedObj = realm.createObject(AllJavaTypes.class, 1);
        managedObj.getFieldList().add(managedObj);
        AllJavaTypes unmanagedObj = realm.copyFromRealm(managedObj);
        unmanagedObj.setFieldList(managedObj.getFieldList());

        managedObj = realm.copyToRealmOrUpdate(unmanagedObj);
        assertEquals(1, managedObj.getFieldList().size());
        assertEquals(1, managedObj.getFieldList().first().getFieldId());
    }

    @Test
    public void copyToRealmOrUpdate_cyclicObject() {
        CyclicTypePrimaryKey oneCyclicType = new CyclicTypePrimaryKey(1);
        oneCyclicType.setName("One");
        CyclicTypePrimaryKey anotherCyclicType = new CyclicTypePrimaryKey(2);
        anotherCyclicType.setName("Two");
        oneCyclicType.setObject(anotherCyclicType);
        anotherCyclicType.setObject(oneCyclicType);

        realm.beginTransaction();
        realm.copyToRealm(oneCyclicType);
        realm.commitTransaction();

        oneCyclicType.setName("Three");
        anotherCyclicType.setName("Four");
        realm.beginTransaction();
        realm.copyToRealmOrUpdate(oneCyclicType);
        realm.commitTransaction();

        assertEquals(2, realm.where(CyclicTypePrimaryKey.class).count());
        assertEquals("Three", realm.where(CyclicTypePrimaryKey.class).equalTo("id", 1).findFirst().getName());
    }


    // Checks that an unmanaged object with only default values can override data.
    @Test
    public void copyToRealmOrUpdate_defaultValuesOverrideExistingData() {
        realm.executeTransaction(new Realm.Transaction() {
            @Override
            public void execute(Realm realm) {
                AllTypesPrimaryKey obj = new AllTypesPrimaryKey();
                obj.setColumnString("Foo");
                obj.setColumnLong(1);
                obj.setColumnFloat(1.23F);
                obj.setColumnDouble(1.234D);
                obj.setColumnBoolean(false);
                obj.setColumnBinary(new byte[] {1, 2, 3});
                obj.setColumnDate(new Date(1000));
                obj.setColumnRealmObject(new DogPrimaryKey(1, "Dog1"));
                obj.setColumnRealmList(new RealmList<DogPrimaryKey>(new DogPrimaryKey(2, "Dog2")));
                realm.copyToRealm(obj);

                AllTypesPrimaryKey obj2 = new AllTypesPrimaryKey();
                obj2.setColumnLong(1);
                realm.copyToRealmOrUpdate(obj2);
            }
        });

        assertEquals(1, realm.where(AllTypesPrimaryKey.class).count());

        AllTypesPrimaryKey obj = realm.where(AllTypesPrimaryKey.class).findFirst();
        assertNull(obj.getColumnString());
        assertEquals(1, obj.getColumnLong());
        assertEquals(0.0F, obj.getColumnFloat(), 0);
        assertEquals(0.0D, obj.getColumnDouble(), 0);
        assertEquals(false, obj.isColumnBoolean());
        assertNull(obj.getColumnBinary());
        assertNull(obj.getColumnDate());
        assertNull(obj.getColumnRealmObject());
        assertEquals(0, obj.getColumnRealmList().size());
    }


    // Tests that if references to objects are removed, the objects are still in the Realm.
    @Test
    public void copyToRealmOrUpdate_referencesNotDeleted() {
        realm.executeTransaction(new Realm.Transaction() {
            @Override
            public void execute(Realm realm) {
                AllTypesPrimaryKey obj = new AllTypesPrimaryKey();
                obj.setColumnLong(1);
                obj.setColumnRealmObject(new DogPrimaryKey(1, "Dog1"));
                obj.setColumnRealmList(new RealmList<DogPrimaryKey>(new DogPrimaryKey(2, "Dog2")));
                realm.copyToRealm(obj);

                AllTypesPrimaryKey obj2 = new AllTypesPrimaryKey();
                obj2.setColumnLong(1);
                obj2.setColumnRealmObject(new DogPrimaryKey(3, "Dog3"));
                obj2.setColumnRealmList(new RealmList<DogPrimaryKey>(new DogPrimaryKey(4, "Dog4")));
                realm.copyToRealmOrUpdate(obj2);
            }
        });

        assertEquals(1, realm.where(AllTypesPrimaryKey.class).count());
        assertEquals(4, realm.where(DogPrimaryKey.class).count());
    }

    @Test
    public void copyToRealmOrUpdate_primaryKeyMixInObjectGraph() {
        // Crate Object graph where tier 2 consists of 1 object with primary key and one doesn't.
        // Tier 3 both have objects with primary keys.
        //
        //        PK
        //     /      \
        //    PK      nonPK
        //    |        |
        //    PK       PK
        DogPrimaryKey dog = new DogPrimaryKey(1, "Dog");
        OwnerPrimaryKey owner = new OwnerPrimaryKey(1, "Owner");
        owner.setDog(dog);

        Cat cat = new Cat();
        cat.setScaredOfDog(dog);

        PrimaryKeyMix mixObject = new PrimaryKeyMix(1);
        mixObject.setDogOwner(owner);
        mixObject.setCat(cat);

        realm.beginTransaction();
        PrimaryKeyMix realmObject = realm.copyToRealmOrUpdate(mixObject);
        realm.commitTransaction();

        assertEquals("Dog", realmObject.getCat().getScaredOfDog().getName());
        assertEquals("Dog", realmObject.getDogOwner().getDog().getName());
    }

    @Test
    public void copyToRealmOrUpdate_iterable() {
        realm.executeTransaction(new Realm.Transaction() {
            @Override
            public void execute(Realm realm) {
                PrimaryKeyAsLong obj = new PrimaryKeyAsLong();
                obj.setId(1);
                obj.setName("Foo");
                realm.copyToRealm(obj);

                PrimaryKeyAsLong obj2 = new PrimaryKeyAsLong();
                obj2.setId(1);
                obj2.setName("Bar");

                PrimaryKeyAsLong obj3 = new PrimaryKeyAsLong();
                obj3.setId(1);
                obj3.setName("Baz");

                realm.copyToRealmOrUpdate(Arrays.asList(obj2, obj3));
            }
        });

        assertEquals(1, realm.where(PrimaryKeyAsLong.class).count());
        assertEquals("Baz", realm.where(PrimaryKeyAsLong.class).findFirst().getName());
    }

    // Tests that a collection of objects with references all gets copied.
    @Test
    public void copyToRealmOrUpdate_iterableChildObjects() {
        DogPrimaryKey dog = new DogPrimaryKey(1, "Snoop");

        AllTypesPrimaryKey allTypes1 = new AllTypesPrimaryKey();
        allTypes1.setColumnLong(1);
        allTypes1.setColumnRealmObject(dog);

        AllTypesPrimaryKey allTypes2 = new AllTypesPrimaryKey();
        allTypes1.setColumnLong(2);
        allTypes2.setColumnRealmObject(dog);

        realm.beginTransaction();
        realm.copyToRealmOrUpdate(Arrays.asList(allTypes1, allTypes2));
        realm.commitTransaction();

        assertEquals(2, realm.where(AllTypesPrimaryKey.class).count());
        assertEquals(1, realm.where(DogPrimaryKey.class).count());
    }

    @Test
    public void copyToRealmOrUpdate_objectInOtherThreadThrows() {
        final CountDownLatch bgThreadDoneLatch = new CountDownLatch(1);

        realm.beginTransaction();
        final OwnerPrimaryKey ownerPrimaryKey = realm.createObject(OwnerPrimaryKey.class, 0);
        realm.commitTransaction();

        new Thread(new Runnable() {
            @Override
            public void run() {
                final Realm bgRealm = Realm.getInstance(realm.getConfiguration());
                bgRealm.beginTransaction();
                try {
                    bgRealm.copyToRealm(ownerPrimaryKey);
                    fail();
                } catch (IllegalArgumentException expected) {
                    assertEquals("Objects which belong to Realm instances in other threads cannot be copied into this" +
                                    " Realm instance.",
                            expected.getMessage());
                }
                bgRealm.cancelTransaction();
                bgRealm.close();
                bgThreadDoneLatch.countDown();
            }
        }).start();

        TestHelper.awaitOrFail(bgThreadDoneLatch);
    }

    @Test
    public void copyToRealmOrUpdate_listHasObjectInOtherThreadThrows() {
        final CountDownLatch bgThreadDoneLatch = new CountDownLatch(1);
        final OwnerPrimaryKey ownerPrimaryKey = new OwnerPrimaryKey();

        realm.beginTransaction();
        Dog dog = realm.createObject(Dog.class);
        realm.commitTransaction();
        ownerPrimaryKey.setDogs(new RealmList<Dog>(dog));

        new Thread(new Runnable() {
            @Override
            public void run() {
                final Realm bgRealm = Realm.getInstance(realm.getConfiguration());
                bgRealm.beginTransaction();
                try {
                    bgRealm.copyToRealm(ownerPrimaryKey);
                    fail();
                } catch (IllegalArgumentException expected) {
                    assertEquals("Objects which belong to Realm instances in other threads cannot be copied into this" +
                                    " Realm instance.",
                            expected.getMessage());
                }
                bgRealm.cancelTransaction();
                bgRealm.close();
                bgThreadDoneLatch.countDown();
            }
        }).start();

        TestHelper.awaitOrFail(bgThreadDoneLatch);
    }

    // Test to reproduce issue https://github.com/realm/realm-java/issues/4957
    @Test
    public void copyToRealmOrUpdate_bug4957() {
        Object4957 listElement = new Object4957();
        listElement.setId(1);

        Object4957 parent = new Object4957();
        parent.setId(0);
        parent.getChildList().add(listElement);

        // parentCopy has same fields as the parent does. But they are not the same object.
        Object4957 parentCopy = new Object4957();
        parentCopy.setId(0);
        parentCopy.getChildList().add(listElement);

        parent.setChild(parentCopy);
        parentCopy.setChild(parentCopy);

        realm.beginTransaction();
        Object4957 managedParent = realm.copyToRealmOrUpdate(parent);
        realm.commitTransaction();
        // The original bug fails here. It resulted the listElement has been added to the list twice.
        // Because of the parent and parentCopy are not the same object, proxy will miss the cache to know the object
        // has been created before. But it does know they share the same PK value.
        assertEquals(1, managedParent.getChildList().size());

        // insertOrUpdate doesn't have the problem!
        realm.beginTransaction();
        realm.deleteAll();
        realm.insertOrUpdate(parent);
        realm.commitTransaction();
        managedParent = realm.where(Object4957.class).findFirst();
        assertEquals(1, managedParent.getChildList().size());
    }

    @Test
    public void getInstance_differentEncryptionKeys() {
        byte[] key1 = TestHelper.getRandomKey(42);
        byte[] key2 = TestHelper.getRandomKey(42);

        // Makes sure the key is the same, but in two different instances.
        assertArrayEquals(key1, key2);
        assertTrue(key1 != key2);

        final String ENCRYPTED_REALM = "differentKeys.realm";
        Realm realm1 = null;
        Realm realm2 = null;
        try {
            realm1 = Realm.getInstance(configFactory.createConfiguration(ENCRYPTED_REALM, key1));
            try {
                realm2 = Realm.getInstance(configFactory.createConfiguration(ENCRYPTED_REALM, key2));
            } catch (Exception e) {
                fail("Unexpected exception: " + e);
            } finally {
                if (realm2 != null) {
                    realm2.close();
                }
            }
        } finally {
            if (realm1 != null) {
                realm1.close();
            }
        }
    }

    @Test
    public void writeEncryptedCopyTo() throws Exception {
        populateTestRealm();
        long before = realm.where(AllTypes.class).count();
        assertEquals(TEST_DATA_SIZE, before);

        // Configures test realms.
        final String ENCRYPTED_REALM_FILE_NAME = "encryptedTestRealm.realm";
        final String RE_ENCRYPTED_REALM_FILE_NAME = "reEncryptedTestRealm.realm";
        final String DECRYPTED_REALM_FILE_NAME = "decryptedTestRealm.realm";

        RealmConfiguration encryptedRealmConfig = configFactory.createConfiguration(ENCRYPTED_REALM_FILE_NAME,
                TestHelper.getRandomKey());

        RealmConfiguration reEncryptedRealmConfig = configFactory.createConfiguration(RE_ENCRYPTED_REALM_FILE_NAME,
                TestHelper.getRandomKey());

        RealmConfiguration decryptedRealmConfig = configFactory.createConfiguration(DECRYPTED_REALM_FILE_NAME);

        // Writes encrypted copy from a unencrypted Realm.
        File destination = new File(encryptedRealmConfig.getPath());
        realm.writeEncryptedCopyTo(destination, encryptedRealmConfig.getEncryptionKey());

        Realm encryptedRealm = null;
        try {

            // Verifies encrypted Realm and writes new encrypted copy with a new key.
            encryptedRealm = Realm.getInstance(encryptedRealmConfig);
            assertEquals(TEST_DATA_SIZE, encryptedRealm.where(AllTypes.class).count());

            destination = new File(reEncryptedRealmConfig.getPath());
            encryptedRealm.writeEncryptedCopyTo(destination, reEncryptedRealmConfig.getEncryptionKey());

            // Verifies re-encrypted copy.
            Realm reEncryptedRealm = null;
            try {
                reEncryptedRealm = Realm.getInstance(reEncryptedRealmConfig);
                assertEquals(TEST_DATA_SIZE, reEncryptedRealm.where(AllTypes.class).count());
            } finally {
                if (reEncryptedRealm != null) {
                    reEncryptedRealm.close();
                    if (!Realm.deleteRealm(reEncryptedRealmConfig)) {
                        fail();
                    }
                }
            }

            // Writes non-encrypted copy from the encrypted version.
            destination = new File(decryptedRealmConfig.getPath());
            encryptedRealm.writeEncryptedCopyTo(destination, null);

            // Verifies decrypted Realm and cleans up.
            Realm decryptedRealm = null;
            try {
                decryptedRealm = Realm.getInstance(decryptedRealmConfig);
                assertEquals(TEST_DATA_SIZE, decryptedRealm.where(AllTypes.class).count());
            } finally {
                if (decryptedRealm != null) {
                    decryptedRealm.close();
                    if (!Realm.deleteRealm(decryptedRealmConfig)) {
                        fail();
                    }
                }
            }
        } finally {
            if (encryptedRealm != null) {
                encryptedRealm.close();
                if (!Realm.deleteRealm(encryptedRealmConfig)) {
                    fail();
                }
            }
        }
    }

    @Test
    public void writeEncryptedCopyTo_wrongKeyLength() {
        byte[] wrongLengthKey = new byte[42];
        File destination = new File(configFactory.getRoot(), "wrong_key.realm");
        thrown.expect(IllegalArgumentException.class);
        realm.writeEncryptedCopyTo(destination, wrongLengthKey);
    }

    @Test
    public void deleteRealm_failures() {
        final String OTHER_REALM_NAME = "yetAnotherRealm.realm";

        RealmConfiguration configA = configFactory.createConfiguration();
        RealmConfiguration configB = configFactory.createConfiguration(OTHER_REALM_NAME);

        // This instance is already cached because of the setUp() method so this deletion should throw.
        try {
            Realm.deleteRealm(configA);
            fail();
        } catch (IllegalStateException ignored) {
        }

        // Creates a new Realm file.
        Realm yetAnotherRealm = Realm.getInstance(configB);

        // Deleting it should fail.
        try {
            Realm.deleteRealm(configB);
            fail();
        } catch (IllegalStateException ignored) {
        }

        // But now that we close it deletion should work.
        yetAnotherRealm.close();
        try {
            Realm.deleteRealm(configB);
        } catch (Exception e) {
            fail();
        }
    }

    // TODO Does this test something meaningfull not tested elsewhere?
    @Test
    public void setter_updateField() throws Exception {
        realm.beginTransaction();

        // Creates an owner with two dogs.
        OwnerPrimaryKey owner = realm.createObject(OwnerPrimaryKey.class, 1);
        owner.setName("Jack");
        Dog rex = realm.createObject(Dog.class);
        rex.setName("Rex");
        Dog fido = realm.createObject(Dog.class);
        fido.setName("Fido");
        owner.getDogs().add(rex);
        owner.getDogs().add(fido);
        assertEquals(2, owner.getDogs().size());

        // Changing the name of the owner should not affect the number of dogs.
        owner.setName("Peter");
        assertEquals(2, owner.getDogs().size());

        // Updating the user should not affect it either. This is actually a no-op since owner is a Realm backed object.
        OwnerPrimaryKey owner2 = realm.copyToRealmOrUpdate(owner);
        assertEquals(2, owner.getDogs().size());
        assertEquals(2, owner2.getDogs().size());

        realm.commitTransaction();
    }

    @Test
    public void deleteRealm() throws InterruptedException {
        File tempDir = new File(configFactory.getRoot(), "delete_test_dir");
        File tempDirRenamed = new File(configFactory.getRoot(), "delete_test_dir_2");
        assertTrue(tempDir.mkdir());

        final RealmConfiguration configuration = configFactory.createConfigurationBuilder()
                .directory(tempDir)
                .build();

        final CountDownLatch bgThreadReadyLatch = new CountDownLatch(1);
        final CountDownLatch readyToCloseLatch = new CountDownLatch(1);
        final CountDownLatch closedLatch = new CountDownLatch(1);

        Realm realm = Realm.getInstance(configuration);
        // Creates another Realm to ensure the log files are generated.
        new Thread(new Runnable() {
            @Override
            public void run() {
                Realm realm = Realm.getInstance(configuration);
                bgThreadReadyLatch.countDown();
                TestHelper.awaitOrFail(readyToCloseLatch);
                realm.close();
                closedLatch.countDown();
            }
        }).start();

        realm.beginTransaction();
        realm.createObject(AllTypes.class);
        realm.commitTransaction();

        // Waits for bg thread's opening the same Realm.
        TestHelper.awaitOrFail(bgThreadReadyLatch);

        // A core upgrade might change the location of the files
        assertTrue(tempDir.renameTo(tempDirRenamed));
        readyToCloseLatch.countDown();

        realm.close();
        TestHelper.awaitOrFail(closedLatch);
        // Now we get log files back!
        assertTrue(tempDirRenamed.renameTo(tempDir));

        assertTrue(Realm.deleteRealm(configuration));

        assertEquals(1, tempDir.listFiles().length);

        // Lock file should never be deleted
        File lockFile = new File(configuration.getPath() + ".lock");
        assertTrue(lockFile.exists());
    }

    // Tests that all methods that require a transaction. (ie. any function that mutates Realm data)
    @Test
    public void callMutableMethodOutsideTransaction() throws JSONException, IOException {

        // Prepares unmanaged object data.
        AllTypesPrimaryKey t = new AllTypesPrimaryKey();
        List<AllTypesPrimaryKey> ts = Arrays.asList(t, t);

        // Prepares JSON data.
        String jsonObjStr = "{ \"columnLong\" : 1 }";
        JSONObject jsonObj = new JSONObject(jsonObjStr);
        InputStream jsonObjStream = TestHelper.stringToStream(jsonObjStr);
        InputStream jsonObjStream2 = TestHelper.stringToStream(jsonObjStr);

        String jsonArrStr = " [{ \"columnLong\" : 1 }] ";
        JSONArray jsonArr = new JSONArray(jsonArrStr);
        InputStream jsonArrStream = TestHelper.stringToStream(jsonArrStr);
        InputStream jsonArrStream2 = TestHelper.stringToStream(jsonArrStr);

        // Tests all methods that should require a transaction.
        try {
            realm.createObject(AllTypes.class);
            fail();
        } catch (IllegalStateException expected) {}
        try {
            realm.copyToRealm(t);
            fail();
        } catch (IllegalStateException expected) {}
        try {
            realm.copyToRealm(ts);
            fail();
        } catch (IllegalStateException expected) {}
        try {
            realm.copyToRealmOrUpdate(t);
            fail();
        } catch (IllegalStateException expected) {}
        try {
            realm.copyToRealmOrUpdate(ts);
            fail();
        } catch (IllegalStateException expected) {}
        try {
            realm.delete(AllTypes.class);
            fail();
        } catch (IllegalStateException expected) {}
        try {
            realm.deleteAll();
            fail();
        } catch (IllegalStateException expected) {}

        try {
            realm.createObjectFromJson(AllTypesPrimaryKey.class, jsonObj);
            fail();
        } catch (IllegalStateException expected) {}
        try {
            realm.createObjectFromJson(AllTypesPrimaryKey.class, jsonObjStr);
            fail();
        } catch (IllegalStateException expected) {}
        if (Build.VERSION.SDK_INT >= Build.VERSION_CODES.HONEYCOMB) {
            try {
                realm.createObjectFromJson(NoPrimaryKeyNullTypes.class, jsonObjStream);
                fail();
            } catch (IllegalStateException expected) {}
        }
        try {
            realm.createOrUpdateObjectFromJson(AllTypesPrimaryKey.class, jsonObj);
            fail();
        } catch (IllegalStateException expected) {}
        try {
            realm.createOrUpdateObjectFromJson(AllTypesPrimaryKey.class, jsonObjStr);
            fail();
        } catch (IllegalStateException expected) {}
        if (Build.VERSION.SDK_INT >= Build.VERSION_CODES.HONEYCOMB) {
            try {
                realm.createOrUpdateObjectFromJson(AllTypesPrimaryKey.class, jsonObjStream2);
                fail();
            } catch (IllegalStateException expected) {}
        }

        try {
            realm.createAllFromJson(AllTypesPrimaryKey.class, jsonArr);
            fail();
        } catch (IllegalStateException expected) {}
        try {
            realm.createAllFromJson(AllTypesPrimaryKey.class, jsonArrStr);
            fail();
        } catch (IllegalStateException expected) {}
        if (Build.VERSION.SDK_INT >= Build.VERSION_CODES.HONEYCOMB) {
            try {
                realm.createAllFromJson(NoPrimaryKeyNullTypes.class, jsonArrStream);
                fail();
            } catch (IllegalStateException expected) {}
        }
        try {
            realm.createOrUpdateAllFromJson(AllTypesPrimaryKey.class, jsonArr);
            fail();
        } catch (IllegalStateException expected) {}
        try {
            realm.createOrUpdateAllFromJson(AllTypesPrimaryKey.class, jsonArrStr);
            fail();
        } catch (IllegalStateException expected) {}
        if (Build.VERSION.SDK_INT >= Build.VERSION_CODES.HONEYCOMB) {
            try {
                realm.createOrUpdateAllFromJson(AllTypesPrimaryKey.class, jsonArrStream2);
                fail();
            } catch (IllegalStateException expected) {}
        }
    }

    @Test
    public void createObject_cannotCreateDynamicRealmObject() {
        realm.beginTransaction();
        try {
            realm.createObject(DynamicRealmObject.class);
            fail();
        } catch (RealmException ignored) {
        }
    }

    @Test(expected = RealmException.class)
    public void createObject_absentPrimaryKeyThrows() {
        realm.beginTransaction();
        realm.createObject(DogPrimaryKey.class);
    }

    @Test
    public void createObjectWithPrimaryKey() {
        realm.beginTransaction();
        AllJavaTypes obj = realm.createObject(AllJavaTypes.class, 42);
        assertEquals(1, realm.where(AllJavaTypes.class).count());
        assertEquals(42, obj.getFieldId());
    }

    @Test
    public void createObjectWithPrimaryKey_noPrimaryKeyField() {
        realm.beginTransaction();
        try {
            realm.createObject(AllTypes.class, 42);
            fail();
        } catch (IllegalStateException ignored) {
        }
    }

    @Test
    public void createObjectWithPrimaryKey_wrongValueType() {
        realm.beginTransaction();
        try {
            realm.createObject(AllJavaTypes.class, "fortyTwo");
            fail();
        } catch (IllegalArgumentException ignored) {
        }
    }

    @Test
    public void createObjectWithPrimaryKey_valueAlreadyExists() {
        realm.beginTransaction();
        realm.createObject(AllJavaTypes.class, 42);
        try {
            realm.createObject(AllJavaTypes.class, 42);
            fail();
        } catch (RealmPrimaryKeyConstraintException ignored) {
        }
    }

    @Test
    public void createObjectWithPrimaryKey_null() {
        // Byte
        realm.beginTransaction();
        PrimaryKeyAsBoxedByte primaryKeyAsBoxedByte = realm.createObject(PrimaryKeyAsBoxedByte.class, null);
        realm.commitTransaction();
        assertEquals(1, realm.where(PrimaryKeyAsBoxedByte.class).count());
        assertNull(primaryKeyAsBoxedByte.getId());

        // Short
        realm.beginTransaction();
        PrimaryKeyAsBoxedShort primaryKeyAsBoxedShort = realm.createObject(PrimaryKeyAsBoxedShort.class, null);
        realm.commitTransaction();
        assertEquals(1, realm.where(PrimaryKeyAsBoxedShort.class).count());
        assertNull(primaryKeyAsBoxedShort.getId());

        // Integer
        realm.beginTransaction();
        PrimaryKeyAsBoxedInteger primaryKeyAsBoxedInteger = realm.createObject(PrimaryKeyAsBoxedInteger.class, null);
        realm.commitTransaction();
        assertEquals(1, realm.where(PrimaryKeyAsBoxedInteger.class).count());
        assertNull(primaryKeyAsBoxedInteger.getId());

        // Long
        realm.beginTransaction();
        PrimaryKeyAsBoxedLong primaryKeyAsBoxedLong = realm.createObject(PrimaryKeyAsBoxedLong.class, null);
        realm.commitTransaction();
        assertEquals(1, realm.where(PrimaryKeyAsBoxedLong.class).count());
        assertNull(primaryKeyAsBoxedLong.getId());

        // String
        realm.beginTransaction();
        PrimaryKeyAsString primaryKeyAsString = realm.createObject(PrimaryKeyAsString.class, null);
        realm.commitTransaction();
        assertEquals(1, realm.where(PrimaryKeyAsString.class).count());
        assertNull(primaryKeyAsString.getName());
    }

    @Test
    public void createObjectWithPrimaryKey_nullOnRequired() {
        realm.beginTransaction();

        // Byte
        try {
            realm.createObject(PrimaryKeyRequiredAsBoxedByte.class, null);
            fail();
        } catch (IllegalArgumentException ignored) {
        }

        // Short
        try {
            realm.createObject(PrimaryKeyRequiredAsBoxedShort.class, null);
            fail();
        } catch (IllegalArgumentException ignored) {
        }

        // Integer
        try {
            realm.createObject(PrimaryKeyRequiredAsBoxedInteger.class, null);
            fail();
        } catch (IllegalArgumentException ignored) {
        }

        // Long
        try {
            realm.createObject(PrimaryKeyRequiredAsBoxedLong.class, null);
            fail();
        } catch (IllegalArgumentException ignored) {
        }

        // String
        try {
            realm.createObject(PrimaryKeyRequiredAsString.class, null);
            fail();
        } catch (IllegalArgumentException ignored) {
        }

        realm.cancelTransaction();
    }

    @Test
    public void createObjectWithPrimaryKey_nullDuplicated() {
        realm.beginTransaction();

        // Byte
        realm.createObject(PrimaryKeyAsBoxedByte.class, null);
        try {
            realm.createObject(PrimaryKeyAsBoxedByte.class, null);
            fail();
        } catch (RealmPrimaryKeyConstraintException ignored) {
        }

        // Short
        realm.createObject(PrimaryKeyAsBoxedShort.class, null);
        try {
            realm.createObject(PrimaryKeyAsBoxedShort.class, null);
            fail();
        } catch (RealmPrimaryKeyConstraintException ignored) {
        }

        // Integer
        realm.createObject(PrimaryKeyAsBoxedInteger.class, null);
        try {
            realm.createObject(PrimaryKeyAsBoxedInteger.class, null);
            fail();
        } catch (RealmPrimaryKeyConstraintException ignored) {
        }

        // Long
        realm.createObject(PrimaryKeyAsBoxedLong.class, null);
        try {
            realm.createObject(PrimaryKeyAsBoxedLong.class, null);
            fail();
        } catch (RealmPrimaryKeyConstraintException ignored) {
        }

        // String
        realm.createObject(PrimaryKeyAsString.class, null);
        try {
            realm.createObject(PrimaryKeyAsString.class, null);
            fail();
        } catch (RealmPrimaryKeyConstraintException ignored) {
        }

        realm.cancelTransaction();
    }

    @Test
    public void createObject_defaultValueFromModelField() {
        realm.executeTransaction(new Realm.Transaction() {
            @Override
            public void execute(Realm realm) {
                // Creates a DefaultValueOfField with non-default primary key value.
                realm.createObject(DefaultValueOfField.class,
                        DefaultValueOfField.FIELD_LONG_PRIMARY_KEY_DEFAULT_VALUE * 3);
            }
        });
        final String createdRandomString = DefaultValueOfField.lastRandomStringValue;

        testOneObjectFound(realm, DefaultValueOfField.class,
                DefaultValueOfField.FIELD_STRING,
                DefaultValueOfField.FIELD_STRING_DEFAULT_VALUE);
        testOneObjectFound(realm, DefaultValueOfField.class,
                DefaultValueOfField.FIELD_RANDOM_STRING, createdRandomString);
        testOneObjectFound(realm, DefaultValueOfField.class, DefaultValueOfField.FIELD_SHORT,
                DefaultValueOfField.FIELD_SHORT_DEFAULT_VALUE);
        testOneObjectFound(realm, DefaultValueOfField.class,
                DefaultValueOfField.FIELD_INT,
                DefaultValueOfField.FIELD_INT_DEFAULT_VALUE);
        // Default value for pk must be ignored.
        testNoObjectFound(realm, DefaultValueOfField.class,
                DefaultValueOfField.FIELD_LONG_PRIMARY_KEY,
                DefaultValueOfField.FIELD_LONG_PRIMARY_KEY_DEFAULT_VALUE);
        testOneObjectFound(realm, DefaultValueOfField.class,
                DefaultValueOfField.FIELD_LONG_PRIMARY_KEY,
                DefaultValueOfField.FIELD_LONG_PRIMARY_KEY_DEFAULT_VALUE * 3);
        testOneObjectFound(realm, DefaultValueOfField.class,
                DefaultValueOfField.FIELD_LONG,
                DefaultValueOfField.FIELD_LONG_DEFAULT_VALUE);
        testOneObjectFound(realm, DefaultValueOfField.class,
                DefaultValueOfField.FIELD_BYTE,
                DefaultValueOfField.FIELD_BYTE_DEFAULT_VALUE);
        testOneObjectFound(realm, DefaultValueOfField.class,
                DefaultValueOfField.FIELD_FLOAT,
                DefaultValueOfField.FIELD_FLOAT_DEFAULT_VALUE);
        testOneObjectFound(realm, DefaultValueOfField.class,
                DefaultValueOfField.FIELD_DOUBLE,
                DefaultValueOfField.FIELD_DOUBLE_DEFAULT_VALUE);
        testOneObjectFound(realm, DefaultValueOfField.class,
                DefaultValueOfField.FIELD_BOOLEAN,
                DefaultValueOfField.FIELD_BOOLEAN_DEFAULT_VALUE);
        testOneObjectFound(realm, DefaultValueOfField.class,
                DefaultValueOfField.FIELD_DATE,
                DefaultValueOfField.FIELD_DATE_DEFAULT_VALUE);
        testOneObjectFound(realm, DefaultValueOfField.class,
                DefaultValueOfField.FIELD_BINARY,
                DefaultValueOfField.FIELD_BINARY_DEFAULT_VALUE);
        testOneObjectFound(realm, DefaultValueOfField.class,
                DefaultValueOfField.FIELD_OBJECT + "." + RandomPrimaryKey.FIELD_INT,
                RandomPrimaryKey.FIELD_INT_DEFAULT_VALUE);
        testOneObjectFound(realm, DefaultValueOfField.class,
                DefaultValueOfField.FIELD_LIST + "." + RandomPrimaryKey.FIELD_INT,
                RandomPrimaryKey.FIELD_INT_DEFAULT_VALUE);
    }

    @Test
    public void createObject_overwriteNullifiedLinkWithDefaultValue() {
        final DefaultValueOverwriteNullLink created;
        realm.beginTransaction();
        created = realm.createObject(DefaultValueOverwriteNullLink.class);
        realm.commitTransaction();

        assertEquals(created.getExpectedKeyOfFieldObject(), created.getFieldObject().getFieldRandomPrimaryKey());
    }

    @Test
    public void createObject_defaultValueFromModelConstructor() {
        realm.executeTransaction(new Realm.Transaction() {
            @Override
            public void execute(Realm realm) {
                // Creates a DefaultValueConstructor with non-default primary key value.
                realm.createObject(DefaultValueConstructor.class,
                        DefaultValueConstructor.FIELD_LONG_PRIMARY_KEY_DEFAULT_VALUE * 3);
            }
        });
        final String createdRandomString = DefaultValueConstructor.lastRandomStringValue;

        testOneObjectFound(realm, DefaultValueConstructor.class,
                DefaultValueConstructor.FIELD_STRING,
                DefaultValueConstructor.FIELD_STRING_DEFAULT_VALUE);
        testOneObjectFound(realm, DefaultValueConstructor.class,
                DefaultValueConstructor.FIELD_RANDOM_STRING,
                createdRandomString);
        testOneObjectFound(realm, DefaultValueConstructor.class,
                DefaultValueConstructor.FIELD_SHORT,
                DefaultValueConstructor.FIELD_SHORT_DEFAULT_VALUE);
        testOneObjectFound(realm, DefaultValueConstructor.class,
                DefaultValueConstructor.FIELD_INT,
                DefaultValueConstructor.FIELD_INT_DEFAULT_VALUE);
        // Default value for pk must be ignored.
        testNoObjectFound(realm, DefaultValueConstructor.class,
                DefaultValueConstructor.FIELD_LONG_PRIMARY_KEY,
                DefaultValueConstructor.FIELD_LONG_PRIMARY_KEY_DEFAULT_VALUE);
        testOneObjectFound(realm, DefaultValueConstructor.class,
                DefaultValueConstructor.FIELD_LONG_PRIMARY_KEY,
                DefaultValueConstructor.FIELD_LONG_PRIMARY_KEY_DEFAULT_VALUE * 3);
        testOneObjectFound(realm, DefaultValueConstructor.class,
                DefaultValueConstructor.FIELD_LONG,
                DefaultValueConstructor.FIELD_LONG_DEFAULT_VALUE);
        testOneObjectFound(realm, DefaultValueConstructor.class,
                DefaultValueConstructor.FIELD_BYTE,
                DefaultValueConstructor.FIELD_BYTE_DEFAULT_VALUE);
        testOneObjectFound(realm, DefaultValueConstructor.class,
                DefaultValueConstructor.FIELD_FLOAT,
                DefaultValueConstructor.FIELD_FLOAT_DEFAULT_VALUE);
        testOneObjectFound(realm, DefaultValueConstructor.class,
                DefaultValueConstructor.FIELD_DOUBLE,
                DefaultValueConstructor.FIELD_DOUBLE_DEFAULT_VALUE);
        testOneObjectFound(realm, DefaultValueConstructor.class,
                DefaultValueConstructor.FIELD_BOOLEAN,
                DefaultValueConstructor.FIELD_BOOLEAN_DEFAULT_VALUE);
        testOneObjectFound(realm, DefaultValueConstructor.class,
                DefaultValueConstructor.FIELD_DATE, DefaultValueConstructor.FIELD_DATE_DEFAULT_VALUE);
        testOneObjectFound(realm, DefaultValueConstructor.class,
                DefaultValueConstructor.FIELD_BINARY,
                DefaultValueConstructor.FIELD_BINARY_DEFAULT_VALUE);
        testOneObjectFound(realm, DefaultValueConstructor.class,
                DefaultValueConstructor.FIELD_OBJECT + "." + RandomPrimaryKey.FIELD_INT,
                RandomPrimaryKey.FIELD_INT_DEFAULT_VALUE);
        testOneObjectFound(realm, DefaultValueConstructor.class,
                DefaultValueConstructor.FIELD_LIST + "." + RandomPrimaryKey.FIELD_INT,
                RandomPrimaryKey.FIELD_INT_DEFAULT_VALUE);
    }

    @Test
    public void createObject_defaultValueSetterInConstructor() {
        realm.executeTransaction(new Realm.Transaction() {
            @Override
            public void execute(Realm realm) {
                // Creates a DefaultValueSetter with non-default primary key value.
                realm.createObject(DefaultValueSetter.class,
                        DefaultValueSetter.FIELD_LONG_PRIMARY_KEY_DEFAULT_VALUE * 3);
            }
        });
        final String createdRandomString = DefaultValueSetter.lastRandomStringValue;

        testOneObjectFound(realm, DefaultValueSetter.class,
                DefaultValueSetter.FIELD_STRING,
                DefaultValueSetter.FIELD_STRING_DEFAULT_VALUE);
        testOneObjectFound(realm, DefaultValueSetter.class,
                DefaultValueSetter.FIELD_RANDOM_STRING,
                createdRandomString);
        testOneObjectFound(realm, DefaultValueSetter.class,
                DefaultValueSetter.FIELD_SHORT,
                DefaultValueSetter.FIELD_SHORT_DEFAULT_VALUE);
        testOneObjectFound(realm, DefaultValueSetter.class,
                DefaultValueSetter.FIELD_INT,
                DefaultValueSetter.FIELD_INT_DEFAULT_VALUE);
        // Default value for pk must be ignored.
        testNoObjectFound(realm, DefaultValueSetter.class,
                DefaultValueSetter.FIELD_LONG_PRIMARY_KEY,
                DefaultValueSetter.FIELD_LONG_PRIMARY_KEY_DEFAULT_VALUE);
        testOneObjectFound(realm, DefaultValueSetter.class,
                DefaultValueSetter.FIELD_LONG_PRIMARY_KEY,
                DefaultValueSetter.FIELD_LONG_PRIMARY_KEY_DEFAULT_VALUE * 3);
        testOneObjectFound(realm, DefaultValueSetter.class,
                DefaultValueSetter.FIELD_LONG,
                DefaultValueSetter.FIELD_LONG_DEFAULT_VALUE);
        testOneObjectFound(realm, DefaultValueSetter.class,
                DefaultValueSetter.FIELD_BYTE,
                DefaultValueSetter.FIELD_BYTE_DEFAULT_VALUE);
        testOneObjectFound(realm, DefaultValueSetter.class,
                DefaultValueSetter.FIELD_FLOAT,
                DefaultValueSetter.FIELD_FLOAT_DEFAULT_VALUE);
        testOneObjectFound(realm, DefaultValueSetter.class,
                DefaultValueSetter.FIELD_DOUBLE,
                DefaultValueSetter.FIELD_DOUBLE_DEFAULT_VALUE);
        testOneObjectFound(realm, DefaultValueSetter.class,
                DefaultValueSetter.FIELD_BOOLEAN,
                DefaultValueSetter.FIELD_BOOLEAN_DEFAULT_VALUE);
        testOneObjectFound(realm, DefaultValueSetter.class,
                DefaultValueSetter.FIELD_DATE,
                DefaultValueSetter.FIELD_DATE_DEFAULT_VALUE);
        testOneObjectFound(realm, DefaultValueSetter.class,
                DefaultValueSetter.FIELD_BINARY,
                DefaultValueSetter.FIELD_BINARY_DEFAULT_VALUE);
        testOneObjectFound(realm, DefaultValueSetter.class,
                DefaultValueSetter.FIELD_OBJECT + "." + RandomPrimaryKey.FIELD_INT,
                RandomPrimaryKey.FIELD_INT_DEFAULT_VALUE);
        testOneObjectFound(realm, DefaultValueSetter.class,
                DefaultValueSetter.FIELD_LIST + "." + RandomPrimaryKey.FIELD_INT,
                RandomPrimaryKey.FIELD_INT_DEFAULT_VALUE);
        testOneObjectFound(realm, DefaultValueSetter.class,
                DefaultValueSetter.FIELD_LIST + "." + RandomPrimaryKey.FIELD_INT,
                RandomPrimaryKey.FIELD_INT_DEFAULT_VALUE + 1);
    }

    @Test
    public void createObject_defaultValueFromOtherConstructor() {
        realm.beginTransaction();
        DefaultValueFromOtherConstructor obj = realm.createObject(DefaultValueFromOtherConstructor.class);
        realm.commitTransaction();

        assertEquals(42, obj.getFieldLong());
    }

    @Test
    public void copyToRealm_defaultValuesAreIgnored() {
        final String fieldIgnoredValue = DefaultValueOfField.FIELD_IGNORED_DEFAULT_VALUE + ".modified";
        final String fieldStringValue = DefaultValueOfField.FIELD_STRING_DEFAULT_VALUE + ".modified";
        final String fieldRandomStringValue = "non-random";
        final short fieldShortValue = (short) (DefaultValueOfField.FIELD_SHORT_DEFAULT_VALUE + 1);
        final int fieldIntValue = DefaultValueOfField.FIELD_INT_DEFAULT_VALUE + 1;
        final long fieldLongPrimaryKeyValue = DefaultValueOfField.FIELD_LONG_PRIMARY_KEY_DEFAULT_VALUE + 1;
        final long fieldLongValue = DefaultValueOfField.FIELD_LONG_DEFAULT_VALUE + 1;
        final byte fieldByteValue = (byte) (DefaultValueOfField.FIELD_BYTE_DEFAULT_VALUE + 1);
        final float fieldFloatValue = DefaultValueOfField.FIELD_FLOAT_DEFAULT_VALUE + 1;
        final double fieldDoubleValue = DefaultValueOfField.FIELD_DOUBLE_DEFAULT_VALUE + 1;
        final boolean fieldBooleanValue = !DefaultValueOfField.FIELD_BOOLEAN_DEFAULT_VALUE;
        final Date fieldDateValue = new Date(DefaultValueOfField.FIELD_DATE_DEFAULT_VALUE.getTime() + 1);
        final byte[] fieldBinaryValue = {(byte) (DefaultValueOfField.FIELD_BINARY_DEFAULT_VALUE[0] - 1)};
        final int fieldObjectIntValue = RandomPrimaryKey.FIELD_INT_DEFAULT_VALUE + 1;
        final int fieldListIntValue = RandomPrimaryKey.FIELD_INT_DEFAULT_VALUE + 2;

        final DefaultValueOfField managedObj;
        realm.beginTransaction();
        {
            final DefaultValueOfField obj = new DefaultValueOfField();
            obj.setFieldIgnored(fieldIgnoredValue);
            obj.setFieldString(fieldStringValue);
            obj.setFieldRandomString(fieldRandomStringValue);
            obj.setFieldShort(fieldShortValue);
            obj.setFieldInt(fieldIntValue);
            obj.setFieldLongPrimaryKey(fieldLongPrimaryKeyValue);
            obj.setFieldLong(fieldLongValue);
            obj.setFieldByte(fieldByteValue);
            obj.setFieldFloat(fieldFloatValue);
            obj.setFieldDouble(fieldDoubleValue);
            obj.setFieldBoolean(fieldBooleanValue);
            obj.setFieldDate(fieldDateValue);
            obj.setFieldBinary(fieldBinaryValue);

            final RandomPrimaryKey fieldObjectValue = new RandomPrimaryKey();
            fieldObjectValue.setFieldInt(fieldObjectIntValue);
            obj.setFieldObject(fieldObjectValue);

            final RealmList<RandomPrimaryKey> list = new RealmList<RandomPrimaryKey>();
            final RandomPrimaryKey listItem = new RandomPrimaryKey();
            listItem.setFieldInt(fieldListIntValue);
            list.add(listItem);
            obj.setFieldList(list);

            obj.setFieldStringList(new RealmList<>("2", "3"));
            obj.setFieldBooleanList(new RealmList<>(true, false));
            obj.setFieldBinaryList(new RealmList<>(new byte[] {2}, new byte[] {3}));
            obj.setFieldLongList(new RealmList<>(2L, 3L));
            obj.setFieldIntegerList(new RealmList<>(2, 3));
            obj.setFieldShortList(new RealmList<>((short) 2, (short) 3));
            obj.setFieldByteList(new RealmList<>((byte) 2, (byte) 3));
            obj.setFieldDoubleList(new RealmList<>(2D, 3D));
            obj.setFieldFloatList(new RealmList<>(2F, 3F));
            obj.setFieldDateList(new RealmList<>(new Date(2L), new Date(3L)));

            managedObj = realm.copyToRealm(obj);
        }
        realm.commitTransaction();

        assertEquals(DefaultValueOfField.FIELD_IGNORED_DEFAULT_VALUE/*not fieldIgnoredValue*/,
                managedObj.getFieldIgnored());
        assertEquals(fieldStringValue, managedObj.getFieldString());
        assertEquals(fieldRandomStringValue, managedObj.getFieldRandomString());
        assertEquals(fieldShortValue, managedObj.getFieldShort());
        assertEquals(fieldIntValue, managedObj.getFieldInt());
        assertEquals(fieldLongPrimaryKeyValue, managedObj.getFieldLongPrimaryKey());
        assertEquals(fieldLongValue, managedObj.getFieldLong());
        assertEquals(fieldByteValue, managedObj.getFieldByte());
        assertEquals(fieldFloatValue, managedObj.getFieldFloat(), 0F);
        assertEquals(fieldDoubleValue, managedObj.getFieldDouble(), 0D);
        assertEquals(fieldBooleanValue, managedObj.isFieldBoolean());
        assertEquals(fieldDateValue, managedObj.getFieldDate());
        assertArrayEquals(fieldBinaryValue, managedObj.getFieldBinary());
        assertEquals(fieldObjectIntValue, managedObj.getFieldObject().getFieldInt());
        assertEquals(1, managedObj.getFieldList().size());
        assertEquals(fieldListIntValue, managedObj.getFieldList().first().getFieldInt());

        assertEquals(2, managedObj.getFieldStringList().size());
        assertEquals("2", managedObj.getFieldStringList().get(0));
        assertEquals("3", managedObj.getFieldStringList().get(1));
        assertEquals(2, managedObj.getFieldBooleanList().size());
        assertEquals(true, managedObj.getFieldBooleanList().get(0));
        assertEquals(false, managedObj.getFieldBooleanList().get(1));
        assertEquals(2, managedObj.getFieldBinaryList().size());
        assertArrayEquals(new byte[] {2}, managedObj.getFieldBinaryList().get(0));
        assertArrayEquals(new byte[] {3}, managedObj.getFieldBinaryList().get(1));
        assertEquals(2, managedObj.getFieldLongList().size());
        assertEquals((Long) 2L, managedObj.getFieldLongList().get(0));
        assertEquals((Long) 3L, managedObj.getFieldLongList().get(1));
        assertEquals(2, managedObj.getFieldIntegerList().size());
        assertEquals((Integer) 2, managedObj.getFieldIntegerList().get(0));
        assertEquals((Integer) 3, managedObj.getFieldIntegerList().get(1));
        assertEquals(2, managedObj.getFieldShortList().size());
        assertEquals((Short) (short) 2, managedObj.getFieldShortList().get(0));
        assertEquals((Short) (short) 3, managedObj.getFieldShortList().get(1));
        assertEquals(2, managedObj.getFieldByteList().size());
        assertEquals((Byte) (byte) 2, managedObj.getFieldByteList().get(0));
        assertEquals((Byte) (byte) 3, managedObj.getFieldByteList().get(1));
        assertEquals(2, managedObj.getFieldDoubleList().size());
        assertEquals((Double) 2D, managedObj.getFieldDoubleList().get(0));
        assertEquals((Double) 3D, managedObj.getFieldDoubleList().get(1));
        assertEquals(2, managedObj.getFieldFloatList().size());
        assertEquals((Float) 2F, managedObj.getFieldFloatList().get(0));
        assertEquals((Float) 3F, managedObj.getFieldFloatList().get(1));
        assertEquals(2, managedObj.getFieldDateList().size());
        assertEquals(new Date(2L), managedObj.getFieldDateList().get(0));
        assertEquals(new Date(3L), managedObj.getFieldDateList().get(1));

        // Makes sure that excess object by default value is not created.
        assertEquals(2, realm.where(RandomPrimaryKey.class).count());
    }

    @Test
    public void copyFromRealm_defaultValuesAreIgnored() {
        final DefaultValueOfField managedObj;
        realm.beginTransaction();
        {
            final DefaultValueOfField obj = new DefaultValueOfField();
            obj.setFieldIgnored(DefaultValueOfField.FIELD_IGNORED_DEFAULT_VALUE + ".modified");
            obj.setFieldString(DefaultValueOfField.FIELD_STRING_DEFAULT_VALUE + ".modified");
            obj.setFieldRandomString("non-random");
            obj.setFieldShort((short) (DefaultValueOfField.FIELD_SHORT_DEFAULT_VALUE + 1));
            obj.setFieldInt(DefaultValueOfField.FIELD_INT_DEFAULT_VALUE + 1);
            obj.setFieldLongPrimaryKey(DefaultValueOfField.FIELD_LONG_PRIMARY_KEY_DEFAULT_VALUE + 1);
            obj.setFieldLong(DefaultValueOfField.FIELD_LONG_DEFAULT_VALUE + 1);
            obj.setFieldByte((byte) (DefaultValueOfField.FIELD_BYTE_DEFAULT_VALUE + 1));
            obj.setFieldFloat(DefaultValueOfField.FIELD_FLOAT_DEFAULT_VALUE + 1);
            obj.setFieldDouble(DefaultValueOfField.FIELD_DOUBLE_DEFAULT_VALUE + 1);
            obj.setFieldBoolean(!DefaultValueOfField.FIELD_BOOLEAN_DEFAULT_VALUE);
            obj.setFieldDate(new Date(DefaultValueOfField.FIELD_DATE_DEFAULT_VALUE.getTime() + 1));
            obj.setFieldBinary(new byte[] {(byte) (DefaultValueOfField.FIELD_BINARY_DEFAULT_VALUE[0] - 1)});

            final RandomPrimaryKey fieldObjectValue = new RandomPrimaryKey();
            fieldObjectValue.setFieldInt(RandomPrimaryKey.FIELD_INT_DEFAULT_VALUE + 1);
            obj.setFieldObject(fieldObjectValue);

            final RealmList<RandomPrimaryKey> list = new RealmList<RandomPrimaryKey>();
            final RandomPrimaryKey listItem = new RandomPrimaryKey();
            listItem.setFieldInt(RandomPrimaryKey.FIELD_INT_DEFAULT_VALUE + 2);
            list.add(listItem);
            obj.setFieldList(list);

            obj.setFieldStringList(new RealmList<>("2", "3"));
            obj.setFieldBooleanList(new RealmList<>(true, false));
            obj.setFieldBinaryList(new RealmList<>(new byte[] {2}, new byte[] {3}));
            obj.setFieldLongList(new RealmList<>(2L, 3L));
            obj.setFieldIntegerList(new RealmList<>(2, 3));
            obj.setFieldShortList(new RealmList<>((short) 2, (short) 3));
            obj.setFieldByteList(new RealmList<>((byte) 2, (byte) 3));
            obj.setFieldDoubleList(new RealmList<>(2D, 3D));
            obj.setFieldFloatList(new RealmList<>(2F, 3F));
            obj.setFieldDateList(new RealmList<>(new Date(2L), new Date(3L)));

            managedObj = realm.copyToRealm(obj);
        }
        realm.commitTransaction();

        final DefaultValueOfField copy = realm.copyFromRealm(managedObj);

        assertEquals(DefaultValueOfField.FIELD_IGNORED_DEFAULT_VALUE, copy.getFieldIgnored());
        assertEquals(managedObj.getFieldString(), copy.getFieldString());
        assertEquals(managedObj.getFieldRandomString(), copy.getFieldRandomString());
        assertEquals(managedObj.getFieldShort(), copy.getFieldShort());
        assertEquals(managedObj.getFieldInt(), copy.getFieldInt());
        assertEquals(managedObj.getFieldLongPrimaryKey(), copy.getFieldLongPrimaryKey());
        assertEquals(managedObj.getFieldLong(), copy.getFieldLong());
        assertEquals(managedObj.getFieldByte(), copy.getFieldByte());
        assertEquals(managedObj.getFieldFloat(), copy.getFieldFloat(), 0F);
        assertEquals(managedObj.getFieldDouble(), copy.getFieldDouble(), 0D);
        assertEquals(managedObj.isFieldBoolean(), copy.isFieldBoolean());
        assertEquals(managedObj.getFieldDate(), copy.getFieldDate());
        assertArrayEquals(managedObj.getFieldBinary(), copy.getFieldBinary());
        assertEquals(managedObj.getFieldObject().getFieldInt(), copy.getFieldObject().getFieldInt());
        assertEquals(1, copy.getFieldList().size());
        //noinspection ConstantConditions
        assertEquals(managedObj.getFieldList().first().getFieldInt(), copy.getFieldList().first().getFieldInt());

        assertEquals(2, managedObj.getFieldStringList().size());
        assertEquals("2", managedObj.getFieldStringList().get(0));
        assertEquals("3", managedObj.getFieldStringList().get(1));
        assertEquals(2, managedObj.getFieldBooleanList().size());
        assertEquals(true, managedObj.getFieldBooleanList().get(0));
        assertEquals(false, managedObj.getFieldBooleanList().get(1));
        assertEquals(2, managedObj.getFieldBinaryList().size());
        assertArrayEquals(new byte[] {2}, managedObj.getFieldBinaryList().get(0));
        assertArrayEquals(new byte[] {3}, managedObj.getFieldBinaryList().get(1));
        assertEquals(2, managedObj.getFieldLongList().size());
        assertEquals((Long) 2L, managedObj.getFieldLongList().get(0));
        assertEquals((Long) 3L, managedObj.getFieldLongList().get(1));
        assertEquals(2, managedObj.getFieldIntegerList().size());
        assertEquals((Integer) 2, managedObj.getFieldIntegerList().get(0));
        assertEquals((Integer) 3, managedObj.getFieldIntegerList().get(1));
        assertEquals(2, managedObj.getFieldShortList().size());
        assertEquals((Short) (short) 2, managedObj.getFieldShortList().get(0));
        assertEquals((Short) (short) 3, managedObj.getFieldShortList().get(1));
        assertEquals(2, managedObj.getFieldByteList().size());
        assertEquals((Byte) (byte) 2, managedObj.getFieldByteList().get(0));
        assertEquals((Byte) (byte) 3, managedObj.getFieldByteList().get(1));
        assertEquals(2, managedObj.getFieldDoubleList().size());
        assertEquals((Double) 2D, managedObj.getFieldDoubleList().get(0));
        assertEquals((Double) 3D, managedObj.getFieldDoubleList().get(1));
        assertEquals(2, managedObj.getFieldFloatList().size());
        assertEquals((Float) 2F, managedObj.getFieldFloatList().get(0));
        assertEquals((Float) 3F, managedObj.getFieldFloatList().get(1));
        assertEquals(2, managedObj.getFieldDateList().size());
        assertEquals(new Date(2L), managedObj.getFieldDateList().get(0));
        assertEquals(new Date(3L), managedObj.getFieldDateList().get(1));
    }

    // Tests close Realm in another thread different from where it is created.
    @Test
    public void close_differentThread() throws InterruptedException {
        final CountDownLatch latch = new CountDownLatch(1);
        final AssertionFailedError threadAssertionError[] = new AssertionFailedError[1];

        final Thread thatThread = new Thread(new Runnable() {
            @Override
            public void run() {
                try {
                    realm.close();
                    threadAssertionError[0] = new AssertionFailedError(
                            "Close realm in a different thread should throw IllegalStateException.");
                } catch (IllegalStateException ignored) {
                }
                latch.countDown();
            }
        });
        thatThread.start();

        // Timeout should never happen.
        TestHelper.awaitOrFail(latch);
        if (threadAssertionError[0] != null) {
            throw threadAssertionError[0];
        }
        // After exception thrown in another thread, nothing should be changed to the realm in this thread.
        realm.checkIfValid();
        realm.close();
        realm = null;
    }

    @Test
    public void isClosed() {
        assertFalse(realm.isClosed());
        realm.close();
        assertTrue(realm.isClosed());
    }

    // Tests Realm#isClosed() in another thread different from where it is created.
    @Test
    public void isClosed_differentThread() throws InterruptedException {
        final CountDownLatch latch = new CountDownLatch(1);
        final AssertionFailedError threadAssertionError[] = new AssertionFailedError[1];

        final Thread thatThread = new Thread(new Runnable() {
            @Override
            public void run() {
                try {
                    realm.isClosed();
                    threadAssertionError[0] = new AssertionFailedError(
                            "Call isClosed() of Realm instance in a different thread should throw IllegalStateException.");
                } catch (IllegalStateException ignored) {
                }
                latch.countDown();
            }
        });
        thatThread.start();

        // Timeout should never happen.
        TestHelper.awaitOrFail(latch);
        if (threadAssertionError[0] != null) {
            throw threadAssertionError[0];
        }
        // After exception thrown in another thread, nothing should be changed to the realm in this thread.
        realm.checkIfValid();
        assertFalse(realm.isClosed());
        realm.close();
    }

    // Realm validation & initialization is done once, still ColumnIndices
    // should be populated for the subsequent Realm sharing the same configuration
    // even if we skip initialization & validation.
    @Test
    public void columnIndicesIsPopulatedWhenSkippingInitialization() throws Throwable {
        final RealmConfiguration realmConfiguration = configFactory.createConfiguration("columnIndices");
        final Exception threadError[] = new Exception[1];
        final CountDownLatch bgRealmOpened = new CountDownLatch(1);
        final CountDownLatch mainThreadRealmDone = new CountDownLatch(1);
        final CountDownLatch bgRealmClosed = new CountDownLatch(1);

        new Thread(new Runnable() {
            @Override
            public void run() {
                Realm realm = Realm.getInstance(realmConfiguration); // This will populate columnIndices.
                try {
                    bgRealmOpened.countDown();
                    TestHelper.awaitOrFail(mainThreadRealmDone);
                    realm.close();
                    bgRealmClosed.countDown();
                } catch (Exception e) {
                    threadError[0] = e;
                } finally {
                    if (!realm.isClosed()) {
                        realm.close();
                    }
                }
            }
        }).start();

        TestHelper.awaitOrFail(bgRealmOpened);
        Realm realm = Realm.getInstance(realmConfiguration);
        realm.where(AllTypes.class).equalTo("columnString", "Foo").findAll(); // This would crash if columnIndices == null.
        realm.close();
        mainThreadRealmDone.countDown();
        TestHelper.awaitOrFail(bgRealmClosed);
        if (threadError[0] != null) {
            throw threadError[0];
        }
    }

    @Test
    public void isInTransaction() {
        assertFalse(realm.isInTransaction());
        realm.beginTransaction();
        assertTrue(realm.isInTransaction());
        realm.commitTransaction();
        assertFalse(realm.isInTransaction());
        realm.beginTransaction();
        assertTrue(realm.isInTransaction());
        realm.cancelTransaction();
        assertFalse(realm.isInTransaction());
    }

    // Test for https://github.com/realm/realm-java/issues/1646
    @Test
    public void closingRealmWhileOtherThreadIsOpeningRealm() throws Exception {
        final CountDownLatch startLatch = new CountDownLatch(1);
        final CountDownLatch endLatch = new CountDownLatch(1);

        final List<Exception> exception = new ArrayList<Exception>();

        new Thread() {
            @Override
            public void run() {
                try {
                    startLatch.await(TestHelper.STANDARD_WAIT_SECS, TimeUnit.SECONDS);
                } catch (InterruptedException e) {
                    exception.add(e);
                    return;
                }

                final Realm realm = Realm.getInstance(realmConfig);
                try {
                    realm.where(AllTypes.class).equalTo("columnLong", 0L).findFirst();
                } catch (Exception e) {
                    exception.add(e);
                } finally {
                    endLatch.countDown();
                    realm.close();
                }
            }
        }.start();

        // Prevents for another thread to enter Realm.createAndValidate().
        synchronized (BaseRealm.class) {
            startLatch.countDown();

            // Waits for another thread's entering Realm.createAndValidate().
            SystemClock.sleep(100L);

            realm.close();
            realm = null;
        }

        TestHelper.awaitOrFail(endLatch);

        if (!exception.isEmpty()) {
            throw exception.get(0);
        }
    }

    // Bug reported https://github.com/realm/realm-java/issues/1728.
    // Root cause is validatedRealmFiles will be cleaned when any thread's Realm ref counter reach 0.
    @Test
    public void openRealmWhileTransactionInAnotherThread() throws Exception {
        final CountDownLatch realmOpenedInBgLatch = new CountDownLatch(1);
        final CountDownLatch realmClosedInFgLatch = new CountDownLatch(1);
        final CountDownLatch transBeganInBgLatch = new CountDownLatch(1);
        final CountDownLatch fgFinishedLatch = new CountDownLatch(1);
        final CountDownLatch bgFinishedLatch = new CountDownLatch(1);
        final List<Exception> exception = new ArrayList<Exception>();

        // Step 1: testRealm is opened already.

        Thread thread = new Thread(new Runnable() {
            @Override
            public void run() {
                // Step 2: Opens realm in background thread.
                Realm realm = Realm.getInstance(realmConfig);
                realmOpenedInBgLatch.countDown();
                try {
                    realmClosedInFgLatch.await(TestHelper.STANDARD_WAIT_SECS, TimeUnit.SECONDS);
                } catch (InterruptedException e) {
                    exception.add(e);
                    realm.close();
                    return;
                }

                // Step 4: Starts transaction in background.
                realm.beginTransaction();
                transBeganInBgLatch.countDown();
                try {
                    fgFinishedLatch.await(TestHelper.STANDARD_WAIT_SECS, TimeUnit.SECONDS);
                } catch (InterruptedException e) {
                    exception.add(e);
                }
                // Step 6: Cancels Transaction and closes realm in background.
                realm.cancelTransaction();
                realm.close();
                bgFinishedLatch.countDown();
            }
        });
        thread.start();

        TestHelper.awaitOrFail(realmOpenedInBgLatch);
        // Step 3: Closes all realm instances in foreground thread.
        realm.close();
        realmClosedInFgLatch.countDown();
        TestHelper.awaitOrFail(transBeganInBgLatch);

        // Step 5: Gets a new Realm instance in foreground.
        realm = Realm.getInstance(realmConfig);
        fgFinishedLatch.countDown();
        TestHelper.awaitOrFail(bgFinishedLatch);

        if (!exception.isEmpty()) {
            throw exception.get(0);
        }
    }

    @Test
    public void isEmpty() {
        RealmConfiguration realmConfig = configFactory.createConfiguration("empty_test.realm");
        Realm emptyRealm = Realm.getInstance(realmConfig);

        assertTrue(emptyRealm.isEmpty());

        emptyRealm.beginTransaction();
        PrimaryKeyAsLong obj = new PrimaryKeyAsLong();
        obj.setId(1);
        obj.setName("Foo");
        emptyRealm.copyToRealm(obj);
        assertFalse(emptyRealm.isEmpty());
        emptyRealm.cancelTransaction();

        assertTrue(emptyRealm.isEmpty());

        emptyRealm.beginTransaction();
        obj = new PrimaryKeyAsLong();
        obj.setId(1);
        obj.setName("Foo");
        emptyRealm.copyToRealm(obj);
        emptyRealm.commitTransaction();

        assertFalse(emptyRealm.isEmpty());

        emptyRealm.close();
    }

    @Test
    public void copyFromRealm_invalidObjectThrows() {
        realm.beginTransaction();
        AllTypes obj = realm.createObject(AllTypes.class);
        obj.deleteFromRealm();
        realm.commitTransaction();

        try {
            realm.copyFromRealm(obj);
            fail();
        } catch (IllegalArgumentException ignored) {
        }

        try {
            realm.copyFromRealm(new AllTypes());
            fail();
        } catch (IllegalArgumentException ignored) {
        }
    }

    @Test
    public void copyFromRealm_invalidDepthThrows() {
        realm.beginTransaction();
        AllTypes obj = realm.createObject(AllTypes.class);
        realm.commitTransaction();
        thrown.expect(IllegalArgumentException.class);
        realm.copyFromRealm(obj, -1);
    }

    @Test
    public void copyFromRealm() {
        populateTestRealm();
        AllTypes realmObject = realm.where(AllTypes.class).sort("columnLong").findAll().first();
        AllTypes unmanagedObject = realm.copyFromRealm(realmObject);
        assertArrayEquals(realmObject.getColumnBinary(), unmanagedObject.getColumnBinary());
        assertEquals(realmObject.getColumnString(), unmanagedObject.getColumnString());
        assertEquals(realmObject.getColumnLong(), unmanagedObject.getColumnLong());
        assertEquals(realmObject.getColumnFloat(), unmanagedObject.getColumnFloat(), 0.00000000001);
        assertEquals(realmObject.getColumnDouble(), unmanagedObject.getColumnDouble(), 0.00000000001);
        assertEquals(realmObject.isColumnBoolean(), unmanagedObject.isColumnBoolean());
        assertEquals(realmObject.getColumnDate(), unmanagedObject.getColumnDate());
        assertEquals(realmObject.getColumnObjectId(), unmanagedObject.getColumnObjectId());
        assertEquals(realmObject.getColumnDecimal128(), unmanagedObject.getColumnDecimal128());
        assertEquals(realmObject.getColumnUUID(), unmanagedObject.getColumnUUID());
        assertEquals(realmObject.getColumnMixed(), unmanagedObject.getColumnMixed());
    }

    @Test
    public void copyFromRealm_newCopyEachTime() {
        populateTestRealm();
        AllTypes realmObject = realm.where(AllTypes.class).sort("columnLong").findAll().first();
        AllTypes unmanagedObject1 = realm.copyFromRealm(realmObject);
        AllTypes unmanagedObject2 = realm.copyFromRealm(realmObject);
        assertFalse(unmanagedObject1 == unmanagedObject2);
        assertNotSame(unmanagedObject1, unmanagedObject2);
    }

    // Tests that the object graph is copied as it is and no extra copies are made.
    // 1) (A -> B/[B,C])
    // 2) (C -> B/[B,A])
    // A copy should result in only 3 distinct objects.
    @Test
    public void copyFromRealm_cyclicObjectGraph() {
        realm.beginTransaction();
        CyclicType objA = realm.createObject(CyclicType.class);
        objA.setName("A");
        CyclicType objB = realm.createObject(CyclicType.class);
        objB.setName("B");
        CyclicType objC = realm.createObject(CyclicType.class);
        objC.setName("C");
        objA.setObject(objB);
        objC.setObject(objB);
        objA.getObjects().add(objB);
        objA.getObjects().add(objC);
        objC.getObjects().add(objB);
        objC.getObjects().add(objA);
        realm.commitTransaction();

        CyclicType copyA = realm.copyFromRealm(objA);
        CyclicType copyB = copyA.getObject();
        CyclicType copyC = copyA.getObjects().get(1);

        assertEquals("A", copyA.getName());
        assertEquals("B", copyB.getName());
        assertEquals("C", copyC.getName());

        // Asserts object equality on the object graph.
        assertTrue(copyA.getObject() == copyC.getObject());
        assertTrue(copyA.getObjects().get(0) == copyC.getObjects().get(0));
        assertTrue(copyA == copyC.getObjects().get(1));
        assertTrue(copyC == copyA.getObjects().get(1));
    }

    // Tests that for (A -> B -> C) for maxDepth = 1, result is (A -> B -> null).
    @Test
    public void copyFromRealm_checkMaxDepth() {
        realm.beginTransaction();
        CyclicType objA = realm.createObject(CyclicType.class);
        objA.setName("A");
        CyclicType objB = realm.createObject(CyclicType.class);
        objB.setName("B");
        CyclicType objC = realm.createObject(CyclicType.class);
        objC.setName("C");
        objA.setObject(objB);
        objC.setObject(objC);
        objA.getObjects().add(objB);
        objA.getObjects().add(objC);
        realm.commitTransaction();

        CyclicType copyA = realm.copyFromRealm(objA, 1);

        assertNull(copyA.getObject().getObject());
    }

    // Tests that depth restriction is calculated from the top-most encountered object, i.e. it is possible for some
    // objects to exceed the depth limit.
    // A -> B -> C -> D -> E
    // A -> D -> E
    // D is both at depth 1 and 3. For maxDepth = 3, E should still be copied.
    @Test
    public void copyFromRealm_sameObjectDifferentDepths() {
        realm.beginTransaction();
        CyclicType objA = realm.createObject(CyclicType.class);
        objA.setName("A");
        CyclicType objB = realm.createObject(CyclicType.class);
        objB.setName("B");
        CyclicType objC = realm.createObject(CyclicType.class);
        objC.setName("C");
        CyclicType objD = realm.createObject(CyclicType.class);
        objD.setName("D");
        CyclicType objE = realm.createObject(CyclicType.class);
        objE.setName("E");
        objA.setObject(objB);
        objB.setObject(objC);
        objC.setObject(objD);
        objD.setObject(objE);
        objA.setOtherObject(objD);
        realm.commitTransaction();

        // Object is filled before otherObject. (because of field order - WARNING: Not guaranteed)
        // This means that the object will be encountered first time at max depth, so E will not be copied.
        // If the object cache does not handle this, otherObject will be wrong.
        CyclicType copyA = realm.copyFromRealm(objA, 3);
        assertEquals("E", copyA.getOtherObject().getObject().getName());
    }

    @Test
    public void copyFromRealm_list_invalidListThrows() {
        realm.beginTransaction();
        AllTypes object = realm.createObject(AllTypes.class);
        List<AllTypes> list = new RealmList<AllTypes>(object);
        object.deleteFromRealm();
        realm.commitTransaction();

        thrown.expect(IllegalArgumentException.class);
        realm.copyFromRealm(list);
    }

    @Test
    public void copyFromRealm_list_invalidDepthThrows() {
        RealmResults<AllTypes> results = realm.where(AllTypes.class).findAll();
        thrown.expect(IllegalArgumentException.class);
        realm.copyFromRealm(results, -1);
    }

    // Tests that the same Realm objects in a list result in the same Java in-memory copy.
    // List: A -> [(B -> C), (B -> C)] should result in only 2 copied objects A and B and not A1, B1, A2, B2
    @Test
    public void copyFromRealm_list_sameElements() {
        realm.beginTransaction();
        CyclicType objA = realm.createObject(CyclicType.class);
        objA.setName("A");
        CyclicType objB = realm.createObject(CyclicType.class);
        objB.setName("B");
        CyclicType objC = realm.createObject(CyclicType.class);
        objC.setName("C");
        objB.setObject(objC);
        objA.getObjects().add(objB);
        objA.getObjects().add(objB);
        realm.commitTransaction();

        List<CyclicType> results = realm.copyFromRealm(objA.getObjects());
        assertEquals(2, results.size());
        assertEquals("B", results.get(0).getName());
        assertTrue(results.get(0) == results.get(1));
    }

    @Test
    public void copyFromRealm_dynamicRealmObjectThrows() {
        realm.beginTransaction();
        AllTypes obj = realm.createObject(AllTypes.class);
        realm.commitTransaction();
        DynamicRealmObject dObj = new DynamicRealmObject(obj);

        try {
            realm.copyFromRealm(dObj);
            fail();
        } catch (IllegalArgumentException ignored) {
        }
    }

    @Test
    public void copyFromRealm_dynamicRealmListThrows() {
        DynamicRealm dynamicRealm = DynamicRealm.getInstance(realm.getConfiguration());
        dynamicRealm.beginTransaction();
        RealmList<DynamicRealmObject> dynamicList = dynamicRealm.createObject(AllTypes.CLASS_NAME).getList(AllTypes.FIELD_REALMLIST);
        DynamicRealmObject dObj = dynamicRealm.createObject(Dog.CLASS_NAME);
        dynamicList.add(dObj);
        dynamicRealm.commitTransaction();
        try {
            realm.copyFromRealm(dynamicList);
            fail();
        } catch (IllegalArgumentException ignored) {
        } finally {
            dynamicRealm.close();
        }
    }

    // Tests if close can be called from Realm change listener when there is no other listeners.
    @Test
    @RunTestInLooperThread
    public void closeRealmInChangeListener() {
        final Realm realm = looperThread.getRealm();
        final RealmChangeListener<Realm> listener = new RealmChangeListener<Realm>() {
            @Override
            public void onChange(Realm object) {
                if (realm.where(AllTypes.class).count() == 1) {
                    realm.removeChangeListener(this);
                    realm.close();
                    looperThread.testComplete();
                }
            }
        };

        realm.addChangeListener(listener);

        realm.executeTransactionAsync(new Realm.Transaction() {
            @Override
            public void execute(Realm realm) {
                realm.createObject(AllTypes.class);
            }
        });
    }

    // Tests if close can be called from Realm change listener when there is a listener on empty Realm Object.
    @Test
    @RunTestInLooperThread
    public void closeRealmInChangeListenerWhenThereIsListenerOnEmptyObject() {
        final Realm realm = looperThread.getRealm();
        final RealmChangeListener<AllTypes> dummyListener = new RealmChangeListener<AllTypes>() {
            @Override
            public void onChange(AllTypes object) {
            }
        };

        // Change listener on Realm
        final RealmChangeListener<Realm> listener = new RealmChangeListener<Realm>() {
            @Override
            public void onChange(Realm object) {
                if (realm.where(AllTypes.class).count() == 1) {
                    realm.removeChangeListener(this);
                    realm.close();
                    looperThread.postRunnable(new Runnable() {
                        @Override
                        public void run() {
                            looperThread.testComplete();
                        }
                    });
                }
            }
        };
        realm.addChangeListener(listener);

        // Change listener on Empty Object
        final AllTypes allTypes = realm.where(AllTypes.class).findFirstAsync();
        allTypes.addChangeListener(dummyListener);

        realm.executeTransactionAsync(new Realm.Transaction() {
            @Override
            public void execute(Realm realm) {
                realm.createObject(AllTypes.class);
            }
        });
    }

    // Tests if close can be called from Realm change listener when there is an listener on non-empty Realm Object.
    @Test
    @RunTestInLooperThread
    public void closeRealmInChangeListenerWhenThereIsListenerOnObject() {
        final Realm realm = looperThread.getRealm();
        final RealmChangeListener<AllTypes> dummyListener = new RealmChangeListener<AllTypes>() {
            @Override
            public void onChange(AllTypes object) {
            }
        };
        final RealmChangeListener<Realm> listener = new RealmChangeListener<Realm>() {
            @Override
            public void onChange(Realm object) {
                if (realm.where(AllTypes.class).count() == 2) {
                    realm.removeChangeListener(this);
                    realm.close();

                    // Ends test after next looper event to ensure that all listeners were called.
                    looperThread.postRunnable(new Runnable() {
                        @Override
                        public void run() {
                            looperThread.testComplete();
                        }
                    });
                }
            }
        };

        realm.addChangeListener(listener);

        realm.beginTransaction();
        realm.createObject(AllTypes.class);
        realm.commitTransaction();

        // Change listener on Realm Object.
        final AllTypes allTypes = realm.where(AllTypes.class).findFirst();
        allTypes.addChangeListener(dummyListener);
        realm.executeTransactionAsync(new Realm.Transaction() {
            @Override
            public void execute(Realm realm) {
                realm.createObject(AllTypes.class);
            }
        });
    }

    // Tests if close can be called from Realm change listener when there is an listener on RealmResults.
    @Test
    @RunTestInLooperThread
    public void closeRealmInChangeListenerWhenThereIsListenerOnResults() {
        final Realm realm = looperThread.getRealm();
        final RealmChangeListener<RealmResults<AllTypes>> dummyListener = new RealmChangeListener<RealmResults<AllTypes>>() {
            @Override
            public void onChange(RealmResults<AllTypes> object) {
            }
        };
        final RealmChangeListener<Realm> listener = new RealmChangeListener<Realm>() {
            @Override
            public void onChange(Realm object) {
                if (realm.where(AllTypes.class).count() == 1) {
                    realm.removeChangeListener(this);
                    realm.close();
                    looperThread.postRunnable(new Runnable() {
                        @Override
                        public void run() {
                            looperThread.testComplete();
                        }
                    });
                }
            }
        };

        realm.addChangeListener(listener);

        // Change listener on Realm results.
        RealmResults<AllTypes> results = realm.where(AllTypes.class).findAll();
        results.addChangeListener(dummyListener);

        realm.executeTransactionAsync(new Realm.Transaction() {
            @Override
            public void execute(Realm realm) {
                realm.createObject(AllTypes.class);
            }
        });
    }

    @Test
    @RunTestInLooperThread
    public void addChangeListener_throwOnAddingNullListenerFromLooperThread() {
        final Realm realm = looperThread.getRealm();

        try {
            realm.addChangeListener(null);
            fail("adding null change listener must throw an exception.");
        } catch (IllegalArgumentException ignore) {
        } finally {
            looperThread.testComplete();
        }
    }

    @Test
    public void addChangeListener_throwOnAddingNullListenerFromNonLooperThread() throws Throwable {
        TestHelper.executeOnNonLooperThread(new TestHelper.Task() {
            @Override
            public void run() throws Exception {
                final Realm realm = Realm.getInstance(realmConfig);

                //noinspection TryFinallyCanBeTryWithResources
                try {
                    realm.addChangeListener(null);
                    fail("adding null change listener must throw an exception.");
                } catch (IllegalArgumentException ignore) {
                } finally {
                    realm.close();
                }
            }
        });
    }

    @Test
    @RunTestInLooperThread
    public void removeChangeListener_throwOnRemovingNullListenerFromLooperThread() {
        final Realm realm = looperThread.getRealm();

        try {
            realm.removeChangeListener(null);
            fail("removing null change listener must throw an exception.");
        } catch (IllegalArgumentException ignore) {
        } finally {
            looperThread.testComplete();
        }
    }

    @Test
    public void removeChangeListener_throwOnRemovingNullListenerFromNonLooperThread() throws Throwable {
        TestHelper.executeOnNonLooperThread(new TestHelper.Task() {
            @Override
            public void run() throws Exception {
                final Realm realm = Realm.getInstance(realmConfig);

                //noinspection TryFinallyCanBeTryWithResources
                try {
                    realm.removeChangeListener(null);
                    fail("removing null change listener must throw an exception.");
                } catch (IllegalArgumentException ignore) {
                } finally {
                    realm.close();
                }
            }
        });
    }

    @Test
    public void removeChangeListenerThrowExceptionOnWrongThread() {
        final CountDownLatch signalTestFinished = new CountDownLatch(1);
        Realm realm = Realm.getInstance(realmConfig);
        Thread thread = new Thread(() -> {
            try {
                realm.removeChangeListener(object -> {});
                fail("Should not be able to invoke removeChangeListener");
            } catch (IllegalStateException ignored) {
            } finally {
                signalTestFinished.countDown();
            }
        });
        thread.start();
        try {
            TestHelper.awaitOrFail(signalTestFinished);
        } finally {
            thread.interrupt();
            realm.close();
        }
    }

    @Test
    public void removeAllChangeListenersThrowExceptionOnWrongThreadThread() {
        final CountDownLatch signalTestFinished = new CountDownLatch(1);
        Realm realm = Realm.getInstance(realmConfig);
        Thread thread = new Thread(() -> {
            try {
                realm.removeAllChangeListeners();
                fail("Should not be able to invoke removeChangeListener");
            } catch (IllegalStateException ignored) {
            } finally {
                signalTestFinished.countDown();
            }
        });
        thread.start();

        try {
            TestHelper.awaitOrFail(signalTestFinished);
        } finally {
            thread.interrupt();
            realm.close();
        }
    }

    @Test
    public void deleteAll() {
        realm.beginTransaction();
        realm.createObject(AllTypes.class);
        realm.createObject(Owner.class).setCat(realm.createObject(Cat.class));
        realm.commitTransaction();

        assertEquals(1, realm.where(AllTypes.class).count());
        assertEquals(1, realm.where(Owner.class).count());
        assertEquals(1, realm.where(Cat.class).count());

        realm.beginTransaction();
        realm.deleteAll();
        realm.commitTransaction();

        assertEquals(0, realm.where(AllTypes.class).count());
        assertEquals(0, realm.where(Owner.class).count());
        assertEquals(0, realm.where(Cat.class).count());
        assertTrue(realm.isEmpty());
    }

    // Test for https://github.com/realm/realm-java/issues/5745
    @Test
    public void deleteAll_realmWithMoreTables() {
        realm.close();
        RealmConfiguration config1 = configFactory.createConfigurationBuilder()
                .name("deleteAllTest.realm")
                .schema(StringOnly.class, StringAndInt.class)
                .build();
        realm = Realm.getInstance(config1);
        realm.executeTransaction(r -> {
            r.createObject(StringOnly.class);
            r.createObject(StringAndInt.class);
        });
        realm.close();

        RealmConfiguration config2 = configFactory.createConfigurationBuilder()
                .name("deleteAllTest.realm")
                .schema(StringOnly.class)
                .build();

        realm = Realm.getInstance(config2);
        realm.beginTransaction();
        realm.deleteAll();
        realm.commitTransaction();
        assertTrue(realm.isEmpty());
        realm.close();

        // deleteAll() will only delete tables part of the schema, so reopening with the old
        // should reveal the old data
        realm = Realm.getInstance(config1);
        assertFalse(realm.isEmpty());
        assertEquals(1, realm.where(StringAndInt.class).count());
    }


    @Test
    public void waitForChange_emptyDataChange() throws InterruptedException {
        final CountDownLatch bgRealmOpened = new CountDownLatch(1);
        final CountDownLatch bgRealmClosed = new CountDownLatch(1);
        final AtomicBoolean bgRealmChangeResult = new AtomicBoolean(false);
        final AtomicLong bgRealmWaitForChangeResult = new AtomicLong(0);

        // Waits in background.
        final CountDownLatch signalTestFinished = new CountDownLatch(1);
        Thread thread = new Thread(new Runnable() {
            @Override
            public void run() {
                Realm realm = Realm.getInstance(realmConfig);
                bgRealmOpened.countDown();
                bgRealmChangeResult.set(realm.waitForChange());
                bgRealmWaitForChangeResult.set(realm.where(AllTypes.class).count());
                realm.close();
                bgRealmClosed.countDown();
            }
        });
        thread.start();

        TestHelper.awaitOrFail(bgRealmOpened);
        realm.beginTransaction();
        realm.commitTransaction();
        TestHelper.awaitOrFail(bgRealmClosed);
        assertTrue(bgRealmChangeResult.get());
        assertEquals(0, bgRealmWaitForChangeResult.get());
    }

    @Test
    public void waitForChange_withDataChange() throws InterruptedException {
        final CountDownLatch bgRealmOpened = new CountDownLatch(1);
        final CountDownLatch bgRealmClosed = new CountDownLatch(1);
        final AtomicBoolean bgRealmChangeResult = new AtomicBoolean(false);
        final AtomicLong bgRealmWaitForChangeResult = new AtomicLong(0);

        // Waits in background.
        final CountDownLatch signalTestFinished = new CountDownLatch(1);
        Thread thread = new Thread(new Runnable() {
            @Override
            public void run() {
                Realm realm = Realm.getInstance(realmConfig);
                bgRealmOpened.countDown();
                bgRealmChangeResult.set(realm.waitForChange());
                bgRealmWaitForChangeResult.set(realm.where(AllTypes.class).count());
                realm.close();
                bgRealmClosed.countDown();
            }
        });
        thread.start();

        TestHelper.awaitOrFail(bgRealmOpened);
        populateTestRealm();
        TestHelper.awaitOrFail(bgRealmClosed);
        assertTrue(bgRealmChangeResult.get());
        assertEquals(TEST_DATA_SIZE, bgRealmWaitForChangeResult.get());
    }

    @Test
    public void waitForChange_syncBackgroundRealmResults() throws InterruptedException {
        final CountDownLatch bgRealmOpened = new CountDownLatch(1);
        final CountDownLatch bgRealmClosed = new CountDownLatch(1);
        final AtomicBoolean bgRealmChangeResult = new AtomicBoolean(false);
        final AtomicLong bgRealmResultSize = new AtomicLong(0);

        // Wait in background
        final CountDownLatch signalTestFinished = new CountDownLatch(1);
        Thread thread = new Thread(new Runnable() {
            @Override
            public void run() {
                Realm realm = Realm.getInstance(realmConfig);
                RealmResults<AllTypes> results = realm.where(AllTypes.class).findAll();
                // First makes sure the results is empty.
                bgRealmResultSize.set(results.size());
                bgRealmOpened.countDown();
                bgRealmChangeResult.set(realm.waitForChange());
                bgRealmResultSize.set(results.size());
                realm.close();
                bgRealmClosed.countDown();
            }
        });
        thread.start();

        TestHelper.awaitOrFail(bgRealmOpened);
        // Background result should be empty.
        assertEquals(0, bgRealmResultSize.get());
        populateTestRealm();
        TestHelper.awaitOrFail(bgRealmClosed);
        assertTrue(bgRealmChangeResult.get());
        // Once RealmResults are synchronized after waitForChange, the result size should be what we expect.
        assertEquals(TEST_DATA_SIZE, bgRealmResultSize.get());
    }

    @Test
    public void stopWaitForChange() throws InterruptedException {
        final CountDownLatch bgRealmOpened = new CountDownLatch(1);
        final CountDownLatch bgRealmClosed = new CountDownLatch(1);
        final AtomicBoolean bgRealmChangeResult = new AtomicBoolean(true);
        final AtomicReference<Realm> bgRealm = new AtomicReference<Realm>();

        // Waits in background.
        new Thread(new Runnable() {
            @Override
            public void run() {
                Realm realm = Realm.getInstance(realmConfig);
                bgRealm.set(realm);
                bgRealmOpened.countDown();
                bgRealmChangeResult.set(realm.waitForChange());
                realm.close();
                bgRealmClosed.countDown();
            }
        }).start();

        TestHelper.awaitOrFail(bgRealmOpened);
        Thread.sleep(200);
        bgRealm.get().stopWaitForChange();
        TestHelper.awaitOrFail(bgRealmClosed);
        assertFalse(bgRealmChangeResult.get());
    }

    // Tests if waitForChange doesn't blocks once stopWaitForChange has been called before.
    @Test
    public void waitForChange_stopWaitForChangeDisablesWaiting() throws InterruptedException {
        final CountDownLatch bgRealmOpened = new CountDownLatch(1);
        final CountDownLatch bgRealmStopped = new CountDownLatch(1);
        final CountDownLatch bgRealmClosed = new CountDownLatch(1);
        final AtomicBoolean bgRealmFirstWaitResult = new AtomicBoolean(true);
        final AtomicBoolean bgRealmSecondWaitResult = new AtomicBoolean(false);
        final AtomicReference<Realm> bgRealm = new AtomicReference<Realm>();

        // Waits in background.
        new Thread(new Runnable() {
            @Override
            public void run() {
                Realm realm = Realm.getInstance(realmConfig);
                bgRealm.set(realm);
                bgRealmOpened.countDown();
                bgRealmFirstWaitResult.set(realm.waitForChange());
                bgRealmStopped.countDown();
                bgRealmSecondWaitResult.set(realm.waitForChange());
                realm.close();
                bgRealmClosed.countDown();
            }
        }).start();

        TestHelper.awaitOrFail(bgRealmOpened);
        bgRealm.get().stopWaitForChange();
        TestHelper.awaitOrFail(bgRealmStopped);
        assertFalse(bgRealmFirstWaitResult.get());
        TestHelper.awaitOrFail(bgRealmClosed);
        assertFalse(bgRealmSecondWaitResult.get());
    }

    @Test
    public void waitForChange_stopWaitForChangeReleasesAllWaitingThreads() throws InterruptedException {
        final CountDownLatch bgRealmsOpened = new CountDownLatch(2);
        final CountDownLatch bgRealmsClosed = new CountDownLatch(2);
        final AtomicBoolean bgRealmFirstWaitResult = new AtomicBoolean(true);
        final AtomicBoolean bgRealmSecondWaitResult = new AtomicBoolean(false);
        final AtomicLong bgRealmWaitForChangeResult = new AtomicLong(0);
        final AtomicReference<Realm> bgRealm = new AtomicReference<Realm>();

        // Waits in background.
        Thread thread1 = new Thread(new Runnable() {
            @Override
            public void run() {
                Realm realm = Realm.getInstance(realmConfig);
                bgRealm.set(realm);
                bgRealmsOpened.countDown();
                bgRealmFirstWaitResult.set(realm.waitForChange());
                realm.close();
                bgRealmsClosed.countDown();
            }
        });

        Thread thread2 = new Thread(new Runnable() {
            @Override
            public void run() {
                Realm realm = Realm.getInstance(realmConfig);
                bgRealmsOpened.countDown();
                bgRealmSecondWaitResult.set(realm.waitForChange());//In Core 6 calling stopWaitForChange will release all waiting threads
                // which causes query below to run before `populateTestRealm` happens
                bgRealmWaitForChangeResult.set(realm.where(AllTypes.class).count());
                realm.close();
                bgRealmsClosed.countDown();
            }
        });
        thread1.start();
        thread2.start();

        TestHelper.awaitOrFail(bgRealmsOpened);
        bgRealm.get().stopWaitForChange();
        // Waits for Thread 2 to wait.
        Thread.sleep(500);
        populateTestRealm();
        TestHelper.awaitOrFail(bgRealmsClosed);
        assertFalse(bgRealmFirstWaitResult.get());
        assertFalse(bgRealmSecondWaitResult.get());
        assertEquals(0, bgRealmWaitForChangeResult.get());
    }

    // Checks if waitForChange() does not respond to Thread.interrupt().
    @Test
    public void waitForChange_interruptingThread() throws InterruptedException {
        final CountDownLatch bgRealmOpened = new CountDownLatch(1);
        final CountDownLatch bgRealmClosed = new CountDownLatch(1);
        final AtomicReference<Boolean> bgRealmWaitResult = new AtomicReference<Boolean>();
        final AtomicReference<Realm> bgRealm = new AtomicReference<Realm>();

        // Waits in background.
        Thread thread = new Thread(new Runnable() {
            @Override
            public void run() {
                Realm realm = Realm.getInstance(realmConfig);
                bgRealm.set(realm);
                bgRealmOpened.countDown();
                bgRealmWaitResult.set(realm.waitForChange());
                realm.close();
                bgRealmClosed.countDown();
            }
        });
        thread.start();

        TestHelper.awaitOrFail(bgRealmOpened);
        // Makes sure background thread goes to wait.
        Thread.sleep(500);
        // Interrupting a thread should neither cause any side effect nor terminate the Background Realm from waiting.
        thread.interrupt();
        assertTrue(thread.isInterrupted());
        assertEquals(null, bgRealmWaitResult.get());

        // Now we'll stop realm from waiting.
        bgRealm.get().stopWaitForChange();
        TestHelper.awaitOrFail(bgRealmClosed);
        assertFalse(bgRealmWaitResult.get());
    }

    @Test
    public void waitForChange_onLooperThread() throws Throwable {
        final CountDownLatch bgRealmClosed = new CountDownLatch(1);

        Thread thread = new Thread(new Runnable() {
            @Override
            public void run() {
                Looper.prepare();
                Realm realm = Realm.getInstance(realmConfig);
                try {
                    realm.waitForChange();
                    fail();
                } catch (IllegalStateException ignored) {
                } finally {
                    realm.close();
                    bgRealmClosed.countDown();
                }
            }
        });
        thread.start();

        TestHelper.awaitOrFail(bgRealmClosed);
    }

    // Cannot wait inside of a transaction.
    @Test(expected = IllegalStateException.class)
    public void waitForChange_illegalWaitInsideTransaction() {
        realm.beginTransaction();
        realm.waitForChange();
    }

    @Test
    public void waitForChange_stopWaitingOnClosedRealmThrows() throws InterruptedException {
        final CountDownLatch bgRealmClosed = new CountDownLatch(1);
        final AtomicReference<Realm> bgRealm = new AtomicReference<Realm>();

        Thread thread = new Thread(new Runnable() {
            @Override
            public void run() {
                Realm realm = Realm.getInstance(realmConfig);
                bgRealm.set(realm);
                realm.close();
                bgRealmClosed.countDown();
            }
        });
        thread.start();

        TestHelper.awaitOrFail(bgRealmClosed);
        try {
            bgRealm.get().stopWaitForChange();
            fail("Cannot stop a closed Realm from waiting");
        } catch (IllegalStateException expected) {
        }
    }

    // waitForChange & stopWaitForChange within a simple Thread wrapper.
    @Test
    public void waitForChange_runWithRealmThread() throws InterruptedException {
        final CountDownLatch bgRealmStarted = new CountDownLatch(1);
        final CountDownLatch bgRealmFished = new CountDownLatch(1);
        final AtomicBoolean bgRealmChangeResult = new AtomicBoolean(false);
        final AtomicLong bgRealmResultSize = new AtomicLong(0);

        RealmThread thread = new RealmThread(realmConfig, new RealmThread.RealmRunnable() {
            @Override
            public void run(Realm realm) {
                bgRealmStarted.countDown();
                bgRealmChangeResult.set(realm.waitForChange());
                bgRealmResultSize.set(realm.where(AllTypes.class).count());
                realm.close();
                bgRealmFished.countDown();
            }
        });
        thread.start();

        TestHelper.awaitOrFail(bgRealmStarted);
        populateTestRealm();
        TestHelper.awaitOrFail(bgRealmFished);
        assertTrue(bgRealmChangeResult.get());
        assertEquals(TEST_DATA_SIZE, bgRealmResultSize.get());
    }

    @Test
    public void waitForChange_endRealmThread() throws InterruptedException {
        final CountDownLatch bgRealmStarted = new CountDownLatch(1);
        final CountDownLatch bgRealmFished = new CountDownLatch(1);
        final AtomicBoolean bgRealmChangeResult = new AtomicBoolean(true);

        RealmThread thread = new RealmThread(realmConfig, new RealmThread.RealmRunnable() {
            @Override
            public void run(Realm realm) {
                bgRealmStarted.countDown();
                bgRealmChangeResult.set(realm.waitForChange());
                realm.close();
                bgRealmFished.countDown();
            }
        });
        thread.start();

        TestHelper.awaitOrFail(bgRealmStarted);
        thread.end();
        TestHelper.awaitOrFail(bgRealmFished);
        assertFalse(bgRealmChangeResult.get());
    }

    @Test
    public void getGlobalInstanceCount() {
        final CountDownLatch bgDone = new CountDownLatch(1);

        final RealmConfiguration config = configFactory.createConfiguration("globalCountTest");
        assertEquals(0, Realm.getGlobalInstanceCount(config));

        // Opens thread local Realm.
        Realm realm = Realm.getInstance(config);
        assertEquals(1, Realm.getGlobalInstanceCount(config));

        Realm realm1 = Realm.getInstance(config);
        assertEquals(1, Realm.getGlobalInstanceCount(config));

        // Even though each Realm type points to the same Realm on disk, we report them as
        // multiple global instances

        // Opens thread local DynamicRealm.
        DynamicRealm dynRealm = DynamicRealm.getInstance(config);
        assertEquals(2, Realm.getGlobalInstanceCount(config));

        // Create frozen Realms.
        Realm frozenRealm = realm.freeze();
        assertTrue(frozenRealm.isFrozen());
        assertEquals(3, Realm.getGlobalInstanceCount(config));

        DynamicRealm frozenDynamicRealm = dynRealm.freeze();
        assertTrue(frozenDynamicRealm.isFrozen());
        assertEquals(4, Realm.getGlobalInstanceCount(config));

        // Opens Realm in another thread.
        new Thread(new Runnable() {
            @Override
            public void run() {
                Realm realm = Realm.getInstance(config);
                assertEquals(5, Realm.getGlobalInstanceCount(config));
                realm.close();
                assertEquals(4, Realm.getGlobalInstanceCount(config));
                bgDone.countDown();
            }
        }).start();

        TestHelper.awaitOrFail(bgDone);
        dynRealm.close();
        assertEquals(3, Realm.getGlobalInstanceCount(config));
        realm.close();
        realm1.close(); // Fully closing the live Realm also closes all frozen Realms
        assertEquals(0, Realm.getGlobalInstanceCount(config));
        assertTrue(frozenRealm.isClosed());
        assertTrue(frozenDynamicRealm.isClosed());
    }

    @Test
    public void getLocalInstanceCount() {
        final RealmConfiguration config = configFactory.createConfiguration("localInstanceCount");
        assertEquals(0, Realm.getLocalInstanceCount(config));

        // Opens thread local Realm.
        Realm realm = Realm.getInstance(config);
        assertEquals(1, Realm.getLocalInstanceCount(config));

        // Opens thread local DynamicRealm.
        DynamicRealm dynRealm = DynamicRealm.getInstance(config);
        assertEquals(2, Realm.getLocalInstanceCount(config));

        dynRealm.close();
        assertEquals(1, Realm.getLocalInstanceCount(config));
        realm.close();
        assertEquals(0, Realm.getLocalInstanceCount(config));
    }

    @Test
    public void namedPipeDirForExternalStorage() {

        // Test for https://github.com/realm/realm-java/issues/3140
        realm.close();
        realm = null;

        final File namedPipeDir = OsSharedRealm.getTemporaryDirectory();
        assertTrue(namedPipeDir.isDirectory());
        TestHelper.deleteRecursively(namedPipeDir);
        //noinspection ResultOfMethodCallIgnored
        namedPipeDir.mkdirs();

        final File externalFilesDir = context.getExternalFilesDir(null);
        final RealmConfiguration config = configFactory.createConfigurationBuilder()
                .directory(externalFilesDir)
                .name("external.realm")
                .build();
        Realm.deleteRealm(config);

        // Test if it works when the namedPipeDir is empty.
        Realm realmOnExternalStorage = Realm.getInstance(config);
        realmOnExternalStorage.close();

        assertTrue(namedPipeDir.isDirectory());

        Assume.assumeTrue("SELinux is not enforced on this device.", TestHelper.isSelinuxEnforcing());

        // Only checks the fifo file created by call, since all Realm instances share the same fifo created by
        // external_commit_helper which might not be created in the newly created dir if there are Realm instances
        // are not deleted when TestHelper.deleteRecursively(namedPipeDir) called.
        File[] files = namedPipeDir.listFiles(new FilenameFilter() {
            @Override
            public boolean accept(File dir, String name) {
                return name.matches("realm_.*cv");
            }
        });
        assertEquals(2, files.length);

        // Tests if it works when the namedPipeDir and the named pipe files already exist.
        realmOnExternalStorage = Realm.getInstance(config);
        realmOnExternalStorage.close();
    }

    @Test(expected = IllegalStateException.class)
    public void getInstanceAsync_nonLooperThreadShouldThrow() {
        Realm.getInstanceAsync(realmConfig, new Realm.Callback() {
            @Override
            public void onSuccess(Realm realm) {
                fail();
            }
        });
    }

    @Test
    @RunTestInLooperThread
    public void getInstanceAsync_nullConfigShouldThrow() {
        thrown.expect(IllegalArgumentException.class);
        Realm.getInstanceAsync(null, new Realm.Callback() {
            @Override
            public void onSuccess(Realm realm) {
                fail();
            }
        });
        looperThread.testComplete();
    }

    @Test
    @RunTestInLooperThread
    public void getInstanceAsync_nullCallbackShouldThrow() {
        thrown.expect(IllegalArgumentException.class);
        Realm.getInstanceAsync(realmConfig, null);
        looperThread.testComplete();
    }

    // Verify that the logic for waiting for the users file dir to be come available isn't totally broken
    // This is pretty hard to test, so forced to break encapsulation in this case.
    @Test
    public void init_waitForFilesDir() throws NoSuchMethodException, InvocationTargetException, IllegalAccessException, IOException {
        java.lang.reflect.Method m = Realm.class.getDeclaredMethod("checkFilesDirAvailable", Context.class);
        m.setAccessible(true);

        // A) Check it fails if getFilesDir is never created
        Context mockContext = mock(Context.class);
        when(mockContext.getFilesDir()).thenReturn(null);

        try {
            m.invoke(null, mockContext);
            fail();
        } catch (InvocationTargetException e) {
            assertEquals(IllegalStateException.class, e.getCause().getClass());
        }

        // B) Check we return if the filesDir becomes available after a while
        mockContext = mock(Context.class);
        when(mockContext.getFilesDir()).then(new Answer<File>() {
            int calls = 0;
            File userFolder = tmpFolder.newFolder();

            @Override
            public File answer(InvocationOnMock invocationOnMock) throws Throwable {
                calls++;
                return (calls > 5) ? userFolder : null; // Start returning the correct folder after 5 attempts
            }
        });

        assertNull(m.invoke(null, mockContext));
    }

    @Test
    @RunTestInLooperThread
    public void refresh_triggerNotifications() {
        final CountDownLatch bgThreadDone = new CountDownLatch(1);
        final AtomicBoolean listenerCalled = new AtomicBoolean(false);
        Realm realm = looperThread.getRealm();
        RealmResults<AllTypes> results = realm.where(AllTypes.class).findAll();
        assertEquals(0, results.size());
        results.addChangeListener(new RealmChangeListener<RealmResults<AllTypes>>() {
            @Override
            public void onChange(RealmResults<AllTypes> results) {
                assertEquals(1, results.size());
                listenerCalled.set(true);
            }
        });

        // Advance the Realm on a background while blocking this thread. When we refresh, it should trigger
        // the listener.
        new Thread(new Runnable() {
            @Override
            public void run() {
                Realm realm = Realm.getInstance(looperThread.getConfiguration());
                realm.beginTransaction();
                realm.createObject(AllTypes.class);
                realm.commitTransaction();
                realm.close();
                bgThreadDone.countDown();
            }
        }).start();
        TestHelper.awaitOrFail(bgThreadDone);

        realm.refresh();
        assertTrue(listenerCalled.get());
        looperThread.testComplete();
    }

    @Test
    public void refresh_nonLooperThreadAdvances() {
        final CountDownLatch bgThreadDone = new CountDownLatch(1);
        RealmResults<AllTypes> results = realm.where(AllTypes.class).findAll();
        assertEquals(0, results.size());

        new Thread(new Runnable() {
            @Override
            public void run() {
                Realm realm = Realm.getInstance(RealmTests.this.realm.getConfiguration());
                realm.beginTransaction();
                realm.createObject(AllTypes.class);
                realm.commitTransaction();
                realm.close();
                bgThreadDone.countDown();
            }
        }).start();
        TestHelper.awaitOrFail(bgThreadDone);

        realm.refresh();
        assertEquals(1, results.size());
    }

    @Test
    @RunTestInLooperThread
    public void refresh_forceSynchronousNotifications() {
        final CountDownLatch bgThreadDone = new CountDownLatch(1);
        final AtomicBoolean listenerCalled = new AtomicBoolean(false);
        Realm realm = looperThread.getRealm();
        RealmResults<AllTypes> results = realm.where(AllTypes.class).findAllAsync();
        results.addChangeListener(new RealmChangeListener<RealmResults<AllTypes>>() {
            @Override
            public void onChange(RealmResults<AllTypes> results) {
                // Will be forced synchronous
                assertEquals(1, results.size());
                listenerCalled.set(true);
            }
        });

        new Thread(new Runnable() {
            @Override
            public void run() {
                Realm realm = Realm.getInstance(looperThread.getConfiguration());
                realm.beginTransaction();
                realm.createObject(AllTypes.class);
                realm.commitTransaction();
                realm.close();
                bgThreadDone.countDown();
            }
        }).start();
        TestHelper.awaitOrFail(bgThreadDone);

        realm.refresh();
        assertTrue(listenerCalled.get());
        looperThread.testComplete();
    }

    @Test
    public void refresh_insideTransactionThrows() {
        realm.beginTransaction();
        try {
            realm.refresh();
            fail();
        } catch (IllegalStateException ignored) {
        }
        realm.cancelTransaction();
    }

    @Test
    public void beginTransaction_readOnlyThrows() {
        RealmConfiguration config = configFactory.createConfigurationBuilder()
                .name("readonly.realm")
                .schema(StringOnlyReadOnly.class)
                .assetFile("readonly.realm")
                .readOnly()
                .build();
        Realm realm = Realm.getInstance(config);
        try {
            realm.beginTransaction();
            fail();
        } catch (IllegalStateException e) {
            assertThat(e.getMessage(),
                    CoreMatchers.containsString("Can't perform transactions on read-only Realms."));
        } finally {
            realm.close();
        }
    }

    @Test
    public void getInstance_wrongSchemaInReadonlyThrows() {
        RealmConfiguration config = configFactory.createConfigurationBuilder()
                .name("readonly.realm")
                .schema(StringOnlyReadOnly.class, AllJavaTypes.class)
                .assetFile("readonly.realm")
                .readOnly()
                .build();

        // This will throw because the Realm doesn't have the correct schema, and a new file cannot be re-created
        // because it is read only.
        try {
            realm = Realm.getInstance(config);
            fail();
        } catch (RealmMigrationNeededException ignored) {
        }
    }

    // https://github.com/realm/realm-java/issues/5570
    @Test
    public void getInstance_migrationExceptionThrows_migrationBlockDefiend_realmInstancesShouldBeClosed() {
        RealmConfiguration config = configFactory.createConfigurationBuilder()
                .name("readonly.realm")
                .schema(StringOnlyReadOnly.class, AllJavaTypes.class)
                .schemaVersion(2)
                .assetFile("readonly.realm")
                .migration(new RealmMigration() {
                    @Override
                    public void migrate(DynamicRealm realm, long oldVersion, long newVersion) {
                    }
                })
                .build();

        try {
            realm = Realm.getInstance(config);
            fail();
        } catch (RealmMigrationNeededException ignored) {
            // No Realm instance should be opened at this time.
            Realm.deleteRealm(config);
        }
    }

    @Test
    public void hittingMaxNumberOfVersionsThrows() {
        RealmConfiguration config = configFactory.createConfigurationBuilder()
                .name("versions-test.realm")
                .maxNumberOfActiveVersions(1)
                .build();
        Realm realm = Realm.getInstance(config);
        try {
            realm.beginTransaction();
            fail();
        } catch (IllegalStateException e) {
            assertTrue(e.getMessage().contains("Number of active versions (2) in the Realm exceeded the limit of 1"));
        } finally {
            realm.close();
        }
    }

    // Test for https://github.com/realm/realm-java/issues/6977
    @Test
    @RunTestInLooperThread
    public void numberOfVersionsDecreasedOnClose() {
        realm.close();
        int count = 50;
        final CountDownLatch bgThreadDoneLatch = new CountDownLatch(count);

        RealmConfiguration config = configFactory.createConfigurationBuilder()
                // The multiple embedded threads seems to cause trouble with factory's directory setting
                .directory(context.getFilesDir())
                .name("versions-test.realm")
                .maxNumberOfActiveVersions(5)
                .build();
        Realm.deleteRealm(config);

        // Synchronizes between change listener and Background writes so they operate in lockstep.
        AtomicReference<CountDownLatch> guard = new AtomicReference<>(new CountDownLatch(1));

        Realm realm = Realm.getInstance(config);
        looperThread.closeAfterTest(realm);
        realm.addChangeListener(callbackRealm -> {
            // This test catches a bug that caused ObjectStore to pin Realm versions
            // if a TableView was created inside a change notification and no elements
            // in the TableView was accessed.
            RealmResults<AllJavaTypes> query = realm.where(AllJavaTypes.class).findAll();
            guard.get().countDown();
            bgThreadDoneLatch.countDown();
            if (bgThreadDoneLatch.getCount() == 0) {
                looperThread.testComplete();
            }
        });

        // Write a number of transactions in the background in a serial manner
        // in order to create a number of different versions. Done in serial
        // to allow the LooperThread to catch up.
        new Thread(() -> {
            for (int i = 0; i < count; i++) {
                Thread t = new Thread() {
                    @Override
                    public void run() {
                        Realm realm = Realm.getInstance(config);
                        realm.executeTransaction(bgRealm -> { });
                        realm.close();
                    }
                };
                t.start();
                try {
                    t.join();
                    TestHelper.awaitOrFail(guard.get());
                    guard.set(new CountDownLatch(1));
                } catch (InterruptedException e) {
                    throw new RuntimeException(e);
                }
            }
        }).start();
    }

    // Test for https://github.com/realm/realm-java/issues/6152
    @Test
    @RunTestInLooperThread
    public void encryption_stressTest() {
        final int WRITER_TRANSACTIONS = 50;
        final int TEST_OBJECTS = 100_000;
        final int MAX_STRING_LENGTH = 1000;
        final AtomicInteger id = new AtomicInteger(0);
        long seed = System.nanoTime();
        Random random = new Random(seed);

        RealmConfiguration config = looperThread.createConfigurationBuilder()
                .encryptionKey(TestHelper.getRandomKey(seed))
                .build();

        Thread t = new Thread(new Runnable() {
            @Override
            public void run() {
                Realm realm = Realm.getInstance(config);
                for (int i = 0; i < WRITER_TRANSACTIONS; i++) {
                    realm.executeTransaction(r -> {
                        for (int j = 0; j < (TEST_OBJECTS / WRITER_TRANSACTIONS); j++) {
                            AllJavaTypes obj = new AllJavaTypes(id.incrementAndGet());
                            obj.setFieldString(TestHelper.getRandomString(random.nextInt(MAX_STRING_LENGTH)));
                            r.insert(obj);
                        }
                    });
                }
                realm.close();
            }
        });
        t.start();

        Realm realm = Realm.getInstance(config);
        looperThread.closeAfterTest(realm);
        RealmResults<AllJavaTypes> results = realm.where(AllJavaTypes.class).findAllAsync();
        looperThread.keepStrongReference(results);
        results.addChangeListener(new OrderedRealmCollectionChangeListener<RealmResults<AllJavaTypes>>() {
            @Override
            public void onChange(RealmResults<AllJavaTypes> results, OrderedCollectionChangeSet changeSet) {
                for (AllJavaTypes obj : results) {
                    String s = obj.getFieldString();
                }

                if (results.size() == TEST_OBJECTS) {
                    try {
                        t.join(5000);
                    } catch (InterruptedException e) {
                        fail("workerthread failed to finish in time.");
                    }
                    looperThread.testComplete();
                }
            }
        });
    }

    @Test
    public void getNumberOfActiveVersions() throws InterruptedException {
        CountDownLatch bgWritesCompleted = new CountDownLatch(1);
        CountDownLatch closeBgRealm = new CountDownLatch(1);
        assertEquals(2, realm.getNumberOfActiveVersions());
        Thread t = new Thread(() -> {
            Realm bgRealm = Realm.getInstance(realmConfig);
            assertEquals(2, bgRealm.getNumberOfActiveVersions());
            for (int i = 0; i < 5; i++) {
                bgRealm.executeTransaction(r -> { /* empty */ });
            }
            assertEquals(6, bgRealm.getNumberOfActiveVersions());
            bgWritesCompleted.countDown();
            TestHelper.awaitOrFail(closeBgRealm);
            bgRealm.close();
        });
        t.start();
        TestHelper.awaitOrFail(bgWritesCompleted);
        assertEquals(6, realm.getNumberOfActiveVersions());
        closeBgRealm.countDown();
        t.join();
        realm.refresh(); // Release old versions for GC
        realm.beginTransaction();
        realm.commitTransaction(); // Actually release the versions
        assertEquals(2, realm.getNumberOfActiveVersions());
        realm.close();
        try {
            realm.getNumberOfActiveVersions();
            fail();
        } catch (IllegalStateException ignore) {
        }
    }
}<|MERGE_RESOLUTION|>--- conflicted
+++ resolved
@@ -134,6 +134,7 @@
 import static org.mockito.Mockito.mock;
 import static org.mockito.Mockito.when;
 
+
 @RunWith(AndroidJUnit4.class)
 public class RealmTests {
     private final static int TEST_DATA_SIZE = 10;
@@ -161,8 +162,6 @@
         add(AllTypes.FIELD_BINARY);
         add(AllTypes.FIELD_DECIMAL128);
         add(AllTypes.FIELD_OBJECT_ID);
-        add(AllTypes.FIELD_UUID);
-        add(AllTypes.FIELD_MIXED);
     }};
     private RealmConfiguration realmConfig;
 
@@ -195,7 +194,6 @@
             allTypes.setColumnObjectId(new ObjectId(TestHelper.generateObjectIdHexString(i)));
             allTypes.setColumnDecimal128(new Decimal128(new BigDecimal(i + "12345")));
             allTypes.setColumnUUID(UUID.fromString(TestHelper.generateUUIDString(i)));
-            allTypes.setColumnMixed(Mixed.valueOf(UUID.fromString(TestHelper.generateUUIDString(i))));
 
             allTypes.setColumnString("test data " + i);
             allTypes.setColumnLong(i);
@@ -412,7 +410,7 @@
 
             try {
                 realm.where(AllTypes.class).equalTo(columnData.get(i), UUID.fromString(TestHelper.generateUUIDString(i))).findAll();
-                if (i != 9) {
+                if (i != 8) {
                     fail("Realm.where should fail with illegal argument");
                 }
             } catch (IllegalArgumentException ignored) {
@@ -1393,7 +1391,6 @@
         allTypes.setColumnDecimal128(new Decimal128(new BigDecimal("12345")));
         allTypes.setColumnObjectId(new ObjectId(TestHelper.randomObjectIdHexString()));
         allTypes.setColumnUUID(UUID.randomUUID());
-        allTypes.setColumnMixed(Mixed.valueOf(UUID.randomUUID()));
         realm.commitTransaction();
 
         RealmConfiguration realmConfig = configFactory.createConfiguration("other-realm");
@@ -1426,7 +1423,6 @@
         allTypes.setColumnDecimal128(new Decimal128(new BigDecimal("12345")));
         allTypes.setColumnObjectId(new ObjectId(TestHelper.generateObjectIdHexString(7)));
         allTypes.setColumnUUID(UUID.fromString(TestHelper.generateUUIDString(7)));
-        allTypes.setColumnMixed(Mixed.valueOf(UUID.fromString(TestHelper.generateUUIDString(6))));
         allTypes.setColumnRealmObject(dog);
         allTypes.setColumnRealmList(list);
 
@@ -1440,7 +1436,6 @@
         allTypes.setColumnDecimal128List(new RealmList<Decimal128>(new Decimal128(new BigDecimal("54321"))));
         allTypes.setColumnObjectIdList(new RealmList<ObjectId>(new ObjectId(TestHelper.generateObjectIdHexString(5))));
         allTypes.setColumnUUIDList(new RealmList<>(UUID.fromString(TestHelper.generateUUIDString(5))));
-        allTypes.setColumnMixedList(new RealmList<>(Mixed.valueOf(UUID.fromString(TestHelper.generateUUIDString(7)))));
 
         realm.beginTransaction();
         AllTypes realmTypes = realm.copyToRealm(allTypes);
@@ -1457,7 +1452,6 @@
         assertEquals(allTypes.getColumnDecimal128(), realmTypes.getColumnDecimal128());
         assertEquals(allTypes.getColumnObjectId(), realmTypes.getColumnObjectId());
         assertEquals(allTypes.getColumnUUID(), realmTypes.getColumnUUID());
-        assertEquals(allTypes.getColumnMixed(), realmTypes.getColumnMixed());
         assertEquals(allTypes.getColumnRealmObject().getName(), dog.getName());
         assertEquals(list.size(), realmTypes.getColumnRealmList().size());
         //noinspection ConstantConditions
@@ -1485,12 +1479,6 @@
 
         assertEquals(1, realmTypes.getColumnUUIDList().size());
         assertEquals(UUID.fromString(TestHelper.generateUUIDString(5)), realmTypes.getColumnUUIDList().get(0));
-<<<<<<< HEAD
-
-        assertEquals(1, realmTypes.getColumnMixedList().size());
-        assertEquals(Mixed.valueOf(UUID.fromString(TestHelper.generateUUIDString(7))), realmTypes.getColumnMixedList().get(0));
-=======
->>>>>>> d8303479
     }
 
     @Test
@@ -3504,7 +3492,6 @@
         assertEquals(realmObject.getColumnObjectId(), unmanagedObject.getColumnObjectId());
         assertEquals(realmObject.getColumnDecimal128(), unmanagedObject.getColumnDecimal128());
         assertEquals(realmObject.getColumnUUID(), unmanagedObject.getColumnUUID());
-        assertEquals(realmObject.getColumnMixed(), unmanagedObject.getColumnMixed());
     }
 
     @Test
