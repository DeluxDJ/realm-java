--- conflicted
+++ resolved
@@ -160,11 +160,8 @@
         add(AllTypes.FIELD_BOOLEAN);
         add(AllTypes.FIELD_DATE);
         add(AllTypes.FIELD_OBJECT_ID);
-<<<<<<< HEAD
-=======
         add(AllTypes.FIELD_STRING);
         add(AllTypes.FIELD_BINARY);
->>>>>>> 03e7e6b2
         add(AllTypes.FIELD_UUID);
         add(AllTypes.FIELD_MIXED);
     }};
@@ -338,7 +335,6 @@
 
     // TODO Move to RealmQueryTests?
     @Test
-    @Ignore("FIXME: See https://github.com/realm/realm-core/issues/4469")
     public void where_equalTo_wrongFieldTypeAsInput() throws IOException {
         populateTestRealm();
 
@@ -425,11 +421,7 @@
 
             try {
                 realm.where(AllTypes.class).equalTo(columnData.get(i), UUID.fromString(TestHelper.generateUUIDString(i))).findAll();
-<<<<<<< HEAD
-                if (i != 9) {
-=======
                 if ((i != 9) && (i != 10)) {
->>>>>>> 03e7e6b2
                     fail("Realm.where should fail with illegal argument");
                 }
             } catch (IllegalArgumentException ignored) {
@@ -471,77 +463,6 @@
         }
     }
 
-<<<<<<< HEAD
-    // TODO Move to RealmQueryTests?
-    @Test
-    @Ignore("FIXME: See https://github.com/realm/realm-core/issues/4469")
-    public void where_equalTo_requiredFieldWithNullArgument() {
-        // String
-        try {
-            realm.where(NullTypes.class).equalTo(NullTypes.FIELD_STRING_NOT_NULL, (String) null).findAll();
-            fail("Realm.where should fail with illegal argument");
-        } catch (IllegalArgumentException ignored) {
-        }
-
-        // Boolean
-        try {
-            realm.where(NullTypes.class).equalTo(NullTypes.FIELD_BOOLEAN_NOT_NULL, (String) null).findAll();
-            fail("Realm.where should fail with illegal argument");
-        } catch (IllegalArgumentException ignored) {
-        }
-
-        // Byte
-        try {
-            realm.where(NullTypes.class).equalTo(NullTypes.FIELD_BYTE_NOT_NULL, (Byte) null).findAll();
-            fail("Realm.where should fail with illegal argument");
-        } catch (IllegalArgumentException ignored) {
-        }
-
-        // Short
-        try {
-            realm.where(NullTypes.class).equalTo(NullTypes.FIELD_SHORT_NOT_NULL, (Short) null).findAll();
-            fail("Realm.where should fail with illegal argument");
-        } catch (IllegalArgumentException ignored) {
-        }
-
-        // Integer
-        try {
-            realm.where(NullTypes.class).equalTo(NullTypes.FIELD_INTEGER_NOT_NULL, (Integer) null).findAll();
-            fail("Realm.where should fail with illegal argument");
-        } catch (IllegalArgumentException ignored) {
-        }
-
-        // Long
-        try {
-            realm.where(NullTypes.class).equalTo(NullTypes.FIELD_LONG_NOT_NULL, (Long) null).findAll();
-            fail("Realm.where should fail with illegal argument");
-        } catch (IllegalArgumentException ignored) {
-        }
-
-        // Float
-        try {
-            realm.where(NullTypes.class).equalTo(NullTypes.FIELD_FLOAT_NOT_NULL, (Float) null).findAll();
-            fail("Realm.where should fail with illegal argument");
-        } catch (IllegalArgumentException ignored) {
-        }
-
-        // Double
-        try {
-            realm.where(NullTypes.class).equalTo(NullTypes.FIELD_FLOAT_NOT_NULL, (Double) null).findAll();
-            fail("Realm.where should fail with illegal argument");
-        } catch (IllegalArgumentException ignored) {
-        }
-
-        // Date
-        try {
-            realm.where(NullTypes.class).equalTo(NullTypes.FIELD_DATE_NOT_NULL, (Date) null).findAll();
-            fail("Realm.where should fail with illegal argument");
-        } catch (IllegalArgumentException ignored) {
-        }
-    }
-
-=======
->>>>>>> 03e7e6b2
     @Test
     public void beginTransaction() throws IOException {
         populateTestRealm();
