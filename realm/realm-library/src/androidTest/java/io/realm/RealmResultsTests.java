/*
 * Copyright 2014 Realm Inc.
 *
 * Licensed under the Apache License, Version 2.0 (the "License");
 * you may not use this file except in compliance with the License.
 * You may obtain a copy of the License at
 *
 * http://www.apache.org/licenses/LICENSE-2.0
 *
 * Unless required by applicable law or agreed to in writing, software
 * distributed under the License is distributed on an "AS IS" BASIS,
 * WITHOUT WARRANTIES OR CONDITIONS OF ANY KIND, either express or implied.
 * See the License for the specific language governing permissions and
 * limitations under the License.
 */

package io.realm;

import android.support.test.annotation.UiThreadTest;
import android.support.test.runner.AndroidJUnit4;

import org.json.JSONException;
import org.junit.After;
import org.junit.Before;
import org.junit.Ignore;
import org.junit.Rule;
import org.junit.Test;
import org.junit.rules.ExpectedException;
import org.junit.runner.RunWith;
import org.mockito.Mockito;
import org.skyscreamer.jsonassert.JSONAssert;

import java.text.SimpleDateFormat;
import java.util.Arrays;
import java.util.Calendar;
import java.util.Collections;
import java.util.Date;
import java.util.List;
import java.util.TimeZone;
import java.util.concurrent.TimeUnit;
import java.util.concurrent.atomic.AtomicInteger;

import io.realm.entities.AllJavaTypes;
import io.realm.entities.AllTypes;
import io.realm.entities.CyclicType;
import io.realm.entities.DefaultValueOfField;
import io.realm.entities.Dog;
import io.realm.entities.MappedAllJavaTypes;
import io.realm.entities.NonLatinFieldNames;
import io.realm.entities.Owner;
import io.realm.entities.PrimaryKeyAsLong;
import io.realm.entities.PrimaryKeyAsString;
import io.realm.entities.RandomPrimaryKey;
import io.realm.entities.StringOnly;
import io.realm.internal.OsResults;
import io.realm.log.RealmLog;
import io.realm.rule.RunInLooperThread;
import io.realm.rule.RunTestInLooperThread;
import io.realm.rule.TestRealmConfigurationFactory;

import static org.junit.Assert.assertArrayEquals;
import static org.junit.Assert.assertEquals;
import static org.junit.Assert.assertFalse;
import static org.junit.Assert.assertNull;
import static org.junit.Assert.assertTrue;
import static org.junit.Assert.fail;

@RunWith(AndroidJUnit4.class)
public class RealmResultsTests extends CollectionTests {

    private final static int TEST_DATA_SIZE = 100;
    private final static long YEAR_MILLIS = TimeUnit.DAYS.toMillis(365);
    private final static long DECADE_MILLIS = 10 * TimeUnit.DAYS.toMillis(365);

    @Rule
    public final TestRealmConfigurationFactory configFactory = new TestRealmConfigurationFactory();
    @Rule
    public final ExpectedException thrown = ExpectedException.none();
    @Rule
    public final RunInLooperThread looperThread = new RunInLooperThread();

    private Realm realm;
    private RealmResults<AllTypes> collection;

    @Before
    public void setUp() {
        RealmConfiguration realmConfig = configFactory.createConfiguration();
        realm = Realm.getInstance(realmConfig);
        populateTestRealm();
        collection = realm.where(AllTypes.class)
                .sort(AllTypes.FIELD_LONG, Sort.ASCENDING)
                .findAll();
    }

    @After
    public void tearDown() {
        if (realm != null) {
            realm.close();
        }
    }

    private void populateTestRealm() {
        populateTestRealm(TEST_DATA_SIZE);
    }

    @Test
    public void findFirst() {
        AllTypes result = realm.where(AllTypes.class).findFirst();
        assertEquals(0, result.getColumnLong());
        assertEquals("test data 0", result.getColumnString());

        AllTypes none = realm.where(AllTypes.class).equalTo(AllTypes.FIELD_STRING, "smurf").findFirst();
        assertNull(none);
    }

    @Test
    public void size_returns_Integer_MAX_VALUE_for_huge_results() {
        final OsResults osResults = Mockito.mock(OsResults.class);
        final RealmResults<AllTypes> targetResult = TestHelper.newRealmResults(realm, osResults, AllTypes.class);

        Mockito.when(osResults.isLoaded()).thenReturn(true);
        Mockito.when(osResults.size()).thenReturn(((long) Integer.MAX_VALUE) - 1);
        assertEquals(Integer.MAX_VALUE - 1, targetResult.size());
        Mockito.when(osResults.size()).thenReturn(((long) Integer.MAX_VALUE));
        assertEquals(Integer.MAX_VALUE, targetResult.size());
        Mockito.when(osResults.size()).thenReturn(((long) Integer.MAX_VALUE) + 1);
        assertEquals(Integer.MAX_VALUE, targetResult.size());
    }

    @Test
    public void subList() {
        RealmResults<AllTypes> list = realm.where(AllTypes.class).findAll();
        list.sort("columnLong");
        List<AllTypes> sublist = list.subList(Math.max(list.size() - 20, 0), list.size());
        assertEquals(TEST_DATA_SIZE - 1, sublist.get(sublist.size() - 1).getColumnLong());
    }

    @SuppressWarnings("deprecation")
    @Test
    public void unsupportedMethods() {
        for (CollectionMutatorMethod method : CollectionMutatorMethod.values()) {
            try {
                switch (method) {
                    case ADD_OBJECT: collection.add(new AllTypes()); break;
                    case ADD_ALL_OBJECTS: collection.addAll(Collections.singletonList(new AllTypes())); break;
                    case CLEAR: collection.clear(); break;
                    case REMOVE_OBJECT: collection.remove(new AllTypes()); break;
                    case REMOVE_ALL: collection.removeAll(Collections.singletonList(new AllTypes())); break;
                    case RETAIN_ALL: collection.retainAll(Collections.singletonList(new AllTypes())); break;

                    // Supported methods.
                    case DELETE_ALL:
                        continue;
                }
                fail("Unknown method or failed to throw:" + method);
            } catch (UnsupportedOperationException ignored) {
            }
        }

        for (OrderedCollectionMutatorMethod method : OrderedCollectionMutatorMethod.values()) {
            try {
                switch (method) {
                    case ADD_INDEX: collection.add(0, new AllTypes()); break;
                    case ADD_ALL_INDEX: collection.addAll(0, Collections.singletonList(new AllTypes())); break;
                    case SET: collection.set(0, new AllTypes()); break;
                    case REMOVE_INDEX: collection.remove(0); break;

                    // Supported methods.
                    case DELETE_INDEX:
                    case DELETE_FIRST:
                    case DELETE_LAST:
                        continue;
                }
                fail("Unknown method or failed to throw:" + method);
            } catch (UnsupportedOperationException ignored) {
            }
        }
    }

    // Triggers an ARM bug.
    @Test
    public void verifyArmComparisons() {
        realm.beginTransaction();
        realm.delete(AllTypes.class);
        long id = -1;
        for (int i = 0; i < 10; i++) {
            AllTypes allTypes = realm.createObject(AllTypes.class);
            allTypes.setColumnLong(id--);
        }
        realm.commitTransaction();

        assertEquals(10, realm.where(AllTypes.class).between(AllTypes.FIELD_LONG, -10, -1).findAll().size());
        assertEquals(10, realm.where(AllTypes.class).greaterThan(AllTypes.FIELD_LONG, -11).findAll().size());
        assertEquals(10, realm.where(AllTypes.class).greaterThanOrEqualTo(AllTypes.FIELD_LONG, -10).findAll().size());
        assertEquals(10, realm.where(AllTypes.class).lessThan(AllTypes.FIELD_LONG, 128).findAll().size());
        assertEquals(10, realm.where(AllTypes.class).lessThan(AllTypes.FIELD_LONG, 127).findAll().size());
        assertEquals(10, realm.where(AllTypes.class).lessThanOrEqualTo(AllTypes.FIELD_LONG, -1).findAll().size());
        assertEquals(10, realm.where(AllTypes.class).lessThan(AllTypes.FIELD_LONG, 0).findAll().size());
    }

    @Test
    @RunTestInLooperThread
    public void changeListener_syncIfNeeded_updatedFromOtherThread() {
        final Realm realm = looperThread.getRealm();
        populateTestRealm(realm, 10);

        final RealmResults<AllTypes> results = realm.where(AllTypes.class).lessThan(AllTypes.FIELD_LONG, 10).findAll();
        assertEquals(10, results.size());

        // 1. Deletes first object from another thread.
        realm.executeTransactionAsync(new Realm.Transaction() {
            @Override
            public void execute(Realm realm) {
                realm.where(AllTypes.class).equalTo(AllTypes.FIELD_LONG, 0).findFirst().deleteFromRealm();
            }
        }, new Realm.Transaction.OnSuccess() {
            @Override
            public void onSuccess() {
                // 2. RealmResults are refreshed before onSuccess is called.
                assertEquals(9, results.size());
                realm.close();
                looperThread.testComplete();
            }
        });
    }

    // distinctAsync
    private void populateTestRealm(int objects) {
        realm.beginTransaction();
        realm.deleteAll();
        for (int i = 0; i < objects; ++i) {
            AllTypes allTypes = realm.createObject(AllTypes.class);
            allTypes.setColumnBoolean((i % 2) == 0);
            allTypes.setColumnBinary(new byte[]{1, 2, 3});
            allTypes.setColumnDate(new Date(YEAR_MILLIS * (i - objects / 2)));
            allTypes.setColumnDouble(Math.PI + i);
            allTypes.setColumnFloat(1.234567f + i);
            allTypes.setColumnString("test data " + i);
            allTypes.setColumnLong(i);
            Dog d = realm.createObject(Dog.class);
            d.setName("Foo " + i);
            allTypes.setColumnRealmObject(d);
            allTypes.getColumnRealmList().add(d);
            NonLatinFieldNames nonLatinFieldNames = realm.createObject(NonLatinFieldNames.class);
            nonLatinFieldNames.set델타(i);
            nonLatinFieldNames.setΔέλτα(i);
        }
        realm.commitTransaction();
    }


    private void populateTestRealm(Realm testRealm, int objects) {
        testRealm.beginTransaction();
        testRealm.deleteAll();
        for (int i = 0; i < objects; i++) {
            AllTypes allTypes = testRealm.createObject(AllTypes.class);
            allTypes.setColumnBoolean((i % 3) == 0);
            allTypes.setColumnBinary(new byte[]{1, 2, 3});
            allTypes.setColumnDate(new Date(DECADE_MILLIS * (i - (objects / 2))));
            allTypes.setColumnDouble(Math.PI);
            allTypes.setColumnFloat(1.234567f + i);
            allTypes.setColumnString("test data " + i);
            allTypes.setColumnLong(i);
            NonLatinFieldNames nonLatinFieldNames = testRealm.createObject(NonLatinFieldNames.class);
            nonLatinFieldNames.set델타(i);
            nonLatinFieldNames.setΔέλτα(i);
            nonLatinFieldNames.set베타(1.234567f + i);
            nonLatinFieldNames.setΒήτα(1.234567f + i);
        }
        testRealm.commitTransaction();
    }


    private RealmResults<Dog> populateRealmResultsOnLinkView(Realm realm) {
        realm.beginTransaction();
        Owner owner = realm.createObject(Owner.class);
        for (int i = 0; i < 10; i++) {
            Dog dog = new Dog();
            dog.setName("name_" + i);
            dog.setOwner(owner);
            dog.setAge(i);
            dog.setBirthday(new Date(i));
            owner.getDogs().add(dog);
        }
        realm.commitTransaction();


        return owner.getDogs().where().lessThan(Dog.FIELD_AGE, 5).findAll();
    }

    // If a RealmResults is built on a link view, when the link view is deleted on the same thread, within the same
    // event loop, the RealmResults stays without changes since it is detached until the next event loop. In the next
    // event loop, the results will be empty because of the parent link view is deleted.
    // 1. Create results from link view.
    // 2. Delete the parent link view by a local transaction.
    // 3. Within the same event loop, the results stays the same.
    // 4. The results change listener called, the results becomes empty.
    @Test
    @RunTestInLooperThread
    public void accessors_resultsBuiltOnDeletedLinkView_deletionAsALocalCommit() {
        Realm realm = looperThread.getRealm();
        // Step 1
        RealmResults<Dog> dogs = populateRealmResultsOnLinkView(realm);
        looperThread.keepStrongReference(dogs);
        dogs.addChangeListener(new RealmChangeListener<RealmResults<Dog>>() {
            @Override
            public void onChange(RealmResults<Dog> dogs) {
                // Step 4.
                // The results is still valid, but empty.
                assertEquals(true, dogs.isValid());
                assertEquals(true, dogs.isEmpty());
                assertEquals(0, dogs.size());
                try {
                    dogs.first();
                    fail();
                } catch (IndexOutOfBoundsException ignored) {
                }

                assertEquals(0, dogs.sum(Dog.FIELD_AGE).intValue());
                assertEquals(0f, dogs.sum(Dog.FIELD_HEIGHT).floatValue(), 0f);
                assertEquals(0d, dogs.sum(Dog.FIELD_WEIGHT).doubleValue(), 0d);
                assertEquals(0d, dogs.average(Dog.FIELD_AGE), 0d);
                assertEquals(0d, dogs.average(Dog.FIELD_HEIGHT), 0d);
                assertEquals(0d, dogs.average(Dog.FIELD_WEIGHT), 0d);
                assertEquals(null, dogs.min(Dog.FIELD_AGE));
                assertEquals(null, dogs.max(Dog.FIELD_AGE));
                assertEquals(null, dogs.minDate(Dog.FIELD_BIRTHDAY));
                assertEquals(null, dogs.maxDate(Dog.FIELD_BIRTHDAY));

                assertEquals(0, dogs.where().findAll().size());

                looperThread.testComplete();
            }
        });

        // Step 2
        realm.executeTransaction(new Realm.Transaction() {
            @Override
            public void execute(Realm realm) {
                realm.where(Owner.class).findAll().deleteAllFromRealm();
            }
        });

        // Step 3
        assertEquals(true, dogs.isValid());
        assertEquals(0, dogs.size());
        // The link view has been deleted.
        assertEquals(0, dogs.where().findAll().size());
    }

    // If a RealmResults is built on a link view, when the link view is deleted on a remote thread, within the same
    // event loop, the RealmResults stays without changes since the Realm version doesn't change. In the next
    // event loop, the results will be empty because of the parent link view is deleted.
    // 1. Create results from link view.
    // 2. Delete the parent link view by a remote transaction.
    // 3. Within the same event loop, the results stays the same.
    // 4. The results change listener called, the results becomes empty.
    @Test
    @RunTestInLooperThread
    public void accessors_resultsBuiltOnDeletedLinkView_deletionAsARemoteCommit() {
        // Step 1
        Realm realm = looperThread.getRealm();
        RealmResults<Dog> dogs = populateRealmResultsOnLinkView(realm);
        looperThread.keepStrongReference(dogs);
        dogs.addChangeListener(new RealmChangeListener<RealmResults<Dog>>() {
            @Override
            public void onChange(RealmResults<Dog> dogs) {
                // Step 4
                // The results is still valid, but empty.
                assertEquals(true, dogs.isValid());
                assertEquals(true, dogs.isEmpty());
                assertEquals(0, dogs.size());
                try {
                    dogs.first();
                    fail();
                } catch (IndexOutOfBoundsException ignored) {
                }

                assertEquals(0, dogs.sum(Dog.FIELD_AGE).intValue());
                assertEquals(0f, dogs.sum(Dog.FIELD_HEIGHT).floatValue(), 0f);
                assertEquals(0d, dogs.sum(Dog.FIELD_WEIGHT).doubleValue(), 0d);
                assertEquals(0d, dogs.average(Dog.FIELD_AGE), 0d);
                assertEquals(0d, dogs.average(Dog.FIELD_HEIGHT), 0d);
                assertEquals(0d, dogs.average(Dog.FIELD_WEIGHT), 0d);
                assertEquals(null, dogs.min(Dog.FIELD_AGE));
                assertEquals(null, dogs.max(Dog.FIELD_AGE));
                assertEquals(null, dogs.minDate(Dog.FIELD_BIRTHDAY));
                assertEquals(null, dogs.maxDate(Dog.FIELD_BIRTHDAY));

                assertEquals(0, dogs.where().findAll().size());

                looperThread.testComplete();
            }
        });


        // Step 2
        realm.executeTransactionAsync(new Realm.Transaction() {
            @Override
            public void execute(Realm realm) {
                realm.where(Owner.class).findAll().deleteAllFromRealm();
            }
        });

        // Step 3
        assertEquals(true, dogs.isValid());
        assertEquals(5, dogs.size());
        // The link view still exists
        assertEquals(5, dogs.where().findAll().size());
    }

    @Test
    @RunTestInLooperThread
    public void addChangeListener() {
        Realm realm = looperThread.getRealm();
        RealmResults<AllTypes> collection = realm.where(AllTypes.class).findAll();

        looperThread.keepStrongReference(collection);
        collection.addChangeListener(new RealmChangeListener<RealmResults<AllTypes>>() {
            @Override
            public void onChange(RealmResults<AllTypes> object) {
                looperThread.testComplete();
            }
        });

        realm.beginTransaction();
        realm.createObject(AllTypes.class);
        realm.commitTransaction();
    }

    @Test
    @RunTestInLooperThread
    public void addChangeListener_twice() {
        final AtomicInteger listenersTriggered = new AtomicInteger(0);
        final Realm realm = looperThread.getRealm();
        RealmResults<AllTypes> collection = realm.where(AllTypes.class).findAll();

        RealmChangeListener<RealmResults<AllTypes>> listener = new RealmChangeListener<RealmResults<AllTypes>>() {
            @Override
            public void onChange(RealmResults<AllTypes> object) {
                listenersTriggered.incrementAndGet();
            }
        };

        realm.addChangeListener(new RealmChangeListener<Realm>() {
            @Override
            public void onChange(Realm object) {
                listenersTriggered.incrementAndGet();
                looperThread.postRunnable(new Runnable() {
                    @Override
                    public void run() {
                        if (listenersTriggered.get() == 1) {
                            looperThread.testComplete();
                        } else {
                            fail("Only global listener should be triggered");
                        }
                    }
                });
            }
        });

        // Adding it twice will be ignored, so removing it will not cause the listener to be triggered.
        looperThread.keepStrongReference(collection);
        collection.addChangeListener(listener);
        collection.addChangeListener(listener);
        collection.removeChangeListener(listener);

        realm.beginTransaction();
        realm.createObject(AllTypes.class);
        realm.commitTransaction();
    }

    @Test
    @UiThreadTest
    public void addChangeListener_null() {
        try {
            collection.addChangeListener((RealmChangeListener<RealmResults<AllTypes>>) null);
            fail();
        } catch (IllegalArgumentException ignored) {
        }
    }

    @Test
    @RunTestInLooperThread
    public void removeChangeListener() {
        final AtomicInteger listenersTriggered = new AtomicInteger(0);
        final Realm realm = looperThread.getRealm();
        RealmResults<AllTypes> collection = realm.where(AllTypes.class).findAll();

        RealmChangeListener<RealmResults<AllTypes>> listener = new RealmChangeListener<RealmResults<AllTypes>>() {
            @Override
            public void onChange(RealmResults<AllTypes> object) {
                listenersTriggered.incrementAndGet();
            }
        };

        looperThread.keepStrongReference(collection);
        collection.addChangeListener(listener);
        collection.removeChangeListener(listener);

        realm.beginTransaction();
        realm.createObject(AllTypes.class);
        realm.commitTransaction();

        // The above commit should have put a REALM_CHANGED event on the Looper queue before this runnable.
        looperThread.postRunnable(new Runnable() {
            @Override
            public void run() {
                if (listenersTriggered.get() == 0) {
                    looperThread.testComplete();
                } else {
                    fail("Listener wasn't removed");
                }
            }
        });
    }

    @Test
    @UiThreadTest
    public void removeChangeListener_null() {
        try {
            collection.removeChangeListener((RealmChangeListener) null);
            fail();
        } catch (IllegalArgumentException ignored) {
        }
    }

    @Test
    @RunTestInLooperThread
    public void removeAllChangeListeners() {
        final AtomicInteger listenersTriggered = new AtomicInteger(0);
        final Realm realm = looperThread.getRealm();
        RealmResults<AllTypes> collection = realm.where(AllTypes.class).findAll();

        RealmChangeListener<RealmResults<AllTypes>> listenerA = new RealmChangeListener<RealmResults<AllTypes>>() {
            @Override
            public void onChange(RealmResults<AllTypes> object) {
                listenersTriggered.incrementAndGet();
            }
        };
        RealmChangeListener<RealmResults<AllTypes>> listenerB = new RealmChangeListener<RealmResults<AllTypes>>() {
            @Override
            public void onChange(RealmResults<AllTypes> object) {
                listenersTriggered.incrementAndGet();
            }
        };

        looperThread.keepStrongReference(collection);
        collection.addChangeListener(listenerA);
        collection.addChangeListener(listenerB);
        collection.removeAllChangeListeners();

        realm.beginTransaction();
        realm.createObject(AllTypes.class);
        realm.commitTransaction();

        // The above commit should have put a REALM_CHANGED event on the Looper queue before this runnable.
        looperThread.postRunnable(new Runnable() {
            @Override
            public void run() {
                if (listenersTriggered.get() == 0) {
                    looperThread.testComplete();
                } else {
                    fail("Listeners wasn't removed");
                }
            }
        });
    }

    @Test
    @RunTestInLooperThread
    public void removeAllChangeListeners_thenAdd() {
        final Realm realm = looperThread.getRealm();
        RealmResults<AllTypes> collection = realm.where(AllTypes.class).findAll();

        collection.addChangeListener(new RealmChangeListener<RealmResults<AllTypes>>() {
            @Override
            public void onChange(RealmResults<AllTypes> element) {
                fail();
            }
        });
        collection.removeAllChangeListeners();

        collection.addChangeListener(new RealmChangeListener<RealmResults<AllTypes>>() {
            @Override
            public void onChange(RealmResults<AllTypes> results) {
                assertEquals(1, results.size());
                looperThread.testComplete();
            }
        });

        realm.beginTransaction();
        realm.createObject(AllTypes.class);
        realm.commitTransaction();
    }

    @Test
    public void deleteAndDeleteAll() {
        realm.beginTransaction();
        for (int i = 0; i < 10; i++) {
            StringOnly stringOnly = realm.createObject(StringOnly.class);
            stringOnly.setChars("String " + i);
        }
        realm.commitTransaction();

        RealmResults<StringOnly> stringOnlies = realm.where(StringOnly.class).findAll();

        realm.beginTransaction();
        // Removes one object.
        stringOnlies.get(0).deleteFromRealm();
        realm.commitTransaction();

        realm.beginTransaction();
        // Removes the rest.
        stringOnlies.deleteAllFromRealm();
        realm.commitTransaction();

        assertEquals(0, realm.where(StringOnly.class).findAll().size());
    }

    @Test
    public void syncQuery_defaultValuesAreIgnored() {
        final String fieldIgnoredValue = DefaultValueOfField.FIELD_IGNORED_DEFAULT_VALUE + ".modified";
        final String fieldStringValue = DefaultValueOfField.FIELD_STRING_DEFAULT_VALUE + ".modified";
        final String fieldRandomStringValue = "non-random";
        final short fieldShortValue = (short) (DefaultValueOfField.FIELD_SHORT_DEFAULT_VALUE + 1);
        final int fieldIntValue = DefaultValueOfField.FIELD_INT_DEFAULT_VALUE + 1;
        final long fieldLongPrimaryKeyValue = DefaultValueOfField.FIELD_LONG_PRIMARY_KEY_DEFAULT_VALUE + 1;
        final long fieldLongValue = DefaultValueOfField.FIELD_LONG_DEFAULT_VALUE + 1;
        final byte fieldByteValue = (byte) (DefaultValueOfField.FIELD_BYTE_DEFAULT_VALUE + 1);
        final float fieldFloatValue = DefaultValueOfField.FIELD_FLOAT_DEFAULT_VALUE + 1;
        final double fieldDoubleValue = DefaultValueOfField.FIELD_DOUBLE_DEFAULT_VALUE + 1;
        final boolean fieldBooleanValue = !DefaultValueOfField.FIELD_BOOLEAN_DEFAULT_VALUE;
        final Date fieldDateValue = new Date(DefaultValueOfField.FIELD_DATE_DEFAULT_VALUE.getTime() + 1);
        final byte[] fieldBinaryValue = {(byte) (DefaultValueOfField.FIELD_BINARY_DEFAULT_VALUE[0] - 1)};
        final int fieldObjectIntValue = RandomPrimaryKey.FIELD_INT_DEFAULT_VALUE + 1;
        final int fieldListIntValue = RandomPrimaryKey.FIELD_INT_DEFAULT_VALUE + 2;

        realm.executeTransaction(new Realm.Transaction() {
            @Override
            public void execute(Realm realm) {
                final DefaultValueOfField obj = new DefaultValueOfField();
                obj.setFieldIgnored(fieldIgnoredValue);
                obj.setFieldString(fieldStringValue);
                obj.setFieldRandomString(fieldRandomStringValue);
                obj.setFieldShort(fieldShortValue);
                obj.setFieldInt(fieldIntValue);
                obj.setFieldLongPrimaryKey(fieldLongPrimaryKeyValue);
                obj.setFieldLong(fieldLongValue);
                obj.setFieldByte(fieldByteValue);
                obj.setFieldFloat(fieldFloatValue);
                obj.setFieldDouble(fieldDoubleValue);
                obj.setFieldBoolean(fieldBooleanValue);
                obj.setFieldDate(fieldDateValue);
                obj.setFieldBinary(fieldBinaryValue);

                final RandomPrimaryKey fieldObjectValue = new RandomPrimaryKey();
                fieldObjectValue.setFieldInt(fieldObjectIntValue);
                obj.setFieldObject(fieldObjectValue);

                final RealmList<RandomPrimaryKey> list = new RealmList<RandomPrimaryKey>();
                final RandomPrimaryKey listItem = new RandomPrimaryKey();
                listItem.setFieldInt(fieldListIntValue);
                list.add(listItem);
                obj.setFieldList(list);

                realm.copyToRealm(obj);
            }
        });

        final RealmResults<DefaultValueOfField> result = realm.where(DefaultValueOfField.class)
                .equalTo(DefaultValueOfField.FIELD_LONG_PRIMARY_KEY,
                        fieldLongPrimaryKeyValue).findAll();

        final DefaultValueOfField obj = result.first();

        assertEquals(DefaultValueOfField.FIELD_IGNORED_DEFAULT_VALUE/*not fieldIgnoredValue*/,
                obj.getFieldIgnored());
        assertEquals(fieldStringValue, obj.getFieldString());
        assertEquals(fieldRandomStringValue, obj.getFieldRandomString());
        assertEquals(fieldShortValue, obj.getFieldShort());
        assertEquals(fieldIntValue, obj.getFieldInt());
        assertEquals(fieldLongPrimaryKeyValue, obj.getFieldLongPrimaryKey());
        assertEquals(fieldLongValue, obj.getFieldLong());
        assertEquals(fieldByteValue, obj.getFieldByte());
        assertEquals(fieldFloatValue, obj.getFieldFloat(), 0f);
        assertEquals(fieldDoubleValue, obj.getFieldDouble(), 0d);
        assertEquals(fieldBooleanValue, obj.isFieldBoolean());
        assertEquals(fieldDateValue, obj.getFieldDate());
        assertTrue(Arrays.equals(fieldBinaryValue, obj.getFieldBinary()));
        assertEquals(fieldObjectIntValue, obj.getFieldObject().getFieldInt());
        assertEquals(1, obj.getFieldList().size());
        assertEquals(fieldListIntValue, obj.getFieldList().first().getFieldInt());
    }

    @Test
    public void getRealm() {
        RealmResults<AllTypes> collection = realm.where(AllTypes.class).findAll();
        assertTrue(realm == collection.getRealm());
    }

    @Test
    public void getRealm_throwsIfDynamicRealm() {
        DynamicRealm dRealm = DynamicRealm.getInstance(realm.getConfiguration());
        RealmResults<DynamicRealmObject> collection = dRealm.where(AllTypes.CLASS_NAME).findAll();

        try {
            collection.getRealm();
            fail();
        } catch (IllegalStateException ignore) {
        } finally {
            dRealm.close();
        }
    }

    @Test
    public void getRealm_throwsIfRealmClosed() {
        RealmResults<AllTypes> collection = realm.where(AllTypes.class).findAll();
        realm.close();
        try {
            collection.getRealm();
            fail();
        } catch (IllegalStateException ignore) {
        }
    }

    private void populateMappedAllJavaTypes(int objects) {
        realm.beginTransaction();
        realm.deleteAll();
        for (int i = 0; i < objects; ++i) {
            MappedAllJavaTypes obj = realm.createObject(MappedAllJavaTypes.class, i);
            obj.fieldBoolean =  ((i % 2) == 0);
            obj.fieldBinary = (new byte[]{1, 2, 3});
            obj.fieldDate = (new Date(YEAR_MILLIS * (i - objects / 2)));
            obj.fieldDouble = (Math.PI + i);
            obj.fieldFloat = (1.234567f + i);
            obj.fieldString = ("test data " + i);
            obj.fieldLong = i;
            obj.fieldObject = obj;
            obj.fieldList.add(obj);
        }
        realm.commitTransaction();
    }

    private void populateAllJavaTypes(int objects) {
        realm.beginTransaction();
        realm.deleteAll();
        for (int i = 0; i < objects; ++i) {
            AllJavaTypes obj = realm.createObject(AllJavaTypes.class, i);
            obj.setFieldBoolean((i % 2) == 0);
            obj.setFieldBinary(new byte[]{1, 2, 3});
            obj.setFieldDate(new Date(YEAR_MILLIS * (i - objects / 2)));
            obj.setFieldDouble(Math.PI + i);
            obj.setFieldFloat(1.234567f + i);
            obj.setFieldString("test data " + i);
            obj.setFieldLong(i);
            obj.setFieldObject(obj);
            obj.getFieldList().add(obj);
        }
        realm.commitTransaction();
    }

    enum BulkSetMethods {
        STRING,
        BOOLEAN,
        BYTE,
        SHORT,
        INTEGER,
        LONG,
        FLOAT,
        DOUBLE,
        BINARY,
        DATE,
        OBJECT,
        MODEL_LIST,
        STRING_VALUE_LIST,
        BOOLEAN_VALUE_LIST,
        BYTE_VALUE_LIST,
        SHORT_VALUE_LIST,
        INTEGER_VALUE_LIST,
        LONG_VALUE_LIST,
        FLOAT_VALUE_LIST,
        DOUBLE_VALUE_LIST,
        BINARY_VALUE_LIST,
        DATE_VALUE_LIST
    }

    interface ElementValidator<T> {
        void validate(T obj);
    }

    private <T extends RealmModel> void assertElements(RealmResults<T> collection, ElementValidator<T> validator) {
        for (T obj : collection) {
            validator.validate(obj);
        }
    }

    @Test
    public void setValue() {
        populateAllJavaTypes(5);
        RealmResults<AllJavaTypes> collection = realm.where(AllJavaTypes.class).findAll();
        realm.beginTransaction();
        for (BulkSetMethods type : BulkSetMethods.values()) {
            switch(type) {
                case STRING:
                    collection.setValue(AllJavaTypes.FIELD_STRING, "foo");
                    assertElements(collection, obj -> assertEquals("foo", obj.getFieldString()));
                    collection.setValue(AllJavaTypes.FIELD_STRING, null);
                    assertElements(collection, obj -> assertEquals(null, obj.getFieldString()));
                    break;
                case BOOLEAN:
                    collection.setValue(AllJavaTypes.FIELD_BOOLEAN, true);
                    assertElements(collection, obj -> assertTrue(obj.isFieldBoolean()));
                    break;
                case BYTE:
                    collection.setValue(AllJavaTypes.FIELD_BYTE, (byte) 1);
                    assertElements(collection, obj -> assertEquals((byte)1, obj.getFieldByte()));
                    break;
                case SHORT:
                    collection.setValue(AllJavaTypes.FIELD_SHORT, (short) 2);
                    assertElements(collection, obj -> assertEquals((short)2, obj.getFieldShort()));
                    break;
                case INTEGER:
                    collection.setValue(AllJavaTypes.FIELD_INT, 3);
                    assertElements(collection, obj -> assertEquals(3, obj.getFieldInt()));
                    break;
                case LONG:
                    collection.setValue(AllJavaTypes.FIELD_LONG, 4L);
                    assertElements(collection, obj -> assertEquals(4L, obj.getFieldLong()));
                    break;
                case FLOAT:
                    collection.setValue(AllJavaTypes.FIELD_FLOAT, 1.23F);
                    assertElements(collection, obj -> assertEquals(1.23F, obj.getFieldFloat(), 0F));
                    break;
                case DOUBLE:
                    collection.setValue(AllJavaTypes.FIELD_DOUBLE, 1.234);
                    assertElements(collection, obj -> assertEquals(1.234, obj.getFieldDouble(), 0F));
                    break;
                case BINARY:
                    collection.setValue(AllJavaTypes.FIELD_BINARY, new byte[]{1,2,3});
                    assertElements(collection, obj -> assertArrayEquals(new byte[]{1,2,3}, obj.getFieldBinary()));
                    collection.setValue(AllJavaTypes.FIELD_BINARY, null);
                    assertElements(collection, obj -> assertNull(obj.getFieldBinary()));
                    break;
                case DATE:
                    collection.setValue(AllJavaTypes.FIELD_DATE, new Date(1000));
                    assertElements(collection, obj -> assertEquals(new Date(1000), obj.getFieldDate()));
                    collection.setValue(AllJavaTypes.FIELD_DATE, null);
                    assertElements(collection, obj -> assertEquals(null, obj.getFieldDate()));
                    break;
                case OBJECT: {
                    AllJavaTypes childObj = realm.createObject(AllJavaTypes.class, 42);
                    collection.setValue(AllJavaTypes.FIELD_OBJECT, childObj);
                    assertElements(collection, obj -> assertEquals(childObj, obj.getFieldObject()));
                    collection.setValue(AllJavaTypes.FIELD_OBJECT, null);
                    assertElements(collection, obj -> assertNull(obj.getFieldObject()));
                    break;
                }
                case MODEL_LIST: {
                    AllJavaTypes childObj = realm.createObject(AllJavaTypes.class, 43);
                    collection.setValue(AllJavaTypes.FIELD_LIST, new RealmList<>(childObj));
                    assertElements(collection, obj -> {
                        assertEquals(1, obj.getFieldList().size());
                        assertEquals(childObj, obj.getFieldList().first());
                    });
                    break;
                }
                case STRING_VALUE_LIST: {
                    RealmList<String> list = new RealmList<>("Foo", "Bar");
                    collection.setValue(AllJavaTypes.FIELD_STRING_LIST, list);
                    assertElements(collection, obj -> {
                        assertEquals("Foo", obj.getFieldStringList().first());
                        assertEquals("Bar", obj.getFieldStringList().last());
                    });
                    break;
                }
                case BOOLEAN_VALUE_LIST: {
                    RealmList<Boolean> list = new RealmList<>(true, false);
                    collection.setValue(AllJavaTypes.FIELD_BOOLEAN_LIST, list);
                    assertElements(collection, obj -> {
                        assertTrue(obj.getFieldBooleanList().first());
                        assertFalse(obj.getFieldBooleanList().last());
                    });
                    break;
                }
                case BYTE_VALUE_LIST: {
                    RealmList<Byte> list = new RealmList<>((byte) 1, (byte) 2);
                    collection.setValue(AllJavaTypes.FIELD_BYTE_LIST, list);
                    assertElements(collection, obj -> {
                        assertEquals(Byte.valueOf((byte) 1), obj.getFieldByteList().first());
                        assertEquals(Byte.valueOf((byte) 2), obj.getFieldByteList().last());
                    });
                    break;
                }
                case SHORT_VALUE_LIST: {
                    RealmList<Short> list = new RealmList<>((short) 1, (short) 2);
                    collection.setValue(AllJavaTypes.FIELD_SHORT_LIST, list);
                    assertElements(collection, obj -> {
                        assertEquals(Short.valueOf((short) 1), obj.getFieldShortList().first());
                        assertEquals(Short.valueOf((short) 2), obj.getFieldShortList().last());
                    });
                    break;
                }
                case INTEGER_VALUE_LIST: {
                    RealmList<Integer> list = new RealmList<>(1, 2);
                    collection.setValue(AllJavaTypes.FIELD_INTEGER_LIST, list);
                    assertElements(collection, obj -> {
                        assertEquals(Integer.valueOf(1), obj.getFieldIntegerList().first());
                        assertEquals(Integer.valueOf(2), obj.getFieldIntegerList().last());
                    });
                    break;
                }
                case LONG_VALUE_LIST: {
                    RealmList<Long> list = new RealmList<>(1L, 2L);
                    collection.setValue(AllJavaTypes.FIELD_LONG_LIST, list);
                    assertElements(collection, obj -> {
                        assertEquals(Long.valueOf(1), obj.getFieldLongList().first());
                        assertEquals(Long.valueOf(2), obj.getFieldLongList().last());
                    });
                    break;
                }
                case FLOAT_VALUE_LIST: {
                    RealmList<Float> list = new RealmList<>(1.1F, 2.2F);
                    collection.setValue(AllJavaTypes.FIELD_FLOAT_LIST, list);
                    assertElements(collection, obj -> {
                        assertEquals(1.1F, obj.getFieldFloatList().first(), 0F);
                        assertEquals(2.2F, obj.getFieldFloatList().last(), 0F);
                    });
                    break;
                }
                case DOUBLE_VALUE_LIST: {
                    RealmList<Double> list = new RealmList<>(1.1D, 2.2D);
                    collection.setValue(AllJavaTypes.FIELD_DOUBLE_LIST, list);
                    assertElements(collection, obj -> {
                        assertEquals(1.1D, obj.getFieldDoubleList().first(), 0D);
                        assertEquals(2.2D, obj.getFieldDoubleList().last(), 0D);
                    });
                    break;
                }
                case BINARY_VALUE_LIST: {
                    RealmList<byte[]> list = new RealmList<>(new byte[] {1,2,3}, new byte[] {2,3,4});
                    collection.setValue(AllJavaTypes.FIELD_BINARY_LIST, list);
                    assertElements(collection, obj -> {
                        assertArrayEquals(new byte[] {1,2,3}, obj.getFieldBinaryList().first());
                        assertArrayEquals(new byte[] {2,3,4}, obj.getFieldBinaryList().last());
                    });
                    break;
                }
                case DATE_VALUE_LIST:  {
                    RealmList<Date> list = new RealmList<>(new Date(1000), new Date(2000));
                    collection.setValue(AllJavaTypes.FIELD_DATE_LIST, list);
                    assertElements(collection, obj -> {
                        assertEquals(new Date(1000), obj.getFieldDateList().first());
                        assertEquals(new Date(2000), obj.getFieldDateList().last());
                    });
                    break;
                }
                default:
                    fail("Unknown type: " + type);
            }
        }
    }

    @Test
    public void setValue_implicitConversions() {
        populateAllJavaTypes(5);
        RealmResults<AllJavaTypes> collection = realm.where(AllJavaTypes.class).findAll();
        realm.beginTransaction();
        for (BulkSetMethods type : BulkSetMethods.values()) {
            switch(type) {
                case BOOLEAN:
                    collection.setValue(AllJavaTypes.FIELD_BOOLEAN, "true");
                    assertElements(collection, obj -> assertTrue(obj.isFieldBoolean()));
                    collection.setValue(AllJavaTypes.FIELD_BOOLEAN, "FALSE");
                    assertElements(collection, obj -> assertFalse(obj.isFieldBoolean()));
                    collection.setValue(AllJavaTypes.FIELD_BOOLEAN, "True");
                    assertElements(collection, obj -> assertTrue(obj.isFieldBoolean()));
                    collection.setValue(AllJavaTypes.FIELD_BOOLEAN, "false");
                    assertElements(collection, obj -> assertFalse(obj.isFieldBoolean()));
                    collection.setValue(AllJavaTypes.FIELD_BOOLEAN, "TRUE");
                    assertElements(collection, obj -> assertTrue(obj.isFieldBoolean()));
                    break;
                case BYTE:
                    collection.setValue(AllJavaTypes.FIELD_BYTE, "1");
                    assertElements(collection, obj -> assertEquals((byte)1, obj.getFieldByte()));
                    break;
                case SHORT:
                    collection.setValue(AllJavaTypes.FIELD_SHORT, "2");
                    assertElements(collection, obj -> assertEquals((short)2, obj.getFieldShort()));
                    break;
                case INTEGER:
                    collection.setValue(AllJavaTypes.FIELD_INT, "3");
                    assertElements(collection, obj -> assertEquals(3, obj.getFieldInt()));
                    break;
                case LONG:
                    collection.setValue(AllJavaTypes.FIELD_LONG, Long.toString(Long.MAX_VALUE));
                    assertElements(collection, obj -> assertEquals(Long.MAX_VALUE, obj.getFieldLong()));
                    break;
                case FLOAT:
                    collection.setValue(AllJavaTypes.FIELD_FLOAT, "1.23F");
                    assertElements(collection, obj -> assertEquals(1.23F, obj.getFieldFloat(), 0F));
                    break;
                case DOUBLE:
                    collection.setValue(AllJavaTypes.FIELD_DOUBLE, "1.234");
                    assertElements(collection, obj -> assertEquals(1.234, obj.getFieldDouble(), 0F));
                    break;
                case DATE:
                    collection.setValue(AllJavaTypes.FIELD_DATE, "1000");
                    assertElements(collection, obj -> assertEquals(new Date(1000), obj.getFieldDate()));
                    collection.setValue(AllJavaTypes.FIELD_DATE, "/Date(2000+0000)/");
                    assertElements(collection, obj -> assertEquals(new Date(2000), obj.getFieldDate()));
                    break;

                // These types do not offer any implicit conversion
                case STRING:
                case BINARY:
                case OBJECT:
                case MODEL_LIST:
                case STRING_VALUE_LIST:
                case BOOLEAN_VALUE_LIST:
                case BYTE_VALUE_LIST:
                case SHORT_VALUE_LIST:
                case INTEGER_VALUE_LIST:
                case LONG_VALUE_LIST:
                case FLOAT_VALUE_LIST:
                case DOUBLE_VALUE_LIST:
                case BINARY_VALUE_LIST:
                case DATE_VALUE_LIST:
                    continue;

                default:
                    fail("Unknown type: " + type);
            }
        }
    }

    // Test for https://github.com/realm/realm-java/issues/6478
    @Test
    public void setDate_updateRemovesObjectFromQuery() {
        realm.beginTransaction();
        realm.deleteAll();
        int objects = 10;
        for (int i = 0; i < objects; ++i) {
            AllJavaTypes obj = realm.createObject(AllJavaTypes.class, i);
            obj.setFieldDate(i % 2 == 0 ? null : new Date(1000));
        }
        realm.commitTransaction();

        realm.beginTransaction();
        RealmResults<AllJavaTypes> collection = realm.where(AllJavaTypes.class)
                .isNull(AllJavaTypes.FIELD_DATE)
                .findAll();

        collection.setDate(AllJavaTypes.FIELD_DATE, new Date(2000));
        realm.commitTransaction();

        assertTrue(collection.isEmpty());
    }

    @Test
    public void setValue_specificType() {
        populateAllJavaTypes(5);
        RealmResults<AllJavaTypes> collection = realm.where(AllJavaTypes.class).findAll();
        realm.beginTransaction();
        for (BulkSetMethods type : BulkSetMethods.values()) {
            switch(type) {
                case STRING:
                    collection.setString(AllJavaTypes.FIELD_STRING, "foo");
                    assertElements(collection, obj -> assertEquals("foo", obj.getFieldString()));
                    collection.setString(AllJavaTypes.FIELD_STRING, null);
                    assertElements(collection, obj -> assertEquals(null, obj.getFieldString()));
                    break;
                case BOOLEAN:
                    collection.setBoolean(AllJavaTypes.FIELD_BOOLEAN, true);
                    assertElements(collection, obj -> assertTrue(obj.isFieldBoolean()));
                    break;
                case BYTE:
                    collection.setByte(AllJavaTypes.FIELD_BYTE, (byte) 1);
                    assertElements(collection, obj -> assertEquals((byte)1, obj.getFieldByte()));
                    break;
                case SHORT:
                    collection.setShort(AllJavaTypes.FIELD_SHORT, (short) 2);
                    assertElements(collection, obj -> assertEquals((short)2, obj.getFieldShort()));
                    break;
                case INTEGER:
                    collection.setInt(AllJavaTypes.FIELD_INT, 3);
                    assertElements(collection, obj -> assertEquals(3, obj.getFieldInt()));
                    break;
                case LONG:
                    collection.setLong(AllJavaTypes.FIELD_LONG, 4L);
                    assertElements(collection, obj -> assertEquals(4L, obj.getFieldLong()));
                    break;
                case FLOAT:
                    collection.setFloat(AllJavaTypes.FIELD_FLOAT, 1.23F);
                    assertElements(collection, obj -> assertEquals(1.23F, obj.getFieldFloat(), 0F));
                    break;
                case DOUBLE:
                    collection.setDouble(AllJavaTypes.FIELD_DOUBLE, 1.234);
                    assertElements(collection, obj -> assertEquals(1.234, obj.getFieldDouble(), 0F));
                    break;
                case BINARY:
                    collection.setBlob(AllJavaTypes.FIELD_BINARY, new byte[]{1,2,3});
                    assertElements(collection, obj -> assertArrayEquals(new byte[]{1,2,3}, obj.getFieldBinary()));
                    collection.setBlob(AllJavaTypes.FIELD_BINARY, null);
                    assertElements(collection, obj -> assertNull(obj.getFieldBinary()));
                    break;
                case DATE:
                    collection.setDate(AllJavaTypes.FIELD_DATE, new Date(1000));
                    assertElements(collection, obj -> assertEquals(new Date(1000), obj.getFieldDate()));
                    collection.setDate(AllJavaTypes.FIELD_DATE, null);
                    assertElements(collection, obj -> assertEquals(null, obj.getFieldDate()));
                    break;
                case OBJECT: {
                    AllJavaTypes childObj = realm.createObject(AllJavaTypes.class, 42);
                    collection.setObject(AllJavaTypes.FIELD_OBJECT, childObj);
                    assertElements(collection, obj -> assertEquals(childObj, obj.getFieldObject()));
                    collection.setObject(AllJavaTypes.FIELD_OBJECT, null);
                    assertElements(collection, obj -> assertNull(obj.getFieldObject()));
                    break;
                }
                case MODEL_LIST: {
                    AllJavaTypes childObj = realm.createObject(AllJavaTypes.class, 43);
                    collection.setList(AllJavaTypes.FIELD_LIST, new RealmList<>(childObj));
                    assertElements(collection, obj -> {
                        assertEquals(1, obj.getFieldList().size());
                        assertEquals(childObj, obj.getFieldList().first());
                    });
                    break;
                }
                case STRING_VALUE_LIST: {
                    RealmList<String> list = new RealmList<>("Foo", "Bar");
                    collection.setList(AllJavaTypes.FIELD_STRING_LIST, list);
                    assertElements(collection, obj -> {
                        assertEquals("Foo", obj.getFieldStringList().first());
                        assertEquals("Bar", obj.getFieldStringList().last());
                    });
                    break;
                }
                case BOOLEAN_VALUE_LIST: {
                    RealmList<Boolean> list = new RealmList<>(true, false);
                    collection.setList(AllJavaTypes.FIELD_BOOLEAN_LIST, list);
                    assertElements(collection, obj -> {
                        assertTrue(obj.getFieldBooleanList().first());
                        assertFalse(obj.getFieldBooleanList().last());
                    });
                    break;
                }
                case BYTE_VALUE_LIST: {
                    RealmList<Byte> list = new RealmList<>((byte) 1, (byte) 2);
                    collection.setList(AllJavaTypes.FIELD_BYTE_LIST, list);
                    assertElements(collection, obj -> {
                        assertEquals(Byte.valueOf((byte) 1), obj.getFieldByteList().first());
                        assertEquals(Byte.valueOf((byte) 2), obj.getFieldByteList().last());
                    });
                    break;
                }
                case SHORT_VALUE_LIST: {
                    RealmList<Short> list = new RealmList<>((short) 1, (short) 2);
                    collection.setList(AllJavaTypes.FIELD_SHORT_LIST, list);
                    assertElements(collection, obj -> {
                        assertEquals(Short.valueOf((short) 1), obj.getFieldShortList().first());
                        assertEquals(Short.valueOf((short) 2), obj.getFieldShortList().last());
                    });
                    break;
                }
                case INTEGER_VALUE_LIST: {
                    RealmList<Integer> list = new RealmList<>(1, 2);
                    collection.setList(AllJavaTypes.FIELD_INTEGER_LIST, list);
                    assertElements(collection, obj -> {
                        assertEquals(Integer.valueOf(1), obj.getFieldIntegerList().first());
                        assertEquals(Integer.valueOf(2), obj.getFieldIntegerList().last());
                    });
                    break;
                }
                case LONG_VALUE_LIST: {
                    RealmList<Long> list = new RealmList<>(1L, 2L);
                    collection.setList(AllJavaTypes.FIELD_LONG_LIST, list);
                    assertElements(collection, obj -> {
                        assertEquals(Long.valueOf(1), obj.getFieldLongList().first());
                        assertEquals(Long.valueOf(2), obj.getFieldLongList().last());
                    });
                    break;
                }
                case FLOAT_VALUE_LIST: {
                    RealmList<Float> list = new RealmList<>(1.1F, 2.2F);
                    collection.setList(AllJavaTypes.FIELD_FLOAT_LIST, list);
                    assertElements(collection, obj -> {
                        assertEquals(1.1F, obj.getFieldFloatList().first(), 0F);
                        assertEquals(2.2F, obj.getFieldFloatList().last(), 0F);
                    });
                    break;
                }
                case DOUBLE_VALUE_LIST: {
                    RealmList<Double> list = new RealmList<>(1.1D, 2.2D);
                    collection.setList(AllJavaTypes.FIELD_DOUBLE_LIST, list);
                    assertElements(collection, obj -> {
                        assertEquals(1.1D, obj.getFieldDoubleList().first(), 0D);
                        assertEquals(2.2D, obj.getFieldDoubleList().last(), 0D);
                    });
                    break;
                }
                case BINARY_VALUE_LIST: {
                    RealmList<byte[]> list = new RealmList<>(new byte[] {1,2,3}, new byte[] {2,3,4});
                    collection.setList(AllJavaTypes.FIELD_BINARY_LIST, list);
                    assertElements(collection, obj -> {
                        assertArrayEquals(new byte[] {1,2,3}, obj.getFieldBinaryList().first());
                        assertArrayEquals(new byte[] {2,3,4}, obj.getFieldBinaryList().last());
                    });
                    break;
                }
                case DATE_VALUE_LIST:  {
                    RealmList<Date> list = new RealmList<>(new Date(1000), new Date(2000));
                    collection.setList(AllJavaTypes.FIELD_DATE_LIST, list);
                    assertElements(collection, obj -> {
                        assertEquals(new Date(1000), obj.getFieldDateList().first());
                        assertEquals(new Date(2000), obj.getFieldDateList().last());
                    });
                    break;
                }
                default:
                    fail("Unknown type: " + type);
            }
        }
    }

    @Test
    public void setObject_unmanagedObjectThrows() {
        RealmResults<AllTypes> collection = realm.where(AllTypes.class).findAll();
        realm.beginTransaction();
        try {
            collection.setObject(AllTypes.FIELD_REALMOBJECT, new Dog());
            fail();
        } catch (IllegalArgumentException e) {
            assertTrue("Wrong error message: " + e.getMessage(), e.getMessage().contains("is not a valid, managed Realm object."));
        }
    }

    @Test
    public void setObject_wrongObjectTypeThrows() {
        RealmResults<AllTypes> collection = realm.where(AllTypes.class).findAll();
        realm.beginTransaction();
        try {
            collection.setObject(AllTypes.FIELD_REALMOBJECT, realm.createObject(AllTypes.class));
            fail();
        } catch (IllegalArgumentException e) {
            assertTrue("Wrong error message: " + e.getMessage(), e.getMessage().equals("Type of object is wrong. Was 'AllTypes', expected 'Dog'"));
        } finally {
            realm.cancelTransaction();
        }

        DynamicRealm dynamicRealm = DynamicRealm.getInstance(realm.getConfiguration());
        RealmResults<DynamicRealmObject> dynamicCollection = dynamicRealm.where("AllTypes").findAll();
        dynamicRealm.beginTransaction();
        try {
            dynamicCollection.setObject(AllTypes.FIELD_REALMOBJECT, dynamicRealm.createObject("AllTypes"));
            fail();
        } catch (IllegalArgumentException e) {
            assertTrue("Wrong error message: " + e.getMessage(), e.getMessage().equals("Type of object is wrong. Was 'AllTypes', expected 'Dog'"));
        } finally {
            dynamicRealm.close();
        }
    }

    @Test
    public void setList_unmanagedObjectThrows() {
        RealmResults<AllTypes> collection = realm.where(AllTypes.class).findAll();
        realm.beginTransaction();
        try {
            collection.setList(AllTypes.FIELD_REALMLIST, new RealmList<>(new Dog()));
            fail();
        } catch (IllegalArgumentException e) {
            assertTrue("Wrong error message: " + e.getMessage(), e.getMessage().contains("is not a valid, managed Realm object."));
        }
    }

    @Test
    public void setList_wrongObjectTypeThrows() {
        RealmResults<AllTypes> collection = realm.where(AllTypes.class).findAll();
        realm.beginTransaction();
        try {
            collection.setList(AllTypes.FIELD_REALMLIST, new RealmList<>(realm.createObject(AllTypes.class)));
            fail();
        } catch (IllegalArgumentException e) {
            assertTrue("Wrong error message: " + e.getMessage(), e.getMessage().equals("Type of object is wrong. Was 'AllTypes', expected 'Dog'"));
        } finally {
            realm.cancelTransaction();
        }

        DynamicRealm dynamicRealm = DynamicRealm.getInstance(realm.getConfiguration());
        RealmResults<DynamicRealmObject> dynamicCollection = dynamicRealm.where("AllTypes").findAll();
        dynamicRealm.beginTransaction();
        try {
            dynamicCollection.setList(AllTypes.FIELD_REALMLIST, new RealmList<>(dynamicRealm.createObject("AllTypes")));
            fail();
        } catch (IllegalArgumentException e) {
            assertTrue("Wrong error message: " + e.getMessage(), e.getMessage().equals("Type of object is wrong. Was 'AllTypes', expected 'Dog'"));
        } finally {
            dynamicRealm.close();
        }
    }

    @Test
    public void setValue_specificType_wrongFieldNameThrows() {
        populateAllJavaTypes(5);
        RealmResults<AllTypes> collection = realm.where(AllTypes.class).findAll();
        realm.beginTransaction();
        for (BulkSetMethods type : BulkSetMethods.values()) {
            try {
                switch(type) {
                    case STRING: collection.setString("foo", "bar"); break;
                    case BOOLEAN: collection.setBoolean("foo", true); break;
                    case BYTE: collection.setByte("foo", (byte) 1); break;
                    case SHORT: collection.setShort("foo", (short) 2); break;
                    case INTEGER: collection.setInt("foo", 3); break;
                    case LONG: collection.setLong("foo", 4L); break;
                    case FLOAT: collection.setFloat("foo", 1.23F); break;
                    case DOUBLE: collection.setDouble("foo", 1.234); break;
                    case BINARY: collection.setBlob("foo", new byte[]{1,2,3}); break;
                    case DATE: collection.setDate("foo", new Date(1000)); break;
                    case OBJECT: collection.setObject("foo", realm.createObject(AllTypes.class)); break;
                    case MODEL_LIST: collection.setList("foo", new RealmList<>()); break;
                    case STRING_VALUE_LIST: collection.setList("foo", new RealmList<>("Foo")); break;
                    case BOOLEAN_VALUE_LIST: collection.setList("foo", new RealmList<>(true)); break;
                    case BYTE_VALUE_LIST: collection.setList("foo", new RealmList<>((byte) 1)); break;
                    case SHORT_VALUE_LIST: collection.setList("foo", new RealmList<>((short) 1)); break;
                    case INTEGER_VALUE_LIST: collection.setList("foo", new RealmList<>(1)); break;
                    case LONG_VALUE_LIST: collection.setList("foo", new RealmList<>(1L)); break;
                    case FLOAT_VALUE_LIST: collection.setList("foo", new RealmList<>(1.1F)); break;
                    case DOUBLE_VALUE_LIST: collection.setList("foo", new RealmList<>(1.1D)); break;
                    case BINARY_VALUE_LIST: collection.setList("foo", new RealmList<>(new byte[] {})); break;
                    case DATE_VALUE_LIST: collection.setList("foo", new RealmList<>(new Date())); break;
                    default:
                        fail("Unknown type: " + type);
                }
                fail(type + " should have thrown an exception");
            } catch (IllegalArgumentException e) {
                assertTrue(e.getMessage().contains("does not exist"));
            }
        }
    }

    @Test
    public void setValue_specificType_wrongTypeThrows() {
        populateAllJavaTypes(5);
        RealmResults<AllJavaTypes> collection = realm.where(AllJavaTypes.class).findAll();
        realm.beginTransaction();
        for (BulkSetMethods type : BulkSetMethods.values()) {
            try {
                switch(type) {
                    case STRING: collection.setString(AllJavaTypes.FIELD_BOOLEAN, "foo"); break;
                    case BOOLEAN: collection.setBoolean(AllJavaTypes.FIELD_STRING, true); break;
                    case BYTE: collection.setByte(AllJavaTypes.FIELD_STRING, (byte) 1); break;
                    case SHORT: collection.setShort(AllJavaTypes.FIELD_STRING, (short) 2); break;
                    case INTEGER: collection.setInt(AllJavaTypes.FIELD_STRING, 3); break;
                    case LONG:collection.setLong(AllJavaTypes.FIELD_STRING, 4L); break;
                    case FLOAT: collection.setFloat(AllJavaTypes.FIELD_STRING, 1.23F); break;
                    case DOUBLE: collection.setDouble(AllJavaTypes.FIELD_STRING, 1.234); break;
                    case BINARY: collection.setBlob(AllJavaTypes.FIELD_STRING, new byte[]{1,2,3}); break;
                    case DATE: collection.setDate(AllJavaTypes.FIELD_STRING, new Date(1000)); break;
                    case OBJECT: collection.setObject(AllJavaTypes.FIELD_STRING, realm.createObject(AllJavaTypes.class, 42)); break;
                    case MODEL_LIST: collection.setList(AllJavaTypes.FIELD_STRING, new RealmList<>(realm.createObject(AllJavaTypes.class, 43))); break;
                    case STRING_VALUE_LIST: collection.setList(AllJavaTypes.FIELD_STRING, new RealmList<>("Foo")); break;
                    case BOOLEAN_VALUE_LIST: collection.setList(AllJavaTypes.FIELD_STRING, new RealmList<>(true)); break;
                    case BYTE_VALUE_LIST: collection.setList(AllJavaTypes.FIELD_STRING, new RealmList<>((byte)1)); break;
                    case SHORT_VALUE_LIST: collection.setList(AllJavaTypes.FIELD_STRING, new RealmList<>((short)1)); break;
                    case INTEGER_VALUE_LIST: collection.setList(AllJavaTypes.FIELD_STRING, new RealmList<>(1)); break;
                    case LONG_VALUE_LIST: collection.setList(AllJavaTypes.FIELD_STRING, new RealmList<>(1L)); break;
                    case FLOAT_VALUE_LIST: collection.setList(AllJavaTypes.FIELD_STRING, new RealmList<>(1.1F)); break;
                    case DOUBLE_VALUE_LIST: collection.setList(AllJavaTypes.FIELD_STRING, new RealmList<>(2.2D)); break;
                    case BINARY_VALUE_LIST: collection.setList(AllJavaTypes.FIELD_STRING, new RealmList<>(new byte[]{})); break;
                    case DATE_VALUE_LIST: collection.setList(AllJavaTypes.FIELD_STRING, new RealmList<>(new Date())); break;
                    default:
                        fail("Unknown type: " + type);
                }
                fail(type + " should have thrown an exception");
            } catch (IllegalArgumentException e) {
                RealmLog.error(type + " -> " + e.getMessage());
                assertTrue(type + " failed", e.getMessage().contains("is not of the expected type")
                        || e.getMessage().contains("List contained the wrong type of elements")
                        || e.getMessage().contains("is not a list"));
            }
        }
    }

    @Test
    public void setValue_specificType_primaryKeyFieldThrows() {
        populateAllJavaTypes(5);
        realm.beginTransaction();
        try {
            RealmResults<PrimaryKeyAsString> collection = realm.where(PrimaryKeyAsString.class).findAll();
            collection.setString(PrimaryKeyAsString.FIELD_PRIMARY_KEY, "foo");
            fail();
        } catch (IllegalStateException ignore) {
        }

        try {
            RealmResults<PrimaryKeyAsLong> collection = realm.where(PrimaryKeyAsLong.class).findAll();
            collection.setLong(PrimaryKeyAsLong.FIELD_ID, 42);
            fail();
        } catch (IllegalStateException ignore) {
        }
    }

    @Test
    public void setValue_specificType_modelClassNameOnTypedRealms() {
        populateMappedAllJavaTypes(5);
        RealmResults<MappedAllJavaTypes> collection = realm.where(MappedAllJavaTypes.class).findAll();
        realm.beginTransaction();
        for (BulkSetMethods type : BulkSetMethods.values()) {
            switch(type) {
                case STRING:
                    collection.setString("fieldString", "foo");
                    assertElements(collection, obj -> assertEquals("foo", obj.fieldString));
                    break;
                case BOOLEAN:
                    collection.setBoolean("fieldBoolean", true);
                    assertElements(collection, obj -> assertTrue(obj.fieldBoolean));
                    break;
                case BYTE:
                    collection.setByte("fieldByte", (byte) 1);
                    assertElements(collection, obj -> assertEquals((byte) 1, obj.fieldByte));
                    break;
                case SHORT:
                    collection.setShort("fieldShort", (short) 2);
                    assertElements(collection, obj -> assertEquals((short) 2, obj.fieldShort));
                    break;
                case INTEGER:
                    collection.setInt("fieldInt", 3);
                    assertElements(collection, obj -> assertEquals(3, obj.fieldInt));
                    break;
                case LONG:
                    collection.setLong("fieldLong", 4L);
                    assertElements(collection, obj -> assertEquals(4L, obj.fieldLong));
                    break;
                case FLOAT:
                    collection.setFloat("fieldFloat", 1.23F);
                    assertElements(collection, obj -> assertEquals(1.23F, obj.fieldFloat, 0F));
                    break;
                case DOUBLE:
                    collection.setDouble("fieldDouble", 1.234);
                    assertElements(collection, obj -> assertEquals(1.234, obj.fieldDouble, 0F));
                    break;
                case BINARY:
                    collection.setBlob("fieldBinary", new byte[]{1,2,3});
                    assertElements(collection, obj -> assertArrayEquals(new byte[]{1,2,3}, obj.fieldBinary));
                    break;
                case DATE:
                    collection.setDate("fieldDate", new Date(1000));
                    assertElements(collection, obj -> assertEquals(new Date(1000), obj.fieldDate));
                    break;
                case OBJECT: {
                    MappedAllJavaTypes childObj = realm.createObject(MappedAllJavaTypes.class, 42);
                    collection.setObject("fieldObject", childObj);
                    assertElements(collection, obj -> assertEquals(childObj, obj.fieldObject));
                    break;
                }
                case MODEL_LIST: {
                    MappedAllJavaTypes childObj = realm.createObject(MappedAllJavaTypes.class, 43);
                    collection.setList("fieldList", new RealmList<>(childObj));
                    assertElements(collection, obj -> {
                        assertEquals(1, obj.fieldList.size());
                        assertEquals(childObj, obj.fieldList.first());
                    });
                    break;
                }
                case STRING_VALUE_LIST:
                    collection.setList("fieldStringList", new RealmList<>("Foo"));
                    assertElements(collection, obj -> {
                        assertEquals(1, obj.fieldStringList.size());
                        assertEquals("Foo", obj.fieldStringList.first());
                    });
                    break;
                case BOOLEAN_VALUE_LIST:
                    collection.setList("fieldBooleanList", new RealmList<>(true));
                    assertElements(collection, obj -> {
                        assertEquals(1, obj.fieldBooleanList.size());
                        assertEquals(true, obj.fieldBooleanList.first());
                    });
                    break;
                case BYTE_VALUE_LIST:
                    collection.setList("fieldByteList", new RealmList<>((byte)1));
                    assertElements(collection, obj -> {
                        assertEquals(1, obj.fieldByteList.size());
                        assertEquals(Byte.valueOf((byte) 1), obj.fieldByteList.first());
                    });
                    break;
                case SHORT_VALUE_LIST:
                    collection.setList("fieldShortList", new RealmList<>((short)1));
                    assertElements(collection, obj -> {
                        assertEquals(1, obj.fieldShortList.size());
                        assertEquals(Short.valueOf((short) 1), obj.fieldShortList.first());
                    });
                    break;
                case INTEGER_VALUE_LIST:
                    collection.setList("fieldIntegerList", new RealmList<>(1));
                    assertElements(collection, obj -> {
                        assertEquals(1, obj.fieldIntegerList.size());
                        assertEquals(Integer.valueOf(1), obj.fieldIntegerList.first());
                    });
                    break;
                case LONG_VALUE_LIST:
                    collection.setList("fieldLongList", new RealmList<>(1L));
                    assertElements(collection, obj -> {
                        assertEquals(1, obj.fieldLongList.size());
                        assertEquals(Long.valueOf((byte) 1), obj.fieldLongList.first());
                    });
                    break;
                case FLOAT_VALUE_LIST:
                    collection.setList("fieldFloatList", new RealmList<>(1.1F));
                    assertElements(collection, obj -> {
                        assertEquals(1, obj.fieldFloatList.size());
                        assertEquals(1.1F, obj.fieldFloatList.first(), 0F);
                    });
                    break;
                case DOUBLE_VALUE_LIST:
                    collection.setList("fieldDoubleList", new RealmList<>(1.1D));
                    assertElements(collection, obj -> {
                        assertEquals(1, obj.fieldDoubleList.size());
                        assertEquals(1.1D, obj.fieldDoubleList.first(), 0F);
                    });
                    break;
                case BINARY_VALUE_LIST:
                    collection.setList("fieldBinaryList", new RealmList<>(new byte[] {1,2,3}));
                    assertElements(collection, obj -> {
                        assertEquals(1, obj.fieldBinaryList.size());
                        assertArrayEquals(new byte[] {1,2,3}, obj.fieldBinaryList.first());
                    });
                    break;
                case DATE_VALUE_LIST:
                    collection.setList("fieldDateList", new RealmList<>(new Date(1000)));
                    assertElements(collection, obj -> {
                        assertEquals(1, obj.fieldDateList.size());
                        assertEquals(new Date(1000), obj.fieldDateList.first());
                    });
                    break;
                default:
                    fail("Unknown type: " + type);
            }
        }
    }

    @Test
    public void setValue_specificType_internalNameOnDynamicRealms() {
        populateMappedAllJavaTypes(5);
        DynamicRealm dynamicRealm = DynamicRealm.getInstance(realm.getConfiguration());
        dynamicRealm.beginTransaction();
        try {
            RealmResults<DynamicRealmObject> collection = dynamicRealm.where("MappedAllJavaTypes").findAll();
            for (BulkSetMethods type : BulkSetMethods.values()) {
                switch(type) {
                    case STRING:
                        collection.setString("field_string", "foo");
                        assertElements(collection, obj -> assertEquals("foo", obj.getString("field_string")));
                        break;
                    case BOOLEAN:
                        collection.setBoolean("field_boolean", true);
                        assertElements(collection, obj -> assertTrue(obj.getBoolean("field_boolean")));
                        break;
                    case BYTE:
                        collection.setByte("field_byte", (byte) 1);
                        assertElements(collection, obj -> assertEquals((byte) 1, obj.getByte("field_byte")));
                        break;
                    case SHORT:
                        collection.setShort("field_short", (short) 2);
                        assertElements(collection, obj -> assertEquals((short) 2, obj.getShort("field_short")));
                        break;
                    case INTEGER:
                        collection.setInt("field_int", 3);
                        assertElements(collection, obj -> assertEquals(3, obj.getInt("field_int")));
                        break;
                    case LONG:
                        collection.setLong("field_long", 4L);
                        assertElements(collection, obj -> assertEquals(4L, obj.getLong("field_long")));
                        break;
                    case FLOAT:
                        collection.setFloat("field_float", 1.23F);
                        assertElements(collection, obj -> assertEquals(1.23F, obj.getFloat("field_float"), 0F));
                        break;
                    case DOUBLE:
                        collection.setDouble("field_double", 1.234);
                        assertElements(collection, obj -> assertEquals(1.234, obj.getDouble("field_double"), 0F));
                        break;
                    case BINARY:
                        collection.setBlob("field_binary", new byte[]{1,2,3});
                        assertElements(collection, obj -> assertArrayEquals(new byte[]{1,2,3}, obj.getBlob("field_binary")));
                        break;
                    case DATE:
                        collection.setDate("field_date", new Date(1000));
                        assertElements(collection, obj -> assertEquals(new Date(1000), obj.getDate("field_date")));
                        break;
                    case OBJECT: {
                        DynamicRealmObject childObj = dynamicRealm.createObject("MappedAllJavaTypes", 42);
                        collection.setObject("field_object", childObj);
                        assertElements(collection, obj -> assertEquals(childObj, obj.getObject("field_object")));
                        break;
                    }
                    case MODEL_LIST: {
                        DynamicRealmObject childObj = dynamicRealm.createObject("MappedAllJavaTypes", 43);
                        collection.setList("field_list", new RealmList<>(childObj));
                        assertElements(collection, obj -> {
                            RealmList<DynamicRealmObject> list = obj.getList("field_list");
                            assertEquals(1, list.size());
                            assertEquals(childObj, list.first());
                        });
                        break;
                    }
                    case STRING_VALUE_LIST:
                        collection.setList("field_string_list", new RealmList<>("Foo"));
                        assertElements(collection, obj -> {
                            RealmList<String> list = obj.getList("field_string_list", String.class);
                            assertEquals(1, list.size());
                            assertEquals("Foo", list.first());
                        });
                        break;
                    case BOOLEAN_VALUE_LIST:
                        collection.setList("field_boolean_list", new RealmList<>(true));
                        assertElements(collection, obj -> {
                            RealmList<Boolean> list = obj.getList("field_boolean_list", Boolean.class);
                            assertEquals(1, list.size());
                            assertEquals(true, list.first());
                        });
                        break;
                    case BYTE_VALUE_LIST:
                        collection.setList("field_byte_list", new RealmList<>((byte)1));
                        assertElements(collection, obj -> {
                            RealmList<Byte> list = obj.getList("field_byte_list", Byte.class);
                            assertEquals(1, list.size());
                            assertEquals(Byte.valueOf((byte) 1), list.first());
                        });
                        break;
                    case SHORT_VALUE_LIST:
                        collection.setList("field_short_list", new RealmList<>((short)1));
                        assertElements(collection, obj -> {
                            RealmList<Short> list = obj.getList("field_short_list", Short.class);
                            assertEquals(1, list.size());
                            assertEquals(Short.valueOf((short) 1), list.first());
                        });
                        break;
                    case INTEGER_VALUE_LIST:
                        collection.setList("field_integer_list", new RealmList<>(1));
                        assertElements(collection, obj -> {
                            RealmList<Integer> list = obj.getList("field_integer_list", Integer.class);
                            assertEquals(1, list.size());
                            assertEquals(Integer.valueOf(1), list.first());
                        });
                        break;
                    case LONG_VALUE_LIST:
                        collection.setList("field_long_list", new RealmList<>(1L));
                        assertElements(collection, obj -> {
                            RealmList<Long> list = obj.getList("field_long_list", Long.class);
                            assertEquals(1, list.size());
                            assertEquals(Long.valueOf((byte) 1), list.first());
                        });
                        break;
                    case FLOAT_VALUE_LIST:
                        collection.setList("field_float_list", new RealmList<>(1.1F));
                        assertElements(collection, obj -> {
                            RealmList<Float> list = obj.getList("field_float_list", Float.class);
                            assertEquals(1, list.size());
                            assertEquals(1.1F, list.first(), 0F);
                        });
                        break;
                    case DOUBLE_VALUE_LIST:
                        collection.setList("field_double_list", new RealmList<>(1.1D));
                        assertElements(collection, obj -> {
                            RealmList<Double> list = obj.getList("field_double_list", Double.class);
                            assertEquals(1, list.size());
                            assertEquals(1.1D, list.first(), 0F);
                        });
                        break;
                    case BINARY_VALUE_LIST:
                        collection.setList("field_binary_list", new RealmList<>(new byte[] {1,2,3}));
                        assertElements(collection, obj -> {
                            RealmList<byte[]> list = obj.getList("field_binary_list", byte[].class);
                            assertEquals(1, list.size());
                            assertArrayEquals(new byte[] {1,2,3}, list.first());
                        });
                        break;
                    case DATE_VALUE_LIST:
                        collection.setList("field_date_list", new RealmList<>(new Date(1000)));
                        assertElements(collection, obj -> {
                            RealmList<Date> list = obj.getList("field_date_list", Date.class);
                            assertEquals(1, list.size());
                            assertEquals(new Date(1000), list.first());
                        });
                        break;
                    default:
                        fail("Unknown type: " + type);
                }
            }
        } finally {
            dynamicRealm.close();
        }
    }

    @Test
    public void asJSON() throws JSONException {
        Date date = Calendar.getInstance().getTime();
        SimpleDateFormat sdf = new SimpleDateFormat("yyyy-MM-dd HH:mm:ss");
        sdf.setTimeZone(TimeZone.getTimeZone("GMT")); // Core return dates in UTC time
        String now = sdf.format(date);

        realm.beginTransaction();

        AllTypes allTypes = realm.createObject(AllTypes.class);
        Dog dog1 = realm.createObject(Dog.class);
        Dog dog2 = realm.createObject(Dog.class);
        Dog dog3 = realm.createObject(Dog.class);

        dog1.setName("dog1");
        dog1.setAge(1);
        dog1.setBirthday(date);
        dog1.setHasTail(true);
        dog1.setHeight(1.1f);
        dog1.setWeight(10.1f);

        dog2.setName("dog2");
        dog2.setAge(2);
        dog2.setBirthday(date);
        dog2.setHasTail(false);
        dog2.setHeight(2.1f);
        dog2.setWeight(20.1f);

        dog3.setName("dog3");
        dog3.setAge(3);
        dog3.setBirthday(date);
        dog3.setHasTail(true);
        dog3.setHeight(3.1f);
        dog3.setWeight(30.1f);

        Owner owner = realm.createObject(Owner.class);
        owner.setName("Dog owner 1");
        dog3.setOwner(owner);

        allTypes.setColumnString("alltypes1");
        allTypes.setColumnLong(1337L);
        allTypes.setColumnFloat(3.14f);
        allTypes.setColumnDouble(0.89123);
        allTypes.setColumnBoolean(false);
        allTypes.setColumnDate(date);
        allTypes.setColumnBinary(new byte[]{1, 2, 3});
        allTypes.setColumnMutableRealmInteger(0);
        allTypes.setColumnRealmObject(dog1);
        allTypes.getColumnRealmList().add(dog2);
        allTypes.getColumnRealmList().add(dog3);
        allTypes.getColumnStringList().add("Foo");
        allTypes.getColumnStringList().add("Bar");
        allTypes.getColumnBooleanList().add(false);
        allTypes.getColumnBooleanList().add(true);
        allTypes.getColumnLongList().add(1000L);
        allTypes.getColumnLongList().add(2000L);
        allTypes.getColumnDoubleList().add(1.123);
        allTypes.getColumnDoubleList().add(5.321);
        allTypes.getColumnFloatList().add(0.12f);
        allTypes.getColumnFloatList().add(0.13f);
        allTypes.getColumnDateList().add(date);
        allTypes.getColumnDateList().add(date);

        AllTypes allTypes2 = realm.createObject(AllTypes.class);
        allTypes2.setColumnString("alltypes2");
        realm.commitTransaction();

        RealmResults<AllTypes> all = realm.where(AllTypes.class)
                .equalTo("columnString", "alltypes1").findAll();
        assertEquals(1, all.size());
        String json = all.asJSON();
        final String expectedJSON = "[\n" +
                "    {\n" +
                "        \"_key\": 100,\n" +
                "        \"columnString\": \"alltypes1\",\n" +
                "        \"columnLong\": 1337,\n" +
                "        \"columnFloat\": 3.1400001,\n" +
                "        \"columnDouble\": 0.89122999999999997,\n" +
                "        \"columnBoolean\": false,\n" +
                "        \"columnDate\": \"" + now + "\",\n" +
                "        \"columnBinary\": \"AQID\",\n" +
                "        \"columnMutableRealmInteger\": null,\n" +
                "        \"columnRealmObject\": [\n" +
                "            {\n" +
                "                \"_key\": 100,\n" +
                "                \"name\": \"dog1\",\n" +
                "                \"age\": 1,\n" +
                "                \"height\": 1.1,\n" +
                "                \"weight\": 10.100000381469727,\n" +
                "                \"hasTail\": true,\n" +
                "                \"birthday\": \"" + now + "\",\n" +
                "                \"owner\": null\n" +
                "            }\n" +
                "        ],\n" +
                "        \"columnRealmList\": [\n" +
                "            {\n" +
                "                \"_key\": 101,\n" +
                "                \"name\": \"dog2\",\n" +
                "                \"age\": 2,\n" +
                "                \"height\": 2.0999999,\n" +
                "                \"weight\": 20.100000381469727,\n" +
                "                \"hasTail\": false,\n" +
                "                \"birthday\": \"" + now + "\",\n" +
                "                \"owner\": null\n" +
                "            },\n" +
                "            {\n" +
                "                \"_key\": 102,\n" +
                "                \"name\": \"dog3\",\n" +
                "                \"age\": 3,\n" +
                "                \"height\": 3.0999999,\n" +
                "                \"weight\": 30.100000381469727,\n" +
                "                \"hasTail\": true,\n" +
                "                \"birthday\": \"" + now + "\",\n" +
                "                \"owner\": [\n" +
                "                    {\n" +
                "                        \"_key\": 0,\n" +
                "                        \"name\": \"Dog owner 1\",\n" +
                "                        \"dogs\": [],\n" +
                "                        \"cat\": null\n" +
                "                    }\n" +
                "                ]\n" +
                "            }\n" +
                "        ],\n" +
<<<<<<< HEAD
                "        \"columnStringList\": [\n" +
                "            \"Foo\",\n" +
                "            \"Bar\"\n" +
                "        ],\n" +
                "        \"columnBinaryList\": [],\n" +
                "        \"columnBooleanList\": [\n" +
                "            false,\n" +
                "            true\n" +
                "        ],\n" +
                "        \"columnLongList\": [\n" +
                "            1000,\n" +
                "            2000\n" +
                "        ],\n" +
                "        \"columnDoubleList\": [\n" +
                "            1.123,\n" +
                "            5.3209999999999997\n" +
                "        ],\n" +
                "        \"columnFloatList\": [\n" +
                "            0.12,\n" +
                "            0.13\n" +
                "        ],\n" +
                "        \"columnDateList\": [\n" +
                "            \"" + now + "\",\n" +
                "            \"" + now + "\"\n" +
                "        ]\n" +
=======
                "        \"columnStringList\": [ \"Foo\", \"Bar\" ]," +
                "        \"columnBinaryList\": [],\n" +
                "        \"columnBooleanList\": [ false, true ],\n" +
                "        \"columnLongList\": [ 1000, 2000 ],\n" +
                "        \"columnDoubleList\": [ 1.123, 5.3209999999999997 ],\n" +
                "        \"columnFloatList\": [ 0.12, 0.13 ],\n" +
                "        \"columnDateList\": [ \"" + now + "\", \"" + now + "\"]\n" +
>>>>>>> 6253924a
                "    }\n" +
                "]";
        JSONAssert.assertEquals(expectedJSON, json, false);
    }

    @Test
    public void asJSON_cycles() throws JSONException {
        Date date = Calendar.getInstance().getTime();
        SimpleDateFormat sdf = new SimpleDateFormat("yyyy-MM-dd HH:mm:ss");
        sdf.setTimeZone(TimeZone.getTimeZone("GMT")); // Core return dates in UTC time
        String now = sdf.format(date);

        CyclicType oneCyclicType = new CyclicType();
        oneCyclicType.setName("One");
        oneCyclicType.setDate(date);

        CyclicType anotherCyclicType = new CyclicType();
        anotherCyclicType.setName("Two");
        anotherCyclicType.setDate(date);

        oneCyclicType.setObject(anotherCyclicType);
        anotherCyclicType.setObject(oneCyclicType);

        realm.beginTransaction();
        realm.insert(Arrays.asList(oneCyclicType, anotherCyclicType));
        realm.commitTransaction();

        RealmResults<CyclicType> realmObjects = realm.where(CyclicType.class).sort(CyclicType.FIELD_NAME).findAll();
        assertEquals(2, realmObjects.size());
        String json = realmObjects.asJSON();
        String expectedJSON = "[\n" +
                "    {\n" +
                "        \"_key\": 0,\n" +
                "        \"id\": 0,\n" +
                "        \"name\": \"One\",\n" +
                "        \"date\": \"" + now + "\",\n" +
                "        \"object\": [\n" +
                "            {\n" +
                "                \"_key\": 1,\n" +
                "                \"id\": 0,\n" +
                "                \"name\": \"Two\",\n" +
                "                \"date\": \"" + now + "\",\n" +
                "                \"object\": {\n" +
                "                    \"table\": \"class_CyclicType\",\n" +
                "                    \"key\": 0\n" +
                "                },\n" +
                "                \"otherObject\": null,\n" +
                "                \"objects\": []\n" +
                "            }\n" +
                "        ],\n" +
                "        \"otherObject\": null,\n" +
                "        \"objects\": []\n" +
                "    },\n" +
                "    {\n" +
                "        \"_key\": 1,\n" +
                "        \"id\": 0,\n" +
                "        \"name\": \"Two\",\n" +
                "        \"date\": \"" + now + "\",\n" +
                "        \"object\": [\n" +
                "            {\n" +
                "                \"_key\": 0,\n" +
                "                \"id\": 0,\n" +
                "                \"name\": \"One\",\n" +
                "                \"date\": \"" + now + "\",\n" +
                "                \"object\": {\n" +
                "                    \"table\": \"class_CyclicType\",\n" +
                "                    \"key\": 1\n" +
                "                },\n" +
                "                \"otherObject\": null,\n" +
                "                \"objects\": []\n" +
                "            }\n" +
                "        ],\n" +
                "        \"otherObject\": null,\n" +
                "        \"objects\": []\n" +
                "    }\n" +
                "]";
        JSONAssert.assertEquals(expectedJSON, json, false);
    }

}<|MERGE_RESOLUTION|>--- conflicted
+++ resolved
@@ -22,7 +22,6 @@
 import org.json.JSONException;
 import org.junit.After;
 import org.junit.Before;
-import org.junit.Ignore;
 import org.junit.Rule;
 import org.junit.Test;
 import org.junit.rules.ExpectedException;
@@ -1816,7 +1815,6 @@
                 "                ]\n" +
                 "            }\n" +
                 "        ],\n" +
-<<<<<<< HEAD
                 "        \"columnStringList\": [\n" +
                 "            \"Foo\",\n" +
                 "            \"Bar\"\n" +
@@ -1842,15 +1840,6 @@
                 "            \"" + now + "\",\n" +
                 "            \"" + now + "\"\n" +
                 "        ]\n" +
-=======
-                "        \"columnStringList\": [ \"Foo\", \"Bar\" ]," +
-                "        \"columnBinaryList\": [],\n" +
-                "        \"columnBooleanList\": [ false, true ],\n" +
-                "        \"columnLongList\": [ 1000, 2000 ],\n" +
-                "        \"columnDoubleList\": [ 1.123, 5.3209999999999997 ],\n" +
-                "        \"columnFloatList\": [ 0.12, 0.13 ],\n" +
-                "        \"columnDateList\": [ \"" + now + "\", \"" + now + "\"]\n" +
->>>>>>> 6253924a
                 "    }\n" +
                 "]";
         JSONAssert.assertEquals(expectedJSON, json, false);
