/*
 * Copyright 2015 Realm Inc.
 *
 * Licensed under the Apache License, Version 2.0 (the "License");
 * you may not use this file except in compliance with the License.
 * You may obtain a copy of the License at
 *
 * http://www.apache.org/licenses/LICENSE-2.0
 *
 * Unless required by applicable law or agreed to in writing, software
 * distributed under the License is distributed on an "AS IS" BASIS,
 * WITHOUT WARRANTIES OR CONDITIONS OF ANY KIND, either express or implied.
 * See the License for the specific language governing permissions and
 * limitations under the License.
 */

package io.realm;

import org.bson.types.Decimal128;
import org.bson.types.ObjectId;
import org.jetbrains.annotations.NotNull;
import org.junit.Test;
import org.junit.runner.RunWith;
import org.mockito.internal.util.collections.Sets;

import java.lang.reflect.Field;
import java.math.BigDecimal;
import java.util.ArrayList;
import java.util.Arrays;
import java.util.Date;
import java.util.HashSet;
import java.util.List;
import java.util.Locale;
import java.util.Objects;
import java.util.Set;
import java.util.UUID;
import java.util.concurrent.CountDownLatch;
import java.util.concurrent.atomic.AtomicInteger;

import androidx.test.annotation.UiThreadTest;
import androidx.test.ext.junit.runners.AndroidJUnit4;
import io.realm.entities.AllJavaTypes;
import io.realm.entities.AllTypes;
import io.realm.entities.AnnotationIndexTypes;
import io.realm.entities.Cat;
import io.realm.entities.CatOwner;
import io.realm.entities.Dog;
import io.realm.entities.IndexedFields;
import io.realm.entities.NoPrimaryKeyNullTypes;
import io.realm.entities.NonLatinFieldNames;
import io.realm.entities.NullTypes;
import io.realm.entities.Owner;
import io.realm.entities.PrimaryKeyAsBoxedByte;
import io.realm.entities.PrimaryKeyAsBoxedInteger;
import io.realm.entities.PrimaryKeyAsBoxedLong;
import io.realm.entities.PrimaryKeyAsBoxedShort;
import io.realm.entities.PrimaryKeyAsString;
import io.realm.entities.StringOnly;
import io.realm.exceptions.RealmException;
import io.realm.rule.RunTestInLooperThread;

import static org.junit.Assert.assertEquals;
import static org.junit.Assert.assertFalse;
import static org.junit.Assert.assertNotEquals;
import static org.junit.Assert.assertNull;
import static org.junit.Assert.assertTrue;
import static org.junit.Assert.fail;

@RunWith(AndroidJUnit4.class)
public class RealmQueryTests extends QueryTests {
    private void populateTestRealm(Realm testRealm, int dataSize) {
        testRealm.beginTransaction();
        testRealm.deleteAll();
        for (int i = 0; i < dataSize; ++i) {
            AllTypes allTypes = testRealm.createObject(AllTypes.class);
            allTypes.setColumnBoolean((i % 3) == 0);
            allTypes.setColumnBinary(new byte[]{1, 2, 3});
            allTypes.setColumnDate(new Date(DECADE_MILLIS * (i - (dataSize / 2))));
            allTypes.setColumnDouble(Math.PI);
            allTypes.setColumnFloat(1.2345f + i);
            allTypes.setColumnString("test data " + i);
            allTypes.setColumnLong(i);
            allTypes.setColumnObjectId(new ObjectId(TestHelper.generateObjectIdHexString(i)));
            allTypes.setColumnDecimal128(new Decimal128(new BigDecimal(i + ".23456789")));
            allTypes.setColumnUUID(UUID.fromString(TestHelper.generateUUIDString(i)));

            NonLatinFieldNames nonLatinFieldNames = testRealm.createObject(NonLatinFieldNames.class);
            nonLatinFieldNames.set델타(i);
            nonLatinFieldNames.setΔέλτα(i);
            nonLatinFieldNames.set베타(1.2345f + i);
            nonLatinFieldNames.setΒήτα(1.2345f + i);

            Dog dog = testRealm.createObject(Dog.class);
            dog.setAge(i);
            dog.setName("test data " + i);
            allTypes.setColumnRealmObject(dog);
        }
        testRealm.commitTransaction();
    }

    private void populateTestRealm() {
        populateTestRealm(realm, TEST_DATA_SIZE);
    }

    private void populateNoPrimaryKeyNullTypesRows(Realm testRealm, int dataSize) {
        testRealm.beginTransaction();
        testRealm.deleteAll();
        for (int i = 0; i < dataSize; ++i) {
            NoPrimaryKeyNullTypes noPrimaryKeyNullTypes = testRealm.createObject(NoPrimaryKeyNullTypes.class);
            noPrimaryKeyNullTypes.setFieldStringNull((i % 3) == 0 ? null : "test data " + i);
            noPrimaryKeyNullTypes.setFieldStringNotNull("test data " + i);
            noPrimaryKeyNullTypes.setFieldBooleanNull((i % 3) == 0 ? null : (i % 3) == 1);
            noPrimaryKeyNullTypes.setFieldBooleanNotNull((i % 3) == 0);
            noPrimaryKeyNullTypes.setFieldByteNull((i % 3) == 0 ? null : (byte) i);
            noPrimaryKeyNullTypes.setFieldByteNotNull((byte) i);
            noPrimaryKeyNullTypes.setFieldShortNull((i % 3) == 0 ? null : (short) i);
            noPrimaryKeyNullTypes.setFieldShortNotNull((short) i);
            noPrimaryKeyNullTypes.setFieldIntegerNull((i % 3) == 0 ? null : i);
            noPrimaryKeyNullTypes.setFieldIntegerNotNull(i);
            noPrimaryKeyNullTypes.setFieldLongNull((i % 3) == 0 ? null : (long) i);
            noPrimaryKeyNullTypes.setFieldLongNotNull((long) i);
            noPrimaryKeyNullTypes.setFieldFloatNull((i % 3) == 0 ? null : 1.2345f + i);
            noPrimaryKeyNullTypes.setFieldFloatNotNull(1.2345f + i);
            noPrimaryKeyNullTypes.setFieldDoubleNull((i % 3) == 0 ? null : Math.PI + i);
            noPrimaryKeyNullTypes.setFieldDoubleNotNull(Math.PI + i);
            noPrimaryKeyNullTypes.setFieldDateNull((i % 3) == 0 ? null : new Date(DECADE_MILLIS * (i - (dataSize / 2))));
            noPrimaryKeyNullTypes.setFieldDateNotNull(new Date(DECADE_MILLIS * (i - (dataSize / 2))));
        }
        testRealm.commitTransaction();
    }

    private void populateNoPrimaryKeyNullTypesRows() {
        populateNoPrimaryKeyNullTypesRows(realm, TEST_NO_PRIMARY_KEY_NULL_TYPES_SIZE);
    }

    private enum ThreadConfinedMethods {
        EQUAL_TO_STRING,
        EQUAL_TO_STRING_WITH_CASE,
        EQUAL_TO_BYTE,
        EQUAL_TO_BYTE_ARRAY,
        EQUAL_TO_SHORT,
        EQUAL_TO_INTEGER,
        EQUAL_TO_LONG,
        EQUAL_TO_DOUBLE,
        EQUAL_TO_FLOAT,
        EQUAL_TO_BOOLEAN,
        EQUAL_TO_DATE,

        IN_STRING,
        IN_STRING_WITH_CASE,
        IN_BYTE,
        IN_SHORT,
        IN_INTEGER,
        IN_LONG,
        IN_DOUBLE,
        IN_FLOAT,
        IN_BOOLEAN,
        IN_DATE,

        NOT_EQUAL_TO_STRING,
        NOT_EQUAL_TO_STRING_WITH_CASE,
        NOT_EQUAL_TO_BYTE,
        NOT_EQUAL_TO_BYTE_ARRAY,
        NOT_EQUAL_TO_SHORT,
        NOT_EQUAL_TO_INTEGER,
        NOT_EQUAL_TO_LONG,
        NOT_EQUAL_TO_DOUBLE,
        NOT_EQUAL_TO_FLOAT,
        NOT_EQUAL_TO_BOOLEAN,
        NOT_EQUAL_TO_DATE,

        GREATER_THAN_INTEGER,
        GREATER_THAN_LONG,
        GREATER_THAN_DOUBLE,
        GREATER_THAN_FLOAT,
        GREATER_THAN_DATE,

        GREATER_THAN_OR_EQUAL_TO_INTEGER,
        GREATER_THAN_OR_EQUAL_TO_LONG,
        GREATER_THAN_OR_EQUAL_TO_DOUBLE,
        GREATER_THAN_OR_EQUAL_TO_FLOAT,
        GREATER_THAN_OR_EQUAL_TO_DATE,

        LESS_THAN_INTEGER,
        LESS_THAN_LONG,
        LESS_THAN_DOUBLE,
        LESS_THAN_FLOAT,
        LESS_THAN_DATE,

        LESS_THAN_OR_EQUAL_TO_INTEGER,
        LESS_THAN_OR_EQUAL_TO_LONG,
        LESS_THAN_OR_EQUAL_TO_DOUBLE,
        LESS_THAN_OR_EQUAL_TO_FLOAT,
        LESS_THAN_OR_EQUAL_TO_DATE,

        BETWEEN_INTEGER,
        BETWEEN_LONG,
        BETWEEN_DOUBLE,
        BETWEEN_FLOAT,
        BETWEEN_DATE,

        CONTAINS_STRING,
        CONTAINS_STRING_WITH_CASE,

        BEGINS_WITH_STRING,
        BEGINS_WITH_STRING_WITH_CASE,

        ENDS_WITH_STRING,
        ENDS_WITH_STRING_WITH_CASE,

        LIKE_STRING,
        LIKE_STRING_WITH_CASE,

        BEGIN_GROUP,
        END_GROUP,
        OR,
        AND,
        NOT,
        IS_NULL,
        IS_NOT_NULL,
        IS_EMPTY,
        IS_NOT_EMPTY,

        IS_VALID,
        DISTINCT,
        DISTINCT_BY_MULTIPLE_FIELDS,

        SUM,
        AVERAGE,
        MIN,
        MINIMUM_DATE,
        MAX,
        MAXIMUM_DATE,
        COUNT,

        FIND_ALL,
        FIND_ALL_ASYNC,
        SORT,
        SORT_WITH_ORDER,
        SORT_WITH_MANY_ORDERS,

        FIND_FIRST,
        FIND_FIRST_ASYNC,
    }

    private static void callThreadConfinedMethod(RealmQuery<?> query, ThreadConfinedMethods method) {
        switch (method) {
            case EQUAL_TO_STRING: query.equalTo(           AllJavaTypes.FIELD_STRING,  "dummy value"); break;
            case EQUAL_TO_STRING_WITH_CASE: query.equalTo( AllJavaTypes.FIELD_STRING,  "dummy value", Case.INSENSITIVE); break;
            case EQUAL_TO_BYTE: query.equalTo(             AllJavaTypes.FIELD_BYTE,    (byte) 1); break;
            case EQUAL_TO_BYTE_ARRAY: query.equalTo(       AllJavaTypes.FIELD_BINARY,  new byte[] {0, 1, 2}); break;
            case EQUAL_TO_SHORT: query.equalTo(            AllJavaTypes.FIELD_SHORT,   (short) 1); break;
            case EQUAL_TO_INTEGER: query.equalTo(          AllJavaTypes.FIELD_INT,     1); break;
            case EQUAL_TO_LONG: query.equalTo(             AllJavaTypes.FIELD_LONG,    1L); break;
            case EQUAL_TO_DOUBLE: query.equalTo(           AllJavaTypes.FIELD_DOUBLE,  1D); break;
            case EQUAL_TO_FLOAT: query.equalTo(            AllJavaTypes.FIELD_FLOAT,   1F); break;
            case EQUAL_TO_BOOLEAN: query.equalTo(          AllJavaTypes.FIELD_BOOLEAN, true); break;
            case EQUAL_TO_DATE: query.equalTo(             AllJavaTypes.FIELD_DATE,    new Date(0L)); break;

            case IN_STRING: query.in(           AllJavaTypes.FIELD_STRING,  new String[] {"dummy value1", "dummy value2"}); break;
            case IN_STRING_WITH_CASE: query.in( AllJavaTypes.FIELD_STRING,  new String[] {"dummy value1", "dummy value2"}, Case.INSENSITIVE); break;
            case IN_BYTE: query.in(             AllJavaTypes.FIELD_BYTE,    new Byte[] {1, 2, 3}); break;
            case IN_SHORT: query.in(            AllJavaTypes.FIELD_SHORT,   new Short[] {1, 2, 3}); break;
            case IN_INTEGER: query.in(          AllJavaTypes.FIELD_INT,     new Integer[] {1, 2, 3}); break;
            case IN_LONG: query.in(             AllJavaTypes.FIELD_LONG,    new Long[] {1L, 2L, 3L}); break;
            case IN_DOUBLE: query.in(           AllJavaTypes.FIELD_DOUBLE,  new Double[] {1D, 2D, 3D}); break;
            case IN_FLOAT: query.in(            AllJavaTypes.FIELD_FLOAT,   new Float[] {1F, 2F, 3F}); break;
            case IN_BOOLEAN: query.in(          AllJavaTypes.FIELD_BOOLEAN, new Boolean[] {true, false}); break;
            case IN_DATE: query.in(             AllJavaTypes.FIELD_DATE,    new Date[] {new Date(0L)}); break;

            case NOT_EQUAL_TO_STRING: query.notEqualTo(           AllJavaTypes.FIELD_STRING,  "dummy value"); break;
            case NOT_EQUAL_TO_STRING_WITH_CASE: query.notEqualTo( AllJavaTypes.FIELD_STRING,  "dummy value", Case.INSENSITIVE); break;
            case NOT_EQUAL_TO_BYTE: query.notEqualTo(             AllJavaTypes.FIELD_BYTE,    (byte) 1); break;
            case NOT_EQUAL_TO_BYTE_ARRAY: query.notEqualTo(       AllJavaTypes.FIELD_BINARY,  new byte[] {1,2,3}); break;
            case NOT_EQUAL_TO_SHORT: query.notEqualTo(            AllJavaTypes.FIELD_SHORT,   (short) 1); break;
            case NOT_EQUAL_TO_INTEGER: query.notEqualTo(          AllJavaTypes.FIELD_INT,     1); break;
            case NOT_EQUAL_TO_LONG: query.notEqualTo(             AllJavaTypes.FIELD_LONG,    1L); break;
            case NOT_EQUAL_TO_DOUBLE: query.notEqualTo(           AllJavaTypes.FIELD_DOUBLE,  1D); break;
            case NOT_EQUAL_TO_FLOAT: query.notEqualTo(            AllJavaTypes.FIELD_FLOAT,   1F); break;
            case NOT_EQUAL_TO_BOOLEAN: query.notEqualTo(          AllJavaTypes.FIELD_BOOLEAN, true); break;
            case NOT_EQUAL_TO_DATE: query.notEqualTo(             AllJavaTypes.FIELD_DATE,    new Date(0L)); break;

            case GREATER_THAN_INTEGER: query.greaterThan( AllJavaTypes.FIELD_INT,    1); break;
            case GREATER_THAN_LONG: query.greaterThan(    AllJavaTypes.FIELD_LONG,   1L); break;
            case GREATER_THAN_DOUBLE: query.greaterThan(  AllJavaTypes.FIELD_DOUBLE, 1D); break;
            case GREATER_THAN_FLOAT: query.greaterThan(   AllJavaTypes.FIELD_FLOAT,  1F); break;
            case GREATER_THAN_DATE: query.greaterThan(    AllJavaTypes.FIELD_DATE,   new Date(0L)); break;

            case GREATER_THAN_OR_EQUAL_TO_INTEGER: query.greaterThanOrEqualTo( AllJavaTypes.FIELD_INT,    1); break;
            case GREATER_THAN_OR_EQUAL_TO_LONG: query.greaterThanOrEqualTo(    AllJavaTypes.FIELD_LONG,   1L); break;
            case GREATER_THAN_OR_EQUAL_TO_DOUBLE: query.greaterThanOrEqualTo(  AllJavaTypes.FIELD_DOUBLE, 1D); break;
            case GREATER_THAN_OR_EQUAL_TO_FLOAT: query.greaterThanOrEqualTo(   AllJavaTypes.FIELD_FLOAT,  1F); break;
            case GREATER_THAN_OR_EQUAL_TO_DATE: query.greaterThanOrEqualTo(    AllJavaTypes.FIELD_DATE,   new Date(0L)); break;

            case LESS_THAN_INTEGER: query.lessThan( AllJavaTypes.FIELD_INT,    1); break;
            case LESS_THAN_LONG: query.lessThan(    AllJavaTypes.FIELD_LONG,   1L); break;
            case LESS_THAN_DOUBLE: query.lessThan(  AllJavaTypes.FIELD_DOUBLE, 1D); break;
            case LESS_THAN_FLOAT: query.lessThan(   AllJavaTypes.FIELD_FLOAT,  1F); break;
            case LESS_THAN_DATE: query.lessThan(    AllJavaTypes.FIELD_DATE,   new Date(0L)); break;

            case LESS_THAN_OR_EQUAL_TO_INTEGER: query.lessThanOrEqualTo( AllJavaTypes.FIELD_INT,    1); break;
            case LESS_THAN_OR_EQUAL_TO_LONG: query.lessThanOrEqualTo(    AllJavaTypes.FIELD_LONG,   1L); break;
            case LESS_THAN_OR_EQUAL_TO_DOUBLE: query.lessThanOrEqualTo(  AllJavaTypes.FIELD_DOUBLE, 1D); break;
            case LESS_THAN_OR_EQUAL_TO_FLOAT: query.lessThanOrEqualTo(   AllJavaTypes.FIELD_FLOAT,  1F); break;
            case LESS_THAN_OR_EQUAL_TO_DATE: query.lessThanOrEqualTo(    AllJavaTypes.FIELD_DATE,   new Date(0L)); break;

            case BETWEEN_INTEGER: query.between( AllJavaTypes.FIELD_INT,    1, 100); break;
            case BETWEEN_LONG: query.between(    AllJavaTypes.FIELD_LONG,   1L, 100L); break;
            case BETWEEN_DOUBLE: query.between(  AllJavaTypes.FIELD_DOUBLE, 1D, 100D); break;
            case BETWEEN_FLOAT: query.between(   AllJavaTypes.FIELD_FLOAT,  1F, 100F); break;
            case BETWEEN_DATE: query.between(    AllJavaTypes.FIELD_DATE,   new Date(0L), new Date(10000L)); break;

            case CONTAINS_STRING: query.contains(           AllJavaTypes.FIELD_STRING, "dummy value"); break;
            case CONTAINS_STRING_WITH_CASE: query.contains( AllJavaTypes.FIELD_STRING, "dummy value", Case.INSENSITIVE); break;

            case BEGINS_WITH_STRING: query.beginsWith(           AllJavaTypes.FIELD_STRING, "dummy value"); break;
            case BEGINS_WITH_STRING_WITH_CASE: query.beginsWith( AllJavaTypes.FIELD_STRING, "dummy value", Case.INSENSITIVE); break;

            case ENDS_WITH_STRING: query.endsWith(           AllJavaTypes.FIELD_STRING, "dummy value"); break;
            case ENDS_WITH_STRING_WITH_CASE: query.endsWith( AllJavaTypes.FIELD_STRING, "dummy value", Case.INSENSITIVE); break;

            case LIKE_STRING: query.like(           AllJavaTypes.FIELD_STRING, "dummy value"); break;
            case LIKE_STRING_WITH_CASE: query.like( AllJavaTypes.FIELD_STRING, "dummy value", Case.INSENSITIVE); break;

            case BEGIN_GROUP: query.beginGroup(); break;
            case END_GROUP: query.endGroup(); break;
            case OR: query.or(); break;
            case AND: query.and(); break;
            case NOT: query.not(); break;
            case IS_NULL: query.isNull(          AllJavaTypes.FIELD_DATE); break;
            case IS_NOT_NULL: query.isNotNull(   AllJavaTypes.FIELD_DATE); break;
            case IS_EMPTY: query.isEmpty(        AllJavaTypes.FIELD_STRING); break;
            case IS_NOT_EMPTY: query.isNotEmpty( AllJavaTypes.FIELD_STRING); break;

            case IS_VALID: query.isValid(); break;
            case DISTINCT: query.distinct(                    AllJavaTypes.FIELD_STRING); break;
            case DISTINCT_BY_MULTIPLE_FIELDS: query.distinct( AllJavaTypes.FIELD_STRING, AllJavaTypes.FIELD_ID); break;

            case SUM: query.sum(                  AllJavaTypes.FIELD_INT); break;
            case AVERAGE: query.average(          AllJavaTypes.FIELD_INT); break;
            case MIN: query.min(                  AllJavaTypes.FIELD_INT); break;
            case MINIMUM_DATE: query.minimumDate( AllJavaTypes.FIELD_INT); break;
            case MAX: query.max(                  AllJavaTypes.FIELD_INT); break;
            case MAXIMUM_DATE: query.maximumDate( AllJavaTypes.FIELD_INT); break;
            case COUNT: query.count(); break;

            case FIND_ALL: query.findAll(); break;
            case FIND_ALL_ASYNC: query.findAllAsync(); break;
            case SORT: query.sort(AllJavaTypes.FIELD_STRING); break;
            case SORT_WITH_ORDER: query.sort(AllJavaTypes.FIELD_STRING, Sort.ASCENDING); break;
            case SORT_WITH_MANY_ORDERS: query.sort(new String[] {AllJavaTypes.FIELD_STRING, AllJavaTypes.FIELD_ID}, new Sort[] {Sort.DESCENDING, Sort.DESCENDING}); break;
            case FIND_FIRST: query.findFirst(); break;
            case FIND_FIRST_ASYNC: query.findFirstAsync(); break;

            default:
                throw new AssertionError("missing case for " + method);
        }
    }

    @Test
    public void callThreadConfinedMethodsFromWrongThread() throws Throwable {
        final RealmQuery<AllJavaTypes> query = realm.where(AllJavaTypes.class);

        final CountDownLatch testFinished = new CountDownLatch(1);

        final String expectedMessage;
        //noinspection TryWithIdenticalCatches
        try {
            final Field expectedMessageField = BaseRealm.class.getDeclaredField("INCORRECT_THREAD_MESSAGE");
            expectedMessageField.setAccessible(true);
            expectedMessage = (String) expectedMessageField.get(null);
        } catch (NoSuchFieldException e) {
            throw new AssertionError(e);
        } catch (IllegalAccessException e) {
            throw new AssertionError(e);
        }

        final Thread thread = new Thread("callThreadConfinedMethodsFromWrongThread") {
            @Override
            public void run() {
                try {
                    for (ThreadConfinedMethods method : ThreadConfinedMethods.values()) {
                        try {
                            callThreadConfinedMethod(query, method);
                            fail("IllegalStateException must be thrown.");
                        } catch (IllegalStateException e) {
                            assertEquals(expectedMessage, e.getMessage());
                        }
                    }
                } finally {
                    testFinished.countDown();
                }
            }
        };
        thread.start();

        TestHelper.awaitOrFail(testFinished);
    }

    @Test
    public void between() {
        final int TEST_OBJECTS_COUNT = 200;
        populateTestRealm(realm, TEST_OBJECTS_COUNT);

        RealmResults<AllTypes> resultList = realm.where(AllTypes.class)
                .between(AllTypes.FIELD_LONG, 0, 9).findAll();
        assertEquals(10, resultList.size());

        resultList = realm.where(AllTypes.class).beginsWith(AllTypes.FIELD_STRING, "test data ").findAll();
        assertEquals(TEST_OBJECTS_COUNT, resultList.size());

        resultList = realm.where(AllTypes.class).beginsWith(AllTypes.FIELD_STRING, "test data 1")
                .between(AllTypes.FIELD_LONG, 2, 20).findAll();
        assertEquals(10, resultList.size());

        resultList = realm.where(AllTypes.class).between(AllTypes.FIELD_LONG, 2, 20)
                .beginsWith(AllTypes.FIELD_STRING, "test data 1").findAll();
        assertEquals(10, resultList.size());

        assertEquals(51, realm.where(AllTypes.class).between(AllTypes.FIELD_DATE,
                new Date(0),
                new Date(DECADE_MILLIS * 50)).count());
    }

    @Test
    public void greaterThan() {
        final int TEST_OBJECTS_COUNT = 200;
        populateTestRealm(realm, TEST_OBJECTS_COUNT);

        RealmResults<AllTypes> resultList = realm.where(AllTypes.class)
                .greaterThan(AllTypes.FIELD_FLOAT, 10.2345f).findAll();
        assertEquals(TEST_OBJECTS_COUNT - 10, resultList.size());

        resultList = realm.where(AllTypes.class).beginsWith(AllTypes.FIELD_STRING, "test data 1")
                .greaterThan(AllTypes.FIELD_FLOAT, 150.2345f).findAll();
        assertEquals(TEST_OBJECTS_COUNT - 150, resultList.size());

        RealmQuery<AllTypes> query = realm.where(AllTypes.class).greaterThan(AllTypes.FIELD_FLOAT, 11.2345f);
        resultList = query.between(AllTypes.FIELD_LONG, 1, 20).findAll();
        assertEquals(10, resultList.size());
    }

    @Test
    public void greaterThan_date() {
        final int TEST_OBJECTS_COUNT = 200;
        populateTestRealm(realm, TEST_OBJECTS_COUNT);

        RealmResults<AllTypes> resultList;
        resultList = realm.where(AllTypes.class).greaterThan(AllTypes.FIELD_DATE, new Date(Long.MIN_VALUE)).findAll();
        assertEquals(TEST_OBJECTS_COUNT, resultList.size());
        resultList = realm.where(AllTypes.class).greaterThan(AllTypes.FIELD_DATE, new Date(DECADE_MILLIS * -80)).findAll();
        assertEquals(179, resultList.size());
        resultList = realm.where(AllTypes.class).greaterThan(AllTypes.FIELD_DATE, new Date(0)).findAll();
        assertEquals(TEST_OBJECTS_COUNT / 2 - 1, resultList.size());
        resultList = realm.where(AllTypes.class).greaterThan(AllTypes.FIELD_DATE, new Date(DECADE_MILLIS * 80)).findAll();
        assertEquals(19, resultList.size());
        resultList = realm.where(AllTypes.class).greaterThan(AllTypes.FIELD_DATE, new Date(Long.MAX_VALUE)).findAll();
        assertEquals(0, resultList.size());
    }


    @Test
    public void greaterThanOrEqualTo() {
        final int TEST_OBJECTS_COUNT = 200;
        populateTestRealm(realm, TEST_OBJECTS_COUNT);

        RealmResults<AllTypes> resultList = realm.where(AllTypes.class)
                .greaterThanOrEqualTo(AllTypes.FIELD_FLOAT, 10.2345f).findAll();
        assertEquals(TEST_OBJECTS_COUNT - 9, resultList.size());

        resultList = realm.where(AllTypes.class).beginsWith(AllTypes.FIELD_STRING, "test data 1")
                .greaterThanOrEqualTo(AllTypes.FIELD_FLOAT, 50.2345f).findAll();
        assertEquals(TEST_OBJECTS_COUNT - 100, resultList.size());

        RealmQuery<AllTypes> query = realm.where(AllTypes.class)
                .greaterThanOrEqualTo(AllTypes.FIELD_FLOAT, 11.2345f);
        query = query.between(AllTypes.FIELD_LONG, 1, 20);

        resultList = query.beginsWith(AllTypes.FIELD_STRING, "test data 15").findAll();
        assertEquals(1, resultList.size());
    }

    @Test
    public void greaterThanOrEqualTo_date() {
        final int TEST_OBJECTS_COUNT = 200;
        populateTestRealm(realm, TEST_OBJECTS_COUNT);

        RealmResults<AllTypes> resultList;
        resultList = realm.where(AllTypes.class).greaterThanOrEqualTo(AllTypes.FIELD_DATE, new Date(Long.MIN_VALUE)).findAll();
        assertEquals(TEST_OBJECTS_COUNT, resultList.size());
        resultList = realm.where(AllTypes.class).greaterThanOrEqualTo(AllTypes.FIELD_DATE, new Date(DECADE_MILLIS * -80)).findAll();
        assertEquals(180, resultList.size());
        resultList = realm.where(AllTypes.class).greaterThanOrEqualTo(AllTypes.FIELD_DATE, new Date(0)).findAll();
        assertEquals(TEST_OBJECTS_COUNT / 2, resultList.size());
        resultList = realm.where(AllTypes.class).greaterThanOrEqualTo(AllTypes.FIELD_DATE, new Date(DECADE_MILLIS * 80)).findAll();
        assertEquals(20, resultList.size());
        resultList = realm.where(AllTypes.class).greaterThanOrEqualTo(AllTypes.FIELD_DATE, new Date(Long.MAX_VALUE)).findAll();
        assertEquals(0, resultList.size());
    }

    @Test
    public void or() {
        populateTestRealm(realm, 200);

        RealmQuery<AllTypes> query = realm.where(AllTypes.class).equalTo(AllTypes.FIELD_FLOAT, 31.2345f);
        RealmResults<AllTypes> resultList = query.or().between(AllTypes.FIELD_LONG, 1, 20).findAll();
        assertEquals(21, resultList.size());

        resultList = query.or().equalTo(AllTypes.FIELD_STRING, "test data 15").findAll();
        assertEquals(21, resultList.size());

        resultList = query.or().equalTo(AllTypes.FIELD_STRING, "test data 117").findAll();
        assertEquals(22, resultList.size());
    }

    @Test(expected = UnsupportedOperationException.class)
    public void or_missingFilters() {
        realm.where(AllTypes.class).or().findAll();
    }

    @Test(expected = UnsupportedOperationException.class)
    public void or_missingFilterBefore() {
        realm.where(AllTypes.class).or().equalTo(AllTypes.FIELD_FLOAT, 31.2345f).findAll();
    }

    @Test(expected = UnsupportedOperationException.class)
    public void or_missingFilterAfter() {
        realm.where(AllTypes.class).or().equalTo(AllTypes.FIELD_FLOAT, 31.2345f).findAll();
    }

    @Test
    public void not() {
        populateTestRealm(); // create TEST_DATA_SIZE objects

        // Only one object with value 5 -> TEST_DATA_SIZE-1 object with value "not 5".
        RealmResults<AllTypes> list1 = realm.where(AllTypes.class).not().equalTo(AllTypes.FIELD_LONG, 5).findAll();
        assertEquals(TEST_DATA_SIZE - 1, list1.size());

        // not().greater() and lessThenOrEqual() must be the same.
        RealmResults<AllTypes> list2 = realm.where(AllTypes.class).not().greaterThan(AllTypes.FIELD_LONG, 5).findAll();
        RealmResults<AllTypes> list3 = realm.where(AllTypes.class).lessThanOrEqualTo(AllTypes.FIELD_LONG, 5).findAll();
        assertEquals(list2.size(), list3.size());
        for (int i = 0; i < list2.size(); i++) {
            assertEquals(list2.get(i).getColumnLong(), list3.get(i).getColumnLong());
        }

        // excepted result: 0, 1, 2, 5
        long expected[] = {0, 1, 2, 5};
        RealmResults<AllTypes> list4 = realm.where(AllTypes.class)
                .equalTo(AllTypes.FIELD_LONG, 5)
                .or()
                .not().beginGroup()
                .greaterThan(AllTypes.FIELD_LONG, 2)
                .endGroup()
                .findAll();
        assertEquals(4, list4.size());
        for (int i = 0; i < list4.size(); i++) {
            assertEquals(expected[i], list4.get(i).getColumnLong());
        }
    }

    @Test (expected = UnsupportedOperationException.class)
    public void not_aloneThrows() {
        // a not() alone must fail
        realm.where(AllTypes.class).not().findAll();
    }

    @Test
    public void and_implicit() {
        populateTestRealm(realm, 200);

        RealmQuery<AllTypes> query = realm.where(AllTypes.class).equalTo(AllTypes.FIELD_FLOAT, 31.2345f);
        RealmResults<AllTypes> resultList = query.between(AllTypes.FIELD_LONG, 1, 10).findAll();
        assertEquals(0, resultList.size());

        query = realm.where(AllTypes.class).equalTo(AllTypes.FIELD_FLOAT, 81.2345f);
        resultList = query.between(AllTypes.FIELD_LONG, 1, 100).findAll();
        assertEquals(1, resultList.size());
    }

    @Test
    public void and_explicit() {
        populateTestRealm(realm, 200);

        RealmQuery<AllTypes> query = realm.where(AllTypes.class).equalTo(AllTypes.FIELD_FLOAT, 31.2345f);
        RealmResults<AllTypes> resultList = query.and().between(AllTypes.FIELD_LONG, 1, 10).findAll();
        assertEquals(0, resultList.size());

        query = realm.where(AllTypes.class).equalTo(AllTypes.FIELD_FLOAT, 81.2345f);
        resultList = query.and().between(AllTypes.FIELD_LONG, 1, 100).findAll();
        assertEquals(1, resultList.size());
    }

    @Test
    public void lessThan() {
        final int TEST_OBJECTS_COUNT = 200;
        populateTestRealm(realm, TEST_OBJECTS_COUNT);

        RealmResults<AllTypes> resultList = realm.where(AllTypes.class).
                lessThan(AllTypes.FIELD_FLOAT, 31.2345f).findAll();
        assertEquals(30, resultList.size());
        RealmQuery<AllTypes> query = realm.where(AllTypes.class).lessThan(AllTypes.FIELD_FLOAT, 31.2345f);
        resultList = query.between(AllTypes.FIELD_LONG, 1, 10).findAll();
        assertEquals(10, resultList.size());
    }

    @Test
    public void lessThan_Date() {
        final int TEST_OBJECTS_COUNT = 200;
        populateTestRealm(realm, TEST_OBJECTS_COUNT);

        RealmResults<AllTypes> resultList;
        resultList = realm.where(AllTypes.class).lessThan(AllTypes.FIELD_DATE, new Date(Long.MIN_VALUE)).findAll();
        assertEquals(0, resultList.size());
        resultList = realm.where(AllTypes.class).lessThan(AllTypes.FIELD_DATE, new Date(DECADE_MILLIS * -80)).findAll();
        assertEquals(20, resultList.size());
        resultList = realm.where(AllTypes.class).lessThan(AllTypes.FIELD_DATE, new Date(0)).findAll();
        assertEquals(TEST_OBJECTS_COUNT / 2, resultList.size());
        resultList = realm.where(AllTypes.class).lessThan(AllTypes.FIELD_DATE, new Date(DECADE_MILLIS * 80)).findAll();
        assertEquals(180, resultList.size());
        resultList = realm.where(AllTypes.class).lessThan(AllTypes.FIELD_DATE, new Date(Long.MAX_VALUE)).findAll();
        assertEquals(TEST_OBJECTS_COUNT, resultList.size());
    }

    @Test
    public void lessThanOrEqualTo() {
        final int TEST_OBJECTS_COUNT = 200;
        populateTestRealm(realm, TEST_OBJECTS_COUNT);

        RealmResults<AllTypes> resultList = realm.where(AllTypes.class)
                .lessThanOrEqualTo(AllTypes.FIELD_FLOAT, 31.2345f).findAll();
        assertEquals(31, resultList.size());
        resultList = realm.where(AllTypes.class).lessThanOrEqualTo(AllTypes.FIELD_FLOAT, 31.2345f)
                .between(AllTypes.FIELD_LONG, 11, 20).findAll();
        assertEquals(10, resultList.size());
    }

    @Test
    public void lessThanOrEqualTo_date() {
        final int TEST_OBJECTS_COUNT = 200;
        populateTestRealm(realm, TEST_OBJECTS_COUNT);

        RealmResults<AllTypes> resultList;
        resultList = realm.where(AllTypes.class).lessThanOrEqualTo(AllTypes.FIELD_DATE, new Date(Long.MIN_VALUE)).findAll();
        assertEquals(0, resultList.size());
        resultList = realm.where(AllTypes.class).lessThanOrEqualTo(AllTypes.FIELD_DATE, new Date(DECADE_MILLIS * -80)).findAll();
        assertEquals(21, resultList.size());
        resultList = realm.where(AllTypes.class).lessThanOrEqualTo(AllTypes.FIELD_DATE, new Date(0)).findAll();
        assertEquals(TEST_OBJECTS_COUNT / 2 + 1, resultList.size());
        resultList = realm.where(AllTypes.class).lessThanOrEqualTo(AllTypes.FIELD_DATE, new Date(DECADE_MILLIS * 80)).findAll();
        assertEquals(181, resultList.size());
        resultList = realm.where(AllTypes.class).lessThanOrEqualTo(AllTypes.FIELD_DATE, new Date(Long.MAX_VALUE)).findAll();
        assertEquals(TEST_OBJECTS_COUNT, resultList.size());
    }

    @Test
    public void equalTo() {
        populateTestRealm(realm, 200);

        RealmResults<AllTypes> resultList = realm.where(AllTypes.class)
                .equalTo(AllTypes.FIELD_FLOAT, 31.2345f).findAll();
        assertEquals(1, resultList.size());
        resultList = realm.where(AllTypes.class).greaterThan(AllTypes.FIELD_FLOAT, 11.0f)
                .equalTo(AllTypes.FIELD_LONG, 10).findAll();
        assertEquals(1, resultList.size());
        resultList = realm.where(AllTypes.class).greaterThan(AllTypes.FIELD_FLOAT, 11.0f)
                .equalTo(AllTypes.FIELD_LONG, 1).findAll();
        assertEquals(0, resultList.size());
    }

    @Test
    public void equalTo_decimal128() {
        populateTestRealm(realm, 10);

        for (int i = 0; i < 10; i++) {
            RealmResults<AllTypes> resultList = realm.where(AllTypes.class)
                    .equalTo(AllTypes.FIELD_DECIMAL128, new Decimal128(new BigDecimal(i + ".23456789")))
                    .sort(AllTypes.FIELD_DECIMAL128, Sort.ASCENDING)
                    .findAll();

            assertEquals(1, resultList.size());
            assertEquals(new Decimal128(new BigDecimal(i + ".23456789")), resultList.get(0).getColumnDecimal128());
        }
    }

    @Test
    public void equalTo_objectId() {
        populateTestRealm(realm, 10);

        for (int i = 0; i < 10; i++) {
            RealmResults<AllTypes> resultList = realm.where(AllTypes.class)
                    .equalTo(AllTypes.FIELD_OBJECT_ID, new ObjectId(TestHelper.generateObjectIdHexString(i)))
                    .sort(AllTypes.FIELD_OBJECT_ID, Sort.ASCENDING)
                    .findAll();

            assertEquals(1, resultList.size());
            assertEquals(new ObjectId(TestHelper.generateObjectIdHexString(i)), resultList.get(0).getColumnObjectId());
        }
    }

    @Test
    public void equalTo_UUID() {
        populateTestRealm(realm, 10);
        for (int i = 0; i < 10; i++) {
            RealmResults<AllTypes> resultList = realm
                    .where(AllTypes.class)
                    .equalTo(AllTypes.FIELD_UUID, UUID.fromString(TestHelper.generateUUIDString(i)))
                    .sort(AllTypes.FIELD_UUID, Sort.ASCENDING)
                    .findAll();

            assertEquals(1, resultList.size());
            assertEquals(UUID.fromString(TestHelper.generateUUIDString(i)), resultList.get(0).getColumnUUID());
        }
    }

    @Test
    public void notEqualTo_objectId() {
        populateTestRealm(realm, 10);

        RealmResults<AllTypes> resultList = realm
                .where(AllTypes.class)
                .notEqualTo(AllTypes.FIELD_OBJECT_ID, new ObjectId(TestHelper.generateObjectIdHexString(0)))
                .sort(AllTypes.FIELD_OBJECT_ID, Sort.ASCENDING)
                .findAll();

        assertEquals(9, resultList.size());

        for (int i = 1; i < 10; i++) {
            assertNotEquals(new ObjectId(TestHelper.generateObjectIdHexString(0)), resultList.get(0).getColumnObjectId());
        }
    }

    @Test
    public void notEqualTo_decimal128() {
        populateTestRealm(realm, 10);

        RealmResults<AllTypes> resultList = realm
                .where(AllTypes.class)
                .notEqualTo(AllTypes.FIELD_DECIMAL128, new Decimal128(new BigDecimal("0.23456789")))
                .sort(AllTypes.FIELD_UUID, Sort.ASCENDING)
                .findAll();

        assertEquals(9, resultList.size());

        for (int i = 1; i < 10; i++) {
            assertNotEquals(new Decimal128(new BigDecimal("0.23456789")), resultList.get(0).getColumnDecimal128());
        }
    }

    @Test
    public void notEqualTo_UUID() {
        populateTestRealm(realm, 10);

        RealmResults<AllTypes> resultList = realm
                .where(AllTypes.class)
                .notEqualTo(AllTypes.FIELD_UUID, UUID.fromString("007ba5ca-aa12-4afa-9219-e20cc3018599"))
                .sort(AllTypes.FIELD_UUID, Sort.ASCENDING)
                .findAll();

        assertEquals(10, resultList.size());

        for (int i = 0; i < 10; i++) {
            assertNotEquals(UUID.fromString("007ba5ca-aa12-4afa-9219-e20cc3018599"), resultList.get(0).getColumnUUID());
        }
    }

    @Test
    public void equalTo_date() {
        final int TEST_OBJECTS_COUNT = 200;
        populateTestRealm(realm, TEST_OBJECTS_COUNT);

        RealmResults<AllTypes> resultList;
        resultList = realm.where(AllTypes.class).equalTo(AllTypes.FIELD_DATE, new Date(Long.MIN_VALUE)).findAll();
        assertEquals(0, resultList.size());
        resultList = realm.where(AllTypes.class).equalTo(AllTypes.FIELD_DATE, new Date(DECADE_MILLIS * -80)).findAll();
        assertEquals(1, resultList.size());
        resultList = realm.where(AllTypes.class).equalTo(AllTypes.FIELD_DATE, new Date(0)).findAll();
        assertEquals(1, resultList.size());
        resultList = realm.where(AllTypes.class).equalTo(AllTypes.FIELD_DATE, new Date(DECADE_MILLIS * 80)).findAll();
        assertEquals(1, resultList.size());
        resultList = realm.where(AllTypes.class).equalTo(AllTypes.FIELD_DATE, new Date(Long.MAX_VALUE)).findAll();
        assertEquals(0, resultList.size());
    }

    @Test
    public void equalTo_nonLatinCharacters() {
        populateTestRealm(realm, 200);

        RealmResults<NonLatinFieldNames> resultList = realm.where(NonLatinFieldNames.class)
                .equalTo(NonLatinFieldNames.FIELD_LONG_KOREAN_CHAR, 13).findAll();
        assertEquals(1, resultList.size());
        resultList = realm.where(NonLatinFieldNames.class)
                .greaterThan(NonLatinFieldNames.FIELD_FLOAT_KOREAN_CHAR, 11.0f)
                .equalTo(NonLatinFieldNames.FIELD_LONG_KOREAN_CHAR, 10).findAll();
        assertEquals(1, resultList.size());
        resultList = realm.where(NonLatinFieldNames.class)
                .greaterThan(NonLatinFieldNames.FIELD_FLOAT_KOREAN_CHAR, 11.0f)
                .equalTo(NonLatinFieldNames.FIELD_LONG_KOREAN_CHAR, 1).findAll();
        assertEquals(0, resultList.size());

        resultList = realm.where(NonLatinFieldNames.class)
                .equalTo(NonLatinFieldNames.FIELD_LONG_GREEK_CHAR, 13).findAll();
        assertEquals(1, resultList.size());
        resultList = realm.where(NonLatinFieldNames.class)
                .greaterThan(NonLatinFieldNames.FIELD_FLOAT_GREEK_CHAR, 11.0f)
                .equalTo(NonLatinFieldNames.FIELD_LONG_GREEK_CHAR, 10).findAll();
        assertEquals(1, resultList.size());
        resultList = realm.where(NonLatinFieldNames.class)
                .greaterThan(NonLatinFieldNames.FIELD_FLOAT_GREEK_CHAR, 11.0f)
                .equalTo(NonLatinFieldNames.FIELD_LONG_GREEK_CHAR, 1).findAll();
        assertEquals(0, resultList.size());
    }

    private void doTestForInString(String targetField) {
        populateNoPrimaryKeyNullTypesRows();
        RealmResults<NoPrimaryKeyNullTypes> resultList = realm.where(NoPrimaryKeyNullTypes.class).in(targetField, new String[]{"test data 14"}).findAll();
        assertEquals(1, resultList.size());
        resultList = realm.where(NoPrimaryKeyNullTypes.class).in(targetField, new String[]{"test data 14", "test data 118", "test data 31", "test data 199"}).findAll();
        assertEquals(4, resultList.size());
        resultList = realm.where(NoPrimaryKeyNullTypes.class).in(targetField, new String[]{"TEST data 14", "test data 118", "test data 31", "test DATA 199"}, Case.INSENSITIVE).findAll();
        assertEquals(4, resultList.size());
        resultList = realm.where(NoPrimaryKeyNullTypes.class).not().in(targetField, new String[]{"TEST data 14", "test data 118", "test data 31", "test DATA 199"}, Case.INSENSITIVE).findAll();
        assertEquals(196, resultList.size());
        resultList = realm.where(NoPrimaryKeyNullTypes.class).not().in(targetField, new String[]{"TEST data 14", "test data 118", "test data 31", "test DATA 199"}, Case.INSENSITIVE).findAll();
        assertEquals(196, resultList.size());

        // Empty input always produces zero results
        resultList = realm.where(NoPrimaryKeyNullTypes.class).in(targetField, (String[]) null).findAll();
        assertTrue(resultList.isEmpty());
        resultList = realm.where(NoPrimaryKeyNullTypes.class).in(targetField, new String[]{}).findAll();
        assertTrue(resultList.isEmpty());
    }

    private void doTestForInBoolean(String targetField, int expected1, int expected2, int expected3, int expected4) {
        populateNoPrimaryKeyNullTypesRows();
        RealmResults<NoPrimaryKeyNullTypes> resultList = realm.where(NoPrimaryKeyNullTypes.class).in(targetField, new Boolean[]{false}).findAll();
        assertEquals(expected1, resultList.size());
        resultList = realm.where(NoPrimaryKeyNullTypes.class).in(targetField, new Boolean[]{true}).findAll();
        assertEquals(expected2, resultList.size());
        resultList = realm.where(NoPrimaryKeyNullTypes.class).in(targetField, new Boolean[]{true, false}).findAll();
        assertEquals(expected3, resultList.size());
        resultList = realm.where(NoPrimaryKeyNullTypes.class).not().in(targetField, new Boolean[]{true, false}).findAll();
        assertEquals(expected4, resultList.size());

        // Empty input always produces zero results
        resultList = realm.where(NoPrimaryKeyNullTypes.class).in(targetField, (Boolean[]) null).findAll();
        assertTrue(resultList.isEmpty());
        resultList = realm.where(NoPrimaryKeyNullTypes.class).in(targetField, new Boolean[]{}).findAll();
        assertTrue(resultList.isEmpty());
    }

    private void doTestForInDate(String targetField) {
        populateNoPrimaryKeyNullTypesRows();
        RealmResults<NoPrimaryKeyNullTypes> resultList = realm.where(NoPrimaryKeyNullTypes.class).in(targetField, new Date[]{new Date(DECADE_MILLIS * -80)}).findAll();
        assertEquals(1, resultList.size());
        resultList = realm.where(NoPrimaryKeyNullTypes.class).in(targetField, new Date[]{new Date(0)}).findAll();
        assertEquals(1, resultList.size());
        resultList = realm.where(NoPrimaryKeyNullTypes.class).in(targetField, new Date[]{new Date(DECADE_MILLIS * -80), new Date(0)}).findAll();
        assertEquals(2, resultList.size());
        resultList = realm.where(NoPrimaryKeyNullTypes.class).not().in(targetField, new Date[]{new Date(DECADE_MILLIS * -80), new Date(0)}).findAll();
        assertEquals(198, resultList.size());

        // Empty input always produces zero results
        resultList = realm.where(NoPrimaryKeyNullTypes.class).in(targetField, (Date[]) null).findAll();
        assertTrue(resultList.isEmpty());
        resultList = realm.where(NoPrimaryKeyNullTypes.class).in(targetField, new Date[]{}).findAll();
        assertTrue(resultList.isEmpty());
    }

    private void doTestForInDouble(String targetField) {
        populateNoPrimaryKeyNullTypesRows();
        RealmResults<NoPrimaryKeyNullTypes> resultList = realm.where(NoPrimaryKeyNullTypes.class).in(targetField, new Double[]{Math.PI + 1}).findAll();
        assertEquals(1, resultList.size());
        resultList = realm.where(NoPrimaryKeyNullTypes.class).in(targetField, new Double[]{Math.PI + 2}).findAll();
        assertEquals(1, resultList.size());
        resultList = realm.where(NoPrimaryKeyNullTypes.class).in(targetField, new Double[]{Math.PI + 1, Math.PI + 2}).findAll();
        assertEquals(2, resultList.size());
        resultList = realm.where(NoPrimaryKeyNullTypes.class).not().in(targetField, new Double[]{Math.PI + 1, Math.PI + 2}).findAll();
        assertEquals(198, resultList.size());

        // Empty input always produces zero results
        resultList = realm.where(NoPrimaryKeyNullTypes.class).in(targetField, (Double[]) null).findAll();
        assertTrue(resultList.isEmpty());
        resultList = realm.where(NoPrimaryKeyNullTypes.class).in(targetField, new Double[]{}).findAll();
        assertTrue(resultList.isEmpty());
    }

    private void doTestForInFloat(String targetField) {
        populateNoPrimaryKeyNullTypesRows();
        RealmResults<NoPrimaryKeyNullTypes> resultList = realm.where(NoPrimaryKeyNullTypes.class).in(targetField, new Float[]{1.2345f + 1}).findAll();
        assertEquals(1, resultList.size());
        resultList = realm.where(NoPrimaryKeyNullTypes.class).in(targetField, new Float[]{1.2345f + 2}).findAll();
        assertEquals(1, resultList.size());
        resultList = realm.where(NoPrimaryKeyNullTypes.class).in(targetField, new Float[]{1.2345f + 1, 1.2345f + 2}).findAll();
        assertEquals(2, resultList.size());
        resultList = realm.where(NoPrimaryKeyNullTypes.class).not().in(targetField, new Float[]{1.2345f + 1, 1.2345f + 2}).findAll();
        assertEquals(198, resultList.size());

        // Empty input always produces zero results
        resultList = realm.where(NoPrimaryKeyNullTypes.class).in(targetField, (Float[]) null).findAll();
        assertTrue(resultList.isEmpty());
        resultList = realm.where(NoPrimaryKeyNullTypes.class).in(targetField, new Float[]{}).findAll();
        assertTrue(resultList.isEmpty());
    }

    private void doTestForInByte(String targetField) {
        populateNoPrimaryKeyNullTypesRows();
        RealmResults<NoPrimaryKeyNullTypes> resultList = realm.where(NoPrimaryKeyNullTypes.class).in(targetField, new Byte[]{11}).findAll();
        assertEquals(1, resultList.size());
        resultList = realm.where(NoPrimaryKeyNullTypes.class).in(targetField, new Byte[]{13}).findAll();
        assertEquals(1, resultList.size());
        resultList = realm.where(NoPrimaryKeyNullTypes.class).in(targetField, new Byte[]{11, 13, 16, 98}).findAll();
        assertEquals(4, resultList.size());
        resultList = realm.where(NoPrimaryKeyNullTypes.class).not().in(targetField, new Byte[]{11, 13, 16, 98}).findAll();
        assertEquals(196, resultList.size());

        // Empty input always produces zero results
        resultList = realm.where(NoPrimaryKeyNullTypes.class).in(targetField, (Byte[]) null).findAll();
        assertTrue(resultList.isEmpty());
        resultList = realm.where(NoPrimaryKeyNullTypes.class).in(targetField, new Byte[]{}).findAll();
        assertTrue(resultList.isEmpty());
    }

    private void doTestForInShort(String targetField) {
        populateNoPrimaryKeyNullTypesRows();
        RealmResults<NoPrimaryKeyNullTypes> resultList = realm.where(NoPrimaryKeyNullTypes.class).in(targetField, new Short[]{11}).findAll();
        assertEquals(1, resultList.size());
        resultList = realm.where(NoPrimaryKeyNullTypes.class).in(targetField, new Short[]{4}).findAll();
        assertEquals(1, resultList.size());
        resultList = realm.where(NoPrimaryKeyNullTypes.class).in(targetField, new Short[]{2, 4, 5, 8}).findAll();
        assertEquals(4, resultList.size());
        resultList = realm.where(NoPrimaryKeyNullTypes.class).not().in(targetField, new Short[]{2, 4, 5, 8}).findAll();
        assertEquals(196, resultList.size());

        // Empty input always produces zero results
        resultList = realm.where(NoPrimaryKeyNullTypes.class).in(targetField, (Float[]) null).findAll();
        assertTrue(resultList.isEmpty());
        resultList = realm.where(NoPrimaryKeyNullTypes.class).in(targetField, new Float[]{}).findAll();
        assertTrue(resultList.isEmpty());
    }

    private void doTestForInInteger(String targetField) {
        populateNoPrimaryKeyNullTypesRows();
        RealmResults<NoPrimaryKeyNullTypes> resultList = realm.where(NoPrimaryKeyNullTypes.class).in(targetField, new Integer[]{11}).findAll();
        assertEquals(1, resultList.size());
        resultList = realm.where(NoPrimaryKeyNullTypes.class).in(targetField, new Integer[]{1}).findAll();
        assertEquals(1, resultList.size());
        resultList = realm.where(NoPrimaryKeyNullTypes.class).in(targetField, new Integer[]{1, 2, 4, 5}).findAll();
        assertEquals(4, resultList.size());
        resultList = realm.where(NoPrimaryKeyNullTypes.class).not().in(targetField, new Integer[]{1, 2, 4, 5}).findAll();
        assertEquals(196, resultList.size());

        // Empty input always produces zero results
        resultList = realm.where(NoPrimaryKeyNullTypes.class).in(targetField, (Integer[]) null).findAll();
        assertTrue(resultList.isEmpty());
        resultList = realm.where(NoPrimaryKeyNullTypes.class).in(targetField, new Integer[]{}).findAll();
        assertTrue(resultList.isEmpty());
    }

    private void doTestForInLong(String targetField) {
        populateNoPrimaryKeyNullTypesRows();
        RealmResults<NoPrimaryKeyNullTypes> resultList = realm.where(NoPrimaryKeyNullTypes.class).in(targetField, new Long[]{11l}).findAll();
        assertEquals(1, resultList.size());
        resultList = realm.where(NoPrimaryKeyNullTypes.class).in(targetField, new Long[]{13l}).findAll();
        assertEquals(1, resultList.size());
        resultList = realm.where(NoPrimaryKeyNullTypes.class).in(targetField, new Long[]{13l, 14l, 16l, 98l}).findAll();
        assertEquals(4, resultList.size());
        resultList = realm.where(NoPrimaryKeyNullTypes.class).not().in(targetField, new Long[]{13l, 14l, 16l, 98l}).findAll();
        assertEquals(196, resultList.size());

        // Empty input always produces zero results
        resultList = realm.where(NoPrimaryKeyNullTypes.class).in(targetField, (Long[]) null).findAll();
        assertTrue(resultList.isEmpty());
        resultList = realm.where(NoPrimaryKeyNullTypes.class).in(targetField, new Long[]{}).findAll();
        assertTrue(resultList.isEmpty());
    }

    @Test
    public void in_stringNotNull() {
        doTestForInString(NoPrimaryKeyNullTypes.FIELD_STRING_NOT_NULL);
        try {
            realm.where(NoPrimaryKeyNullTypes.class).not().in(NoPrimaryKeyNullTypes.FIELD_STRING_NOT_NULL, new String[]{"TEST data 14", "test data 118", null, "test DATA 199"}, Case.INSENSITIVE).findAll();
            fail();
        } catch (IllegalArgumentException ignored) {
        }
    }

    @Test
    public void in_stringNull() {
        doTestForInString(NoPrimaryKeyNullTypes.FIELD_STRING_NULL);
        RealmResults<NoPrimaryKeyNullTypes> resultList = realm.where(NoPrimaryKeyNullTypes.class).not().in(NoPrimaryKeyNullTypes.FIELD_STRING_NULL, new String[]{"TEST data 14", "test data 118", null, "test DATA 199"}, Case.INSENSITIVE).findAll();
        assertEquals(130, resultList.size());
    }

    @Test
    public void in_booleanNotNull() {
        doTestForInBoolean(NoPrimaryKeyNullTypes.FIELD_BOOLEAN_NOT_NULL, 133, 67, 200, 0);
        try {
            realm.where(NoPrimaryKeyNullTypes.class).not().in(NoPrimaryKeyNullTypes.FIELD_BOOLEAN_NOT_NULL, new Boolean[]{true, null, false}).findAll();
            fail();
        } catch (IllegalArgumentException ignored) {
        }
    }

    @Test
    public void in_booleanNull() {
        doTestForInBoolean(NoPrimaryKeyNullTypes.FIELD_BOOLEAN_NULL, 66, 67, 133, 67);
        RealmResults<NoPrimaryKeyNullTypes> resultList = realm.where(NoPrimaryKeyNullTypes.class).not().in(NoPrimaryKeyNullTypes.FIELD_BOOLEAN_NULL, new Boolean[]{true, null, false}).findAll();
        assertEquals(0, resultList.size());
    }

    @Test
    public void in_dateNotNull() {
        doTestForInDate(NoPrimaryKeyNullTypes.FIELD_DATE_NOT_NULL);
        try {
            realm.where(NoPrimaryKeyNullTypes.class).not().in(NoPrimaryKeyNullTypes.FIELD_DATE_NOT_NULL, new Date[]{new Date(DECADE_MILLIS * -80), null, new Date(0)}).findAll();
            fail();
        } catch (IllegalArgumentException ignored) {
        }
    }

    @Test
    public void in_dateNull() {
        doTestForInDate(NoPrimaryKeyNullTypes.FIELD_DATE_NULL);
        RealmResults<NoPrimaryKeyNullTypes> resultList = realm.where(NoPrimaryKeyNullTypes.class).not().in(NoPrimaryKeyNullTypes.FIELD_DATE_NULL, new Date[]{new Date(DECADE_MILLIS * -80), null, new Date(0)}).findAll();
        assertEquals(131, resultList.size());
    }

    @Test
    public void in_doubleNotNull() {
        doTestForInDouble(NoPrimaryKeyNullTypes.FIELD_DOUBLE_NOT_NULL);
        try {
            realm.where(NoPrimaryKeyNullTypes.class).not().in(NoPrimaryKeyNullTypes.FIELD_DOUBLE_NOT_NULL, new Double[]{Math.PI + 1, null, Math.PI + 2}).findAll();
            fail();
        } catch (IllegalArgumentException ignored) {
        }
    }

    @Test
    public void in_doubleNull() {
        doTestForInDouble(NoPrimaryKeyNullTypes.FIELD_DOUBLE_NULL);
        RealmResults<NoPrimaryKeyNullTypes> resultList = realm.where(NoPrimaryKeyNullTypes.class).not().in(NoPrimaryKeyNullTypes.FIELD_DOUBLE_NULL, new Double[]{Math.PI + 1, null, Math.PI + 2}).findAll();
        assertEquals(131, resultList.size());
    }

    @Test
    public void in_floatNotNull() {
        doTestForInFloat(NoPrimaryKeyNullTypes.FIELD_FLOAT_NOT_NULL);
        try {
            realm.where(NoPrimaryKeyNullTypes.class).not().in(NoPrimaryKeyNullTypes.FIELD_FLOAT_NOT_NULL, new Float[]{1.2345f + 1, null, 1.2345f + 2}).findAll();
            fail();
        } catch (IllegalArgumentException ignored) {
        }
    }

    @Test
    public void in_floatNull() {
        doTestForInFloat(NoPrimaryKeyNullTypes.FIELD_FLOAT_NULL);
        RealmResults<NoPrimaryKeyNullTypes> resultList = realm.where(NoPrimaryKeyNullTypes.class).not().in(NoPrimaryKeyNullTypes.FIELD_FLOAT_NULL, new Float[]{1.2345f + 1, null, 1.2345f + 2}).findAll();
        assertEquals(131, resultList.size());
    }

    @Test
    public void in_byteNotNull() {
        doTestForInByte(NoPrimaryKeyNullTypes.FIELD_BYTE_NOT_NULL);
        try {
            realm.where(NoPrimaryKeyNullTypes.class).not().in(NoPrimaryKeyNullTypes.FIELD_BYTE_NOT_NULL, new Byte[]{11, null, 13, 99}).findAll();
            fail();
        } catch (IllegalArgumentException ignored) {
        }
    }

    @Test
    public void in_byteNull() {
        doTestForInByte(NoPrimaryKeyNullTypes.FIELD_BYTE_NULL);
        RealmResults resultList = realm.where(NoPrimaryKeyNullTypes.class).not().in(NoPrimaryKeyNullTypes.FIELD_BYTE_NULL, new Byte[]{11, null, 13, 99}).findAll();
        assertEquals(131, resultList.size());
    }

    @Test
    public void in_shortNotNull() {
        doTestForInShort(NoPrimaryKeyNullTypes.FIELD_SHORT_NOT_NULL);
        try {
            realm.where(NoPrimaryKeyNullTypes.class).not().in(NoPrimaryKeyNullTypes.FIELD_SHORT_NOT_NULL, new Short[]{2, null, 5, 8}).findAll();
            fail();
        } catch (IllegalArgumentException ignored) {
        }
    }

    @Test
    public void in_shortNull() {
        doTestForInShort(NoPrimaryKeyNullTypes.FIELD_SHORT_NULL);
        RealmResults<NoPrimaryKeyNullTypes> resultList = realm.where(NoPrimaryKeyNullTypes.class).not().in(NoPrimaryKeyNullTypes.FIELD_SHORT_NULL, new Short[]{2, null, 5, 8}).findAll();
        assertEquals(130, resultList.size());
    }

    @Test
    public void in_integerNotNull() {
        doTestForInInteger(NoPrimaryKeyNullTypes.FIELD_INTEGER_NOT_NULL);
        try {
            realm.where(NoPrimaryKeyNullTypes.class).not().in(NoPrimaryKeyNullTypes.FIELD_INTEGER_NOT_NULL, new Integer[]{1, null, 4, 5}).findAll();
            fail();
        } catch (IllegalArgumentException ignored) {
        }
    }

    @Test
    public void in_integerNull() {
        doTestForInInteger(NoPrimaryKeyNullTypes.FIELD_INTEGER_NULL);
        RealmResults<NoPrimaryKeyNullTypes> resultList = realm.where(NoPrimaryKeyNullTypes.class).not().in(NoPrimaryKeyNullTypes.FIELD_INTEGER_NULL, new Integer[]{1, null, 4, 5}).findAll();
        assertEquals(130, resultList.size());
    }

    @Test
    public void in_longNotNull() {
        doTestForInLong(NoPrimaryKeyNullTypes.FIELD_LONG_NOT_NULL);
        try {
            realm.where(NoPrimaryKeyNullTypes.class).not().in(NoPrimaryKeyNullTypes.FIELD_LONG_NOT_NULL, new Long[]{13l, null, 16l, 98l}).findAll();
            fail();
        } catch (IllegalArgumentException ignored) {
        }
    }

    @Test
    public void in_longNull() {
        doTestForInLong(NoPrimaryKeyNullTypes.FIELD_LONG_NULL);
        RealmResults<NoPrimaryKeyNullTypes> resultList = realm.where(NoPrimaryKeyNullTypes.class).not().in(NoPrimaryKeyNullTypes.FIELD_LONG_NULL, new Long[]{13l, null, 16l, 98l}).findAll();
        assertEquals(130, resultList.size());
    }

    @Test
    public void notEqualTo() {
        final int TEST_OBJECTS_COUNT = 200;
        populateTestRealm(realm, TEST_OBJECTS_COUNT);

        RealmResults<AllTypes> resultList = realm.where(AllTypes.class)
                .notEqualTo(AllTypes.FIELD_LONG, 31).findAll();
        assertEquals(TEST_OBJECTS_COUNT - 1, resultList.size());

        resultList = realm.where(AllTypes.class).notEqualTo(AllTypes.FIELD_FLOAT, 11.2345f)
                .equalTo(AllTypes.FIELD_LONG, 10).findAll();
        assertEquals(0, resultList.size());

        resultList = realm.where(AllTypes.class).notEqualTo(AllTypes.FIELD_FLOAT, 11.2345f)
                .equalTo(AllTypes.FIELD_LONG, 1).findAll();
        assertEquals(1, resultList.size());
    }

    @Test
    public void notEqualTo_date() {
        final int TEST_OBJECTS_COUNT = 200;
        populateTestRealm(realm, TEST_OBJECTS_COUNT);

        RealmResults<AllTypes> resultList;
        resultList = realm.where(AllTypes.class).notEqualTo(AllTypes.FIELD_DATE, new Date(Long.MIN_VALUE)).findAll();
        assertEquals(TEST_OBJECTS_COUNT, resultList.size());
        resultList = realm.where(AllTypes.class).notEqualTo(AllTypes.FIELD_DATE, new Date(DECADE_MILLIS * -80)).findAll();
        assertEquals(TEST_OBJECTS_COUNT - 1, resultList.size());
        resultList = realm.where(AllTypes.class).notEqualTo(AllTypes.FIELD_DATE, new Date(0)).findAll();
        assertEquals(TEST_OBJECTS_COUNT - 1, resultList.size());
        resultList = realm.where(AllTypes.class).notEqualTo(AllTypes.FIELD_DATE, new Date(DECADE_MILLIS * 80)).findAll();
        assertEquals(TEST_OBJECTS_COUNT - 1, resultList.size());
        resultList = realm.where(AllTypes.class).notEqualTo(AllTypes.FIELD_DATE, new Date(Long.MAX_VALUE)).findAll();
        assertEquals(TEST_OBJECTS_COUNT, resultList.size());
    }

    @Test
    public void contains_caseSensitive() {
        final int TEST_OBJECTS_COUNT = 200;
        populateTestRealm(realm, TEST_OBJECTS_COUNT);

        RealmResults<AllTypes> resultList = realm.where(AllTypes.class)
                .contains("columnString", "DaTa 0", Case.INSENSITIVE)
                .or().contains("columnString", "20")
                .findAll();
        assertEquals(3, resultList.size());

        resultList = realm.where(AllTypes.class).contains("columnString", "DATA").findAll();
        assertEquals(0, resultList.size());

        resultList = realm.where(AllTypes.class)
                .contains("columnString", "TEST", Case.INSENSITIVE).findAll();
        assertEquals(TEST_OBJECTS_COUNT, resultList.size());
    }

    @Test
    public void contains_caseSensitiveWithNonLatinCharacters() {
        populateTestRealm();

        realm.beginTransaction();
        realm.delete(AllTypes.class);
        AllTypes at1 = realm.createObject(AllTypes.class);
        at1.setColumnString("Αλφα");
        AllTypes at2 = realm.createObject(AllTypes.class);
        at2.setColumnString("βήτα");
        AllTypes at3 = realm.createObject(AllTypes.class);
        at3.setColumnString("δέλτα");
        realm.commitTransaction();

        RealmResults<AllTypes> resultList = realm.where(AllTypes.class)
                .contains("columnString", "Α", Case.INSENSITIVE)
                .or().contains("columnString", "δ")
                .findAll();
        // Without case sensitive there is 3, Α = α
        // assertEquals(3,resultList.size());
        assertEquals(2, resultList.size());

        resultList = realm.where(AllTypes.class).contains("columnString", "α").findAll();
        assertEquals(3, resultList.size());

        resultList = realm.where(AllTypes.class).contains("columnString", "Δ").findAll();
        assertEquals(0, resultList.size());

        resultList = realm.where(AllTypes.class).contains("columnString", "Δ",
                Case.INSENSITIVE).findAll();
        // Without case sensitive there is 1, Δ = δ
        // assertEquals(1,resultList.size());
        assertEquals(0, resultList.size());
    }

    @Test
    public void like_caseSensitive() {
        final int TEST_OBJECTS_COUNT = 200;
        populateTestRealm(realm, TEST_OBJECTS_COUNT);

        RealmResults<AllTypes> resultList = realm.where(AllTypes.class).like("columnString", "*DaTa*").findAll();
        assertEquals(0, resultList.size());

        resultList = realm.where(AllTypes.class).like("columnString", "*DaTa*", Case.INSENSITIVE).findAll();
        assertEquals(TEST_OBJECTS_COUNT, resultList.size());

        resultList = realm.where(AllTypes.class).like("columnString", "*DaTa 2?").findAll();
        assertEquals(0, resultList.size());

        resultList = realm.where(AllTypes.class).like("columnString", "*DaTa 2?", Case.INSENSITIVE).findAll();
        assertEquals(10, resultList.size());

        resultList = realm.where(AllTypes.class).like("columnString", "TEST*0").findAll();
        assertEquals(0, resultList.size());

        resultList = realm.where(AllTypes.class).like("columnString", "TEST*0", Case.INSENSITIVE).findAll();
        assertEquals(20, resultList.size());
    }

    @Test
    public void like_caseSensitiveWithNonLatinCharacters() {
        populateTestRealm();

        String flagEmoji = new StringBuilder().append(Character.toChars(0x1F1E9)).toString();
        String emojis = "ABC" + flagEmoji + "DEF";

        realm.beginTransaction();
        realm.delete(AllTypes.class);
        AllTypes at1 = realm.createObject(AllTypes.class);
        at1.setColumnString("Αλφα");
        AllTypes at2 = realm.createObject(AllTypes.class);
        at2.setColumnString("βήτα");
        AllTypes at3 = realm.createObject(AllTypes.class);
        at3.setColumnString("δέλτα");
        AllTypes at4 = realm.createObject(AllTypes.class);
        at4.setColumnString(emojis);
        realm.commitTransaction();

        RealmResults<AllTypes> resultList = realm.where(AllTypes.class).like("columnString", "*Α*").findAll();
        assertEquals(1, resultList.size());

        resultList = realm.where(AllTypes.class).like("columnString", "*λ*").findAll();
        assertEquals(2, resultList.size());

        resultList = realm.where(AllTypes.class).like("columnString", "*Δ*").findAll();
        assertEquals(0, resultList.size());

        resultList = realm.where(AllTypes.class).like("columnString", "*Α*", Case.INSENSITIVE).findAll();
        // without ASCII-only limitation A matches α
        // assertEquals(3, resultList.size());
        assertEquals(1, resultList.size());

        resultList = realm.where(AllTypes.class).like("columnString", "*λ*", Case.INSENSITIVE).findAll();
        assertEquals(2, resultList.size());

        resultList = realm.where(AllTypes.class).like("columnString", "*Δ*", Case.INSENSITIVE).findAll();
        // without ASCII-only limitation Δ matches δ
        // assertEquals(1, resultList.size());
        assertEquals(0, resultList.size());

        resultList = realm.where(AllTypes.class).like("columnString", "?λ*").findAll();
        assertEquals(1, resultList.size());

        resultList = realm.where(AllTypes.class).like("columnString", "??λ*").findAll();
        assertEquals(1, resultList.size());

        resultList = realm.where(AllTypes.class).like("columnString", "?λ*").findAll();
        assertEquals(1, resultList.size());

        resultList = realm.where(AllTypes.class).like("columnString", "??λ*").findAll();
        assertEquals(1, resultList.size());

        resultList = realm.where(AllTypes.class).like("columnString", "ABC?DEF*").findAll();
        assertEquals(1, resultList.size());

        resultList = realm.where(AllTypes.class).like("columnString", "*" + flagEmoji + "*").findAll();
        assertEquals(1, resultList.size());
    }

    @Test
    public void equalTo_withNonExistingField() {
        try {
            realm.where(AllTypes.class).equalTo("NotAField", 13).findAll();
            fail("Should throw exception");
        } catch (IllegalArgumentException ignored) {
        }
    }

    @Test
    public void queryLink() {
        realm.beginTransaction();
        Owner owner = realm.createObject(Owner.class);
        Dog dog1 = realm.createObject(Dog.class);
        dog1.setName("Dog 1");
        dog1.setWeight(1);
        Dog dog2 = realm.createObject(Dog.class);
        dog2.setName("Dog 2");
        dog2.setWeight(2);
        owner.getDogs().add(dog1);
        owner.getDogs().add(dog2);
        realm.commitTransaction();

        // Dog.weight has index 4 which is more than the total number of columns in Owner
        // This tests exposes a subtle error where the Owner table spec is used instead of Dog table spec.
        RealmResults<Dog> dogs = realm.where(Owner.class).findFirst().getDogs().where()
                .sort("name", Sort.ASCENDING)
                .findAll();
        Dog dog = dogs.where().equalTo("weight", 1d).findFirst();
        assertEquals(dog1, dog);
    }

    @Test
    public void sort_multiFailures() {
        // Zero fields specified.
        try {
            realm.where(AllTypes.class).sort(new String[]{}, new Sort[]{}).findAll();
            fail();
        } catch (IllegalArgumentException ignored) {
        }

        // Number of fields and sorting orders don't match.
        try {
            realm.where(AllTypes.class)
                    .sort(new String[]{AllTypes.FIELD_STRING},new Sort[]{Sort.ASCENDING, Sort.ASCENDING})
                    .findAll();
            fail();
        } catch (IllegalArgumentException ignored) {
        }

        // Null is not allowed.
        try {
            realm.where(AllTypes.class)
                    .sort((String[]) null, null)
                    .findAll();
            fail();
        } catch (IllegalArgumentException ignored) {
        }
        try {
            realm.where(AllTypes.class)
                    .sort(new String[]{AllTypes.FIELD_STRING}, null)
                    .findAll();
            fail();
        } catch (IllegalArgumentException ignored) {
        }

        // Non-existing field name.
        try {
            realm.where(AllTypes.class)
                    .sort(new String[]{AllTypes.FIELD_STRING, "do-not-exist"}, new Sort[]{Sort.ASCENDING, Sort.ASCENDING})
                    .findAll();
            fail();
        } catch (IllegalArgumentException ignored) {
        }

        // Defining sort multiple times
        try {
            realm.where(AllTypes.class)
                    .sort(AllTypes.FIELD_STRING)
                    .sort(AllTypes.FIELD_STRING);
            fail();
        } catch (IllegalStateException ignored) {
        }
    }

    @Test
    public void sort_singleField() {
        realm.beginTransaction();
        for (int i = 0; i < TEST_DATA_SIZE; i++) {
            AllTypes allTypes = realm.createObject(AllTypes.class);
            allTypes.setColumnLong(i);
        }
        realm.commitTransaction();

        RealmResults<AllTypes> sortedList = realm.where(AllTypes.class)
                .sort(new String[]{AllTypes.FIELD_LONG}, new Sort[]{Sort.DESCENDING})
                .findAll();
        assertEquals(TEST_DATA_SIZE, sortedList.size());
        assertEquals(TEST_DATA_SIZE - 1, sortedList.first().getColumnLong());
        assertEquals(0, sortedList.last().getColumnLong());
    }

    @Test
    public void subQueryScope() {
        populateTestRealm();
        RealmResults<AllTypes> result = realm.where(AllTypes.class).lessThan("columnLong", 5).findAll();
        RealmResults<AllTypes> subQueryResult = result.where().greaterThan("columnLong", 3).findAll();
        assertEquals(1, subQueryResult.size());
    }

    @Test
    public void findFirst() {
        realm.beginTransaction();
        Owner owner1 = realm.createObject(Owner.class);
        owner1.setName("Owner 1");
        Dog dog1 = realm.createObject(Dog.class);
        dog1.setName("Dog 1");
        dog1.setWeight(1);
        Dog dog2 = realm.createObject(Dog.class);
        dog2.setName("Dog 2");
        dog2.setWeight(2);
        owner1.getDogs().add(dog1);
        owner1.getDogs().add(dog2);

        Owner owner2 = realm.createObject(Owner.class);
        owner2.setName("Owner 2");
        Dog dog3 = realm.createObject(Dog.class);
        dog3.setName("Dog 3");
        dog3.setWeight(1);
        Dog dog4 = realm.createObject(Dog.class);
        dog4.setName("Dog 4");
        dog4.setWeight(2);
        owner2.getDogs().add(dog3);
        owner2.getDogs().add(dog4);
        realm.commitTransaction();

        RealmList<Dog> dogs = realm.where(Owner.class).equalTo("name", "Owner 2").findFirst().getDogs();
        Dog dog = dogs.where().equalTo("name", "Dog 4").findFirst();
        assertEquals(dog4, dog);
    }

    @Test
    public void findFirst_withSorting() {
        realm.beginTransaction();
        realm.insert(new Dog("Milo"));
        realm.insert(new Dog("Fido"));
        realm.insert(new Dog("Bella"));
        realm.commitTransaction();

        Dog dog = realm.where(Dog.class).sort("name").findFirst();
        assertEquals("Bella", dog.getName());
    }

    @Test
    public void findFirst_withSortedConstrictingView() {
        realm.beginTransaction();
        realm.insert(new Dog("Milo"));
        realm.insert(new Dog("Fido"));
        realm.insert(new Dog("Bella"));
        realm.commitTransaction();

        RealmResults<Dog> dogs = realm.where(Dog.class)
                .in("name", new String[] { "Fido", "Bella" })
                .sort("name", Sort.ASCENDING)
                .findAll();
        Dog dog = dogs.where().findFirst();
        assertEquals("Bella", dog.getName());
    }

    @Test
    public void findFirst_subQuery_withSorting() {
        realm.beginTransaction();
        realm.insert(new Dog("Milo"));
        realm.insert(new Dog("Fido"));
        realm.insert(new Dog("Bella"));
        realm.commitTransaction();

        RealmResults<Dog> dogs = realm.where(Dog.class).in("name", new String[] { "Fido", "Bella" }).findAll();
        Dog dog = dogs.where().sort("name", Sort.ASCENDING).findFirst();
        assertEquals("Bella", dog.getName());
    }

    @Test
    public void georgian() {
        String words[] = {"მონაცემთა ბაზა", "მიწისქვეშა გადასასვლელი", "რუსთაველის გამზირი",
                "მთავარი ქუჩა", "სადგურის მოედანი", "ველოცირაპტორების ჯოგი"};

        String sorted[] = {"ველოცირაპტორების ჯოგი", "მთავარი ქუჩა", "მიწისქვეშა გადასასვლელი",
                "მონაცემთა ბაზა", "რუსთაველის გამზირი", "სადგურის მოედანი"};

        realm.beginTransaction();
        realm.delete(StringOnly.class);
        for (String word : words) {
            StringOnly stringOnly = realm.createObject(StringOnly.class);
            stringOnly.setChars(word);
        }
        realm.commitTransaction();

        RealmResults<StringOnly> stringOnlies1 = realm.where(StringOnly.class).contains("chars", "მთავარი").findAll();
        assertEquals(1, stringOnlies1.size());

        RealmResults<StringOnly> stringOnlies2 = realm.where(StringOnly.class).findAll();
        stringOnlies2 = stringOnlies2.sort("chars");
        for (int i = 0; i < stringOnlies2.size(); i++) {
            assertEquals(sorted[i], stringOnlies2.get(i).getChars());
        }
    }

    // Quering a non-nullable field with null is an error.
    @Test
    public void equalTo_notNullableFields() {
        TestHelper.populateTestRealmForNullTests(realm);

        // 1 String
        try {
            realm.where(NullTypes.class).equalTo(NullTypes.FIELD_STRING_NOT_NULL,
                    (String) null).findAll();
            fail();
        } catch (IllegalArgumentException ignored) {
        }
        // 2 Bytes
        try {
            realm.where(NullTypes.class).equalTo(NullTypes.FIELD_BYTES_NOT_NULL, (byte[]) null).findAll();
            fail();
        } catch (IllegalArgumentException ignored) {
        }
        // 3 Boolean
        try {
            realm.where(NullTypes.class).equalTo(NullTypes.FIELD_BOOLEAN_NOT_NULL, (Boolean) null).findAll();
            fail();
        } catch (IllegalArgumentException ignored) {
        }
        // 4 Byte
        try {
            realm.where(NullTypes.class).equalTo(NullTypes.FIELD_BYTE_NOT_NULL, (Byte) null).findAll();
            fail();
        } catch (IllegalArgumentException ignored) {
        }
        // 5 Short
        try {
            realm.where(NullTypes.class).equalTo(NullTypes.FIELD_SHORT_NOT_NULL, (Short) null).findAll();
            fail();
        } catch (IllegalArgumentException ignored) {
        }
        // 6 Integer
        try {
            realm.where(NullTypes.class).equalTo(NullTypes.FIELD_INTEGER_NOT_NULL, (Integer) null).findAll();
            fail();
        } catch (IllegalArgumentException ignored) {
        }
        // 7 Long
        try {
            realm.where(NullTypes.class).equalTo(NullTypes.FIELD_LONG_NOT_NULL, (Long) null).findAll();
            fail();
        } catch (IllegalArgumentException ignored) {
        }
        // 8 Float
        try {
            realm.where(NullTypes.class).equalTo(NullTypes.FIELD_FLOAT_NOT_NULL, (Float) null).findAll();
            fail();
        } catch (IllegalArgumentException ignored) {
        }
        // 9 Double
        try {
            realm.where(NullTypes.class).equalTo(NullTypes.FIELD_DOUBLE_NOT_NULL, (Double) null).findAll();
            fail();
        } catch (IllegalArgumentException ignored) {
        }
        // 10 Date
        try {
            realm.where(NullTypes.class).equalTo(NullTypes.FIELD_DATE_NOT_NULL, (Date) null).findAll();
            fail();
        } catch (IllegalArgumentException ignored) {
        }
    }

    // Querying a non-nullable field with null is an error.
    @Test
    public void isNull_notNullableFields() {
        // 1 String
        try {
            realm.where(NullTypes.class).isNull(NullTypes.FIELD_STRING_NOT_NULL).findAll();
            fail();
        } catch (IllegalArgumentException ignored) {
        }
        // 2 Bytes
        try {
            realm.where(NullTypes.class).isNull(NullTypes.FIELD_BYTES_NOT_NULL).findAll();
            fail();
        } catch (IllegalArgumentException ignored) {
        }
        // 3 Boolean
        try {
            realm.where(NullTypes.class).isNull(NullTypes.FIELD_BOOLEAN_NOT_NULL).findAll();
            fail();
        } catch (IllegalArgumentException ignored) {
        }
        // 4 Byte
        try {
            realm.where(NullTypes.class).isNull(NullTypes.FIELD_BYTE_NOT_NULL).findAll();
            fail();
        } catch (IllegalArgumentException ignored) {
        }
        // 5 Short
        try {
            realm.where(NullTypes.class).isNull(NullTypes.FIELD_SHORT_NOT_NULL).findAll();
            fail();
        } catch (IllegalArgumentException ignored) {
        }
        // 6 Integer
        try {
            realm.where(NullTypes.class).isNull(NullTypes.FIELD_INTEGER_NOT_NULL).findAll();
            fail();
        } catch (IllegalArgumentException ignored) {
        }
        // 7 Long
        try {
            realm.where(NullTypes.class).isNull(NullTypes.FIELD_LONG_NOT_NULL).findAll();
            fail();
        } catch (IllegalArgumentException ignored) {
        }
        // 8 Float
        try {
            realm.where(NullTypes.class).isNull(NullTypes.FIELD_FLOAT_NOT_NULL).findAll();
            fail();
        } catch (IllegalArgumentException ignored) {
        }
        // 9 Double
        try {
            realm.where(NullTypes.class).isNull(NullTypes.FIELD_DOUBLE_NOT_NULL).findAll();
            fail();
        } catch (IllegalArgumentException ignored) {
        }
        // 10 Date
        try {
            realm.where(NullTypes.class).isNull(NullTypes.FIELD_DATE_NOT_NULL).findAll();
            fail();
        } catch (IllegalArgumentException ignored) {
        }
    }

    // Queries nullable PrimaryKey.
    @Test
    public void equalTo_nullPrimaryKeys() {
        final long SECONDARY_FIELD_NUMBER = 49992417L;
        final String SECONDARY_FIELD_STRING = "Realm is a mobile database hundreds of millions of people rely on.";
        // Fills up a Realm with one user PrimaryKey value and 9 numeric values, starting from -5.
        TestHelper.populateTestRealmWithStringPrimaryKey(realm,  (String) null,  SECONDARY_FIELD_NUMBER, 10, -5);
        TestHelper.populateTestRealmWithBytePrimaryKey(realm,    (Byte) null,    SECONDARY_FIELD_STRING, 10, -5);
        TestHelper.populateTestRealmWithShortPrimaryKey(realm,   (Short) null,   SECONDARY_FIELD_STRING, 10, -5);
        TestHelper.populateTestRealmWithIntegerPrimaryKey(realm, (Integer) null, SECONDARY_FIELD_STRING, 10, -5);
        TestHelper.populateTestRealmWithLongPrimaryKey(realm,    (Long) null,    SECONDARY_FIELD_STRING, 10, -5);

        // String
        assertEquals(SECONDARY_FIELD_NUMBER, realm.where(PrimaryKeyAsString.class).equalTo(PrimaryKeyAsString.FIELD_PRIMARY_KEY,             (String) null).findAll().first().getId());
        // Boxed Byte
        assertEquals(SECONDARY_FIELD_STRING, realm.where(PrimaryKeyAsBoxedByte.class).equalTo(PrimaryKeyAsBoxedByte.FIELD_PRIMARY_KEY,       (Byte) null).findAll().first().getName());
        // Boxed Short
        assertEquals(SECONDARY_FIELD_STRING, realm.where(PrimaryKeyAsBoxedShort.class).equalTo(PrimaryKeyAsBoxedShort.FIELD_PRIMARY_KEY,     (Short) null).findAll().first().getName());
        // Boxed Integer
        assertEquals(SECONDARY_FIELD_STRING, realm.where(PrimaryKeyAsBoxedInteger.class).equalTo(PrimaryKeyAsBoxedInteger.FIELD_PRIMARY_KEY, (Integer) null).findAll().first().getName());
        // Boxed Long
        assertEquals(SECONDARY_FIELD_STRING, realm.where(PrimaryKeyAsBoxedLong.class).equalTo(PrimaryKeyAsBoxedLong.FIELD_PRIMARY_KEY,       (Long) null).findAll().first().getName());
    }

    @Test
    public void isNull_nullPrimaryKeys() {
        final long SECONDARY_FIELD_NUMBER = 49992417L;
        final String SECONDARY_FIELD_STRING = "Realm is a mobile database hundreds of millions of people rely on.";
        // Fills up a realm with one user PrimaryKey value and 9 numeric values, starting from -5.
        TestHelper.populateTestRealmWithStringPrimaryKey(realm,  (String) null,  SECONDARY_FIELD_NUMBER, 10, -5);
        TestHelper.populateTestRealmWithBytePrimaryKey(realm,    (Byte) null,    SECONDARY_FIELD_STRING, 10, -5);
        TestHelper.populateTestRealmWithShortPrimaryKey(realm,   (Short) null,   SECONDARY_FIELD_STRING, 10, -5);
        TestHelper.populateTestRealmWithIntegerPrimaryKey(realm, (Integer) null, SECONDARY_FIELD_STRING, 10, -5);
        TestHelper.populateTestRealmWithLongPrimaryKey(realm,    (Long) null,    SECONDARY_FIELD_STRING, 10, -5);

        // String
        assertEquals(SECONDARY_FIELD_NUMBER, realm.where(PrimaryKeyAsString.class).isNull(PrimaryKeyAsString.FIELD_PRIMARY_KEY).findAll().first().getId());
        // Boxed Byte
        assertEquals(SECONDARY_FIELD_STRING, realm.where(PrimaryKeyAsBoxedByte.class).isNull(PrimaryKeyAsBoxedByte.FIELD_PRIMARY_KEY).findAll().first().getName());
        // Boxed Short
        assertEquals(SECONDARY_FIELD_STRING, realm.where(PrimaryKeyAsBoxedShort.class).isNull(PrimaryKeyAsBoxedShort.FIELD_PRIMARY_KEY).findAll().first().getName());
        // Boxed Integer
        assertEquals(SECONDARY_FIELD_STRING, realm.where(PrimaryKeyAsBoxedInteger.class).isNull(PrimaryKeyAsBoxedInteger.FIELD_PRIMARY_KEY).findAll().first().getName());
        // Boxed Long
        assertEquals(SECONDARY_FIELD_STRING, realm.where(PrimaryKeyAsBoxedLong.class).isNull(PrimaryKeyAsBoxedLong.FIELD_PRIMARY_KEY).findAll().first().getName());
    }

    @Test
    public void notEqualTo_nullPrimaryKeys() {
        final long SECONDARY_FIELD_NUMBER = 49992417L;
        final String SECONDARY_FIELD_STRING = "Realm is a mobile database hundreds of millions of people rely on.";
        // Fills up a realm with one user PrimaryKey value and one numeric values, starting from -1.
        TestHelper.populateTestRealmWithStringPrimaryKey(realm,  (String) null,  SECONDARY_FIELD_NUMBER, 2, -1);
        TestHelper.populateTestRealmWithBytePrimaryKey(realm,    (Byte) null,    SECONDARY_FIELD_STRING, 2, -1);
        TestHelper.populateTestRealmWithShortPrimaryKey(realm,   (Short) null,   SECONDARY_FIELD_STRING, 2, -1);
        TestHelper.populateTestRealmWithIntegerPrimaryKey(realm, (Integer) null, SECONDARY_FIELD_STRING, 2, -1);
        TestHelper.populateTestRealmWithLongPrimaryKey(realm,    (Long) null,    SECONDARY_FIELD_STRING, 2, -1);

        // String
        assertEquals(SECONDARY_FIELD_NUMBER, realm.where(PrimaryKeyAsString.class).notEqualTo(PrimaryKeyAsString.FIELD_PRIMARY_KEY,             "-1").findAll().first().getId());
        // Boxed Byte
        assertEquals(SECONDARY_FIELD_STRING, realm.where(PrimaryKeyAsBoxedByte.class).notEqualTo(PrimaryKeyAsBoxedByte.FIELD_PRIMARY_KEY,       Byte.valueOf((byte) -1)).findAll().first().getName());
        // Boxed Short
        assertEquals(SECONDARY_FIELD_STRING, realm.where(PrimaryKeyAsBoxedShort.class).notEqualTo(PrimaryKeyAsBoxedShort.FIELD_PRIMARY_KEY,     Short.valueOf((short) -1)).findAll().first().getName());
        // Boxed Integer
        assertEquals(SECONDARY_FIELD_STRING, realm.where(PrimaryKeyAsBoxedInteger.class).notEqualTo(PrimaryKeyAsBoxedInteger.FIELD_PRIMARY_KEY, Integer.valueOf(-1)).findAll().first().getName());
        // Boxed Long
        assertEquals(SECONDARY_FIELD_STRING, realm.where(PrimaryKeyAsBoxedLong.class).notEqualTo(PrimaryKeyAsBoxedLong.FIELD_PRIMARY_KEY,       Long.valueOf((long) -1)).findAll().first().getName());
    }

    @Test
    public void beginWith_nullStringPrimaryKey() {
        final long SECONDARY_FIELD_NUMBER = 49992417L;
        TestHelper.populateTestRealmWithStringPrimaryKey(realm, (String) null, SECONDARY_FIELD_NUMBER, 10, -5);

        assertEquals(SECONDARY_FIELD_NUMBER, realm.where(PrimaryKeyAsString.class).beginsWith(PrimaryKeyAsString.FIELD_PRIMARY_KEY, (String) null).findAll().first().getId());
    }

    @Test
    public void contains_nullStringPrimaryKey() {
        final long SECONDARY_FIELD_NUMBER = 49992417L;
        TestHelper.populateTestRealmWithStringPrimaryKey(realm, (String) null, SECONDARY_FIELD_NUMBER, 10, -5);

        assertEquals(SECONDARY_FIELD_NUMBER, realm.where(PrimaryKeyAsString.class).contains(PrimaryKeyAsString.FIELD_PRIMARY_KEY, (String) null).findAll().first().getId());
    }

    @Test
    public void endsWith_nullStringPrimaryKey() {
        final long SECONDARY_FIELD_NUMBER = 49992417L;
        TestHelper.populateTestRealmWithStringPrimaryKey(realm, (String) null, SECONDARY_FIELD_NUMBER, 10, -5);

        assertEquals(SECONDARY_FIELD_NUMBER, realm.where(PrimaryKeyAsString.class).endsWith(PrimaryKeyAsString.FIELD_PRIMARY_KEY, (String) null).findAll().first().getId());
    }

    @Test
    public void like_nullStringPrimaryKey() {
        final long SECONDARY_FIELD_NUMBER = 49992417L;
        TestHelper.populateTestRealmWithStringPrimaryKey(realm, (String) null, SECONDARY_FIELD_NUMBER, 10, -5);

        assertEquals(
                SECONDARY_FIELD_NUMBER,
                realm.where(PrimaryKeyAsString.class).like(PrimaryKeyAsString.FIELD_PRIMARY_KEY, (String) null)
                        .findAll().first().getId());
    }

    @Test
    public void between_nullPrimaryKeysIsNotZero() {
        // Fills up a realm with one user PrimaryKey value and 9 numeric values, starting from -5.
        TestHelper.populateTestRealmWithBytePrimaryKey(realm,    (Byte) null,    (String) null, 10, -5);
        TestHelper.populateTestRealmWithShortPrimaryKey(realm,   (Short) null,   (String) null, 10, -5);
        TestHelper.populateTestRealmWithIntegerPrimaryKey(realm, (Integer) null, (String) null, 10, -5);
        TestHelper.populateTestRealmWithLongPrimaryKey(realm,    (Long) null,    (String) null, 10, -5);

        // Boxed Byte
        assertEquals(3, realm.where(PrimaryKeyAsBoxedByte.class).between(PrimaryKeyAsBoxedByte.FIELD_PRIMARY_KEY,       -1, 1).count());
        // Boxed Short
        assertEquals(3, realm.where(PrimaryKeyAsBoxedShort.class).between(PrimaryKeyAsBoxedShort.FIELD_PRIMARY_KEY,     -1, 1).count());
        // Boxed Integer
        assertEquals(3, realm.where(PrimaryKeyAsBoxedInteger.class).between(PrimaryKeyAsBoxedInteger.FIELD_PRIMARY_KEY, -1, 1).count());
        // Boxed Long
        assertEquals(3, realm.where(PrimaryKeyAsBoxedLong.class).between(PrimaryKeyAsBoxedLong.FIELD_PRIMARY_KEY,       -1, 1).count());
    }

    @Test
    public void greaterThan_nullPrimaryKeysIsNotZero() {
        // Fills up a realm with one user PrimaryKey value and 9 numeric values, starting from -5.
        TestHelper.populateTestRealmWithBytePrimaryKey(realm,    (Byte) null,    (String) null, 10, -5);
        TestHelper.populateTestRealmWithShortPrimaryKey(realm,   (Short) null,   (String) null, 10, -5);
        TestHelper.populateTestRealmWithIntegerPrimaryKey(realm, (Integer) null, (String) null, 10, -5);
        TestHelper.populateTestRealmWithLongPrimaryKey(realm,    (Long) null,    (String) null, 10, -5);

        // Boxed Byte
        assertEquals(4, realm.where(PrimaryKeyAsBoxedByte.class).greaterThan(PrimaryKeyAsBoxedByte.FIELD_PRIMARY_KEY,       -1).count());
        // Boxed Short
        assertEquals(4, realm.where(PrimaryKeyAsBoxedShort.class).greaterThan(PrimaryKeyAsBoxedShort.FIELD_PRIMARY_KEY,     -1).count());
        // Boxed Integer
        assertEquals(4, realm.where(PrimaryKeyAsBoxedInteger.class).greaterThan(PrimaryKeyAsBoxedInteger.FIELD_PRIMARY_KEY, -1).count());
        // Boxed Long
        assertEquals(4, realm.where(PrimaryKeyAsBoxedLong.class).greaterThan(PrimaryKeyAsBoxedLong.FIELD_PRIMARY_KEY,       -1).count());
    }

    @Test
    public void greaterThanOrEqualTo_nullPrimaryKeysIsNotZero() {
        // Fills up a realm with one user PrimaryKey value and 9 numeric values, starting from -5.
        TestHelper.populateTestRealmWithBytePrimaryKey(realm,    (Byte) null,    (String) null, 10, -5);
        TestHelper.populateTestRealmWithShortPrimaryKey(realm,   (Short) null,   (String) null, 10, -5);
        TestHelper.populateTestRealmWithIntegerPrimaryKey(realm, (Integer) null, (String) null, 10, -5);
        TestHelper.populateTestRealmWithLongPrimaryKey(realm,    (Long) null,    (String) null, 10, -5);

        // Boxed Byte
        assertEquals(5, realm.where(PrimaryKeyAsBoxedByte.class).greaterThanOrEqualTo(PrimaryKeyAsBoxedByte.FIELD_PRIMARY_KEY,       -1).count());
        // Boxed Short
        assertEquals(5, realm.where(PrimaryKeyAsBoxedShort.class).greaterThanOrEqualTo(PrimaryKeyAsBoxedShort.FIELD_PRIMARY_KEY,     -1).count());
        // Boxed Integer
        assertEquals(5, realm.where(PrimaryKeyAsBoxedInteger.class).greaterThanOrEqualTo(PrimaryKeyAsBoxedInteger.FIELD_PRIMARY_KEY, -1).count());
        // Boxed Long
        assertEquals(5, realm.where(PrimaryKeyAsBoxedLong.class).greaterThanOrEqualTo(PrimaryKeyAsBoxedLong.FIELD_PRIMARY_KEY,       -1).count());
    }

    @Test
    public void lessThan_nullPrimaryKeysIsNotZero() {
        // Fills up a realm with one user PrimaryKey value and 9 numeric values, starting from -5.
        TestHelper.populateTestRealmWithBytePrimaryKey(realm,    (Byte) null,    (String) null, 10, -5);
        TestHelper.populateTestRealmWithShortPrimaryKey(realm,   (Short) null,   (String) null, 10, -5);
        TestHelper.populateTestRealmWithIntegerPrimaryKey(realm, (Integer) null, (String) null, 10, -5);
        TestHelper.populateTestRealmWithLongPrimaryKey(realm,    (Long) null,    (String) null, 10, -5);

        // Boxed Byte
        assertEquals(6, realm.where(PrimaryKeyAsBoxedByte.class).lessThan(PrimaryKeyAsBoxedByte.FIELD_PRIMARY_KEY,       1).count());
        // Boxed Short
        assertEquals(6, realm.where(PrimaryKeyAsBoxedShort.class).lessThan(PrimaryKeyAsBoxedShort.FIELD_PRIMARY_KEY,     1).count());
        // Boxed Integer
        assertEquals(6, realm.where(PrimaryKeyAsBoxedInteger.class).lessThan(PrimaryKeyAsBoxedInteger.FIELD_PRIMARY_KEY, 1).count());
        // Boxed Long
        assertEquals(6, realm.where(PrimaryKeyAsBoxedLong.class).lessThan(PrimaryKeyAsBoxedLong.FIELD_PRIMARY_KEY,       1).count());
    }

    @Test
    public void lessThanOrEqualTo_nullPrimaryKeysIsNotZero() {
        // Fills up a realm with one user PrimaryKey value and 9 numeric values, starting from -5.
        TestHelper.populateTestRealmWithBytePrimaryKey(realm,    (Byte) null,    (String) null, 10, -5);
        TestHelper.populateTestRealmWithShortPrimaryKey(realm,   (Short) null,   (String) null, 10, -5);
        TestHelper.populateTestRealmWithIntegerPrimaryKey(realm, (Integer) null, (String) null, 10, -5);
        TestHelper.populateTestRealmWithLongPrimaryKey(realm,    (Long) null,    (String) null, 10, -5);

        // Boxed Byte
        assertEquals(7, realm.where(PrimaryKeyAsBoxedByte.class).lessThanOrEqualTo(PrimaryKeyAsBoxedByte.FIELD_PRIMARY_KEY,       1).count());
        // Boxed Short
        assertEquals(7, realm.where(PrimaryKeyAsBoxedShort.class).lessThanOrEqualTo(PrimaryKeyAsBoxedShort.FIELD_PRIMARY_KEY,     1).count());
        // Boxed Integer
        assertEquals(7, realm.where(PrimaryKeyAsBoxedInteger.class).lessThanOrEqualTo(PrimaryKeyAsBoxedInteger.FIELD_PRIMARY_KEY, 1).count());
        // Boxed Long
        assertEquals(7, realm.where(PrimaryKeyAsBoxedLong.class).lessThanOrEqualTo(PrimaryKeyAsBoxedLong.FIELD_PRIMARY_KEY,       1).count());
    }

    // Queries nullable fields with equalTo null.
    @Test
    public void equalTo_nullableFields() {
        TestHelper.populateTestRealmForNullTests(realm);

        // 1 String
        assertEquals(1, realm.where(NullTypes.class).equalTo(NullTypes.FIELD_STRING_NULL, "Horse").count());
        assertEquals(1, realm.where(NullTypes.class).equalTo(NullTypes.FIELD_STRING_NULL, (String) null).count());
        assertEquals(1, realm.where(NullTypes.class).equalTo(NullTypes.FIELD_STRING_NULL, "Fish").count());
        assertEquals(0, realm.where(NullTypes.class).equalTo(NullTypes.FIELD_STRING_NULL, "Goat").count());
        // 2 Bytes
        assertEquals(1, realm.where(NullTypes.class).equalTo(NullTypes.FIELD_BYTES_NULL, new byte[] {0}).count());
        assertEquals(1, realm.where(NullTypes.class).equalTo(NullTypes.FIELD_BYTES_NULL, (byte[]) null).count());
        assertEquals(1, realm.where(NullTypes.class).equalTo(NullTypes.FIELD_BYTES_NULL, new byte[] {1, 2}).count());
        assertEquals(0, realm.where(NullTypes.class).equalTo(NullTypes.FIELD_BYTES_NULL, new byte[] {1, 2, 3}).count());
        // 3 Boolean
        assertEquals(1, realm.where(NullTypes.class).equalTo(NullTypes.FIELD_BOOLEAN_NULL, true).count());
        assertEquals(1, realm.where(NullTypes.class).equalTo(NullTypes.FIELD_BOOLEAN_NULL, (Boolean) null).count());
        assertEquals(1, realm.where(NullTypes.class).equalTo(NullTypes.FIELD_BOOLEAN_NULL, false).count());
        // 4 Byte
        assertEquals(1, realm.where(NullTypes.class).equalTo(NullTypes.FIELD_BYTE_NULL, 1).count());
        assertEquals(1, realm.where(NullTypes.class).equalTo(NullTypes.FIELD_BYTE_NULL, (byte) 1).count());
        assertEquals(1, realm.where(NullTypes.class).equalTo(NullTypes.FIELD_BYTE_NULL, (Byte) null).count());
        assertEquals(0, realm.where(NullTypes.class).equalTo(NullTypes.FIELD_BYTE_NULL, (byte) 42).count());
        // 5 Short for other long based columns, only test null
        assertEquals(1, realm.where(NullTypes.class).equalTo(NullTypes.FIELD_SHORT_NULL, 1).count());
        assertEquals(1, realm.where(NullTypes.class).equalTo(NullTypes.FIELD_SHORT_NULL, (short) 1).count());
        assertEquals(1, realm.where(NullTypes.class).equalTo(NullTypes.FIELD_SHORT_NULL, (Short) null).count());
        assertEquals(0, realm.where(NullTypes.class).equalTo(NullTypes.FIELD_SHORT_NULL, (short) 42).count());
        // 6 Integer
        assertEquals(1, realm.where(NullTypes.class).equalTo(NullTypes.FIELD_INTEGER_NULL, 1).count());
        assertEquals(1, realm.where(NullTypes.class).equalTo(NullTypes.FIELD_INTEGER_NULL, (Integer) null).count());
        assertEquals(0, realm.where(NullTypes.class).equalTo(NullTypes.FIELD_INTEGER_NULL, 42).count());
        // 7 Long
        assertEquals(1, realm.where(NullTypes.class).equalTo(NullTypes.FIELD_LONG_NULL, 1).count());
        assertEquals(1, realm.where(NullTypes.class).equalTo(NullTypes.FIELD_LONG_NULL, (long) 1).count());
        assertEquals(1, realm.where(NullTypes.class).equalTo(NullTypes.FIELD_LONG_NULL, (Long) null).count());
        assertEquals(0, realm.where(NullTypes.class).equalTo(NullTypes.FIELD_LONG_NULL, (long) 42).count());
        // 8 Float
        assertEquals(1, realm.where(NullTypes.class).equalTo(NullTypes.FIELD_FLOAT_NULL, 1F).count());
        assertEquals(1, realm.where(NullTypes.class).equalTo(NullTypes.FIELD_FLOAT_NULL, (Float) null).count());
        assertEquals(0, realm.where(NullTypes.class).equalTo(NullTypes.FIELD_FLOAT_NULL, 42F).count());
        // 9 Double
        assertEquals(1, realm.where(NullTypes.class).equalTo(NullTypes.FIELD_DOUBLE_NULL, 1D).count());
        assertEquals(1, realm.where(NullTypes.class).equalTo(NullTypes.FIELD_DOUBLE_NULL, (Double) null).count());
        assertEquals(0, realm.where(NullTypes.class).equalTo(NullTypes.FIELD_DOUBLE_NULL, 42D).count());
        // 10 Date
        assertEquals(1, realm.where(NullTypes.class).equalTo(NullTypes.FIELD_DATE_NULL, new Date(0)).count());
        assertEquals(1, realm.where(NullTypes.class).equalTo(NullTypes.FIELD_DATE_NULL, (Date) null).count());
        assertEquals(0, realm.where(NullTypes.class).equalTo(NullTypes.FIELD_DATE_NULL, new Date(424242)).count());
        // 11 Object skipped, doesn't support equalTo query
    }

    // Queries nullable field for null.
    @Test
    public void isNull_nullableFields() {
        TestHelper.populateTestRealmForNullTests(realm);

        // 1 String
        assertEquals(1, realm.where(NullTypes.class).isNull(NullTypes.FIELD_STRING_NULL).count());
        // 2 Bytes
        assertEquals(1, realm.where(NullTypes.class).isNull(NullTypes.FIELD_BYTES_NULL).count());
        // 3 Boolean
        assertEquals(1, realm.where(NullTypes.class).isNull(NullTypes.FIELD_BOOLEAN_NULL).count());
        // 4 Byte
        assertEquals(1, realm.where(NullTypes.class).isNull(NullTypes.FIELD_BYTE_NULL).count());
        // 5 Short
        assertEquals(1, realm.where(NullTypes.class).isNull(NullTypes.FIELD_SHORT_NULL).count());
        // 6 Integer
        assertEquals(1, realm.where(NullTypes.class).isNull(NullTypes.FIELD_INTEGER_NULL).count());
        // 7 Long
        assertEquals(1, realm.where(NullTypes.class).isNull(NullTypes.FIELD_LONG_NULL).count());
        // 8 Float
        assertEquals(1, realm.where(NullTypes.class).isNull(NullTypes.FIELD_FLOAT_NULL).count());
        // 9 Double
        assertEquals(1, realm.where(NullTypes.class).isNull(NullTypes.FIELD_DOUBLE_NULL).count());
        // 10 Date
        assertEquals(1, realm.where(NullTypes.class).isNull(NullTypes.FIELD_DATE_NULL).count());
        // 11 Object
        assertEquals(1, realm.where(NullTypes.class).isNull(NullTypes.FIELD_OBJECT_NULL).count());
    }

    // Queries nullable field for not null.
    @Test
    public void notEqualTo_nullableFields() {
        TestHelper.populateTestRealmForNullTests(realm);
        // 1 String
        assertEquals(2, realm.where(NullTypes.class).notEqualTo(NullTypes.FIELD_STRING_NULL, "Horse").count());
        assertEquals(2, realm.where(NullTypes.class).notEqualTo(NullTypes.FIELD_STRING_NULL, (String) null).count());
        // 2 Bytes
        assertEquals(2, realm.where(NullTypes.class).notEqualTo(NullTypes.FIELD_BYTES_NULL, new byte[] {1, 2}).count());
        assertEquals(2, realm.where(NullTypes.class).notEqualTo(NullTypes.FIELD_BYTES_NULL, (byte[]) null).count());
        // 3 Boolean
        assertEquals(1, realm.where(NullTypes.class).notEqualTo(NullTypes.FIELD_BOOLEAN_NULL, false).count());
        assertEquals(2, realm.where(NullTypes.class).notEqualTo(NullTypes.FIELD_BOOLEAN_NULL, (Boolean) null).count());
        // 4 Byte
        assertEquals(2, realm.where(NullTypes.class).notEqualTo(NullTypes.FIELD_BYTE_NULL, (byte) 1).count());
        assertEquals(2, realm.where(NullTypes.class).notEqualTo(NullTypes.FIELD_BYTE_NULL, (Byte) null).count());
        // 5 Short
        assertEquals(2, realm.where(NullTypes.class).notEqualTo(NullTypes.FIELD_SHORT_NULL, (short) 1).count());
        assertEquals(2, realm.where(NullTypes.class).notEqualTo(NullTypes.FIELD_SHORT_NULL, (Byte) null).count());
        // 6 Integer
        assertEquals(2, realm.where(NullTypes.class).notEqualTo(NullTypes.FIELD_INTEGER_NULL, 1).count());
        assertEquals(2, realm.where(NullTypes.class).notEqualTo(NullTypes.FIELD_INTEGER_NULL, (Integer) null).count());
        // 7 Long
        assertEquals(2, realm.where(NullTypes.class).notEqualTo(NullTypes.FIELD_LONG_NULL, 1).count());
        assertEquals(2, realm.where(NullTypes.class).notEqualTo(NullTypes.FIELD_LONG_NULL, (Integer) null).count());
        // 8 Float
        assertEquals(2, realm.where(NullTypes.class).notEqualTo(NullTypes.FIELD_FLOAT_NULL, 1F).count());
        assertEquals(2, realm.where(NullTypes.class).notEqualTo(NullTypes.FIELD_FLOAT_NULL, (Float) null).count());
        // 9 Double
        assertEquals(2, realm.where(NullTypes.class).notEqualTo(NullTypes.FIELD_DOUBLE_NULL, 1D).count());
        assertEquals(2, realm.where(NullTypes.class).notEqualTo(NullTypes.FIELD_DOUBLE_NULL, (Double) null).count());
        // 10 Date
        assertEquals(2, realm.where(NullTypes.class).notEqualTo(NullTypes.FIELD_DATE_NULL, new Date(0)).count());
        assertEquals(2, realm.where(NullTypes.class).notEqualTo(NullTypes.FIELD_DATE_NULL, (Date) null).count());
        // 11 Object skipped, doesn't support notEqualTo query
    }

    // Queries nullable field for not null.
    @Test
    public void isNotNull_nullableFields() {
        TestHelper.populateTestRealmForNullTests(realm);

        // 1 String
        assertEquals(2, realm.where(NullTypes.class).isNotNull(NullTypes.FIELD_STRING_NULL).count());
        // 2 Bytes
        assertEquals(2, realm.where(NullTypes.class).isNotNull(NullTypes.FIELD_BYTES_NULL).count());
        // 3 Boolean
        assertEquals(2, realm.where(NullTypes.class).isNotNull(NullTypes.FIELD_BOOLEAN_NULL).count());
        // 4 Byte
        assertEquals(2, realm.where(NullTypes.class).isNotNull(NullTypes.FIELD_BYTE_NULL).count());
        // 5 Short
        assertEquals(2, realm.where(NullTypes.class).isNotNull(NullTypes.FIELD_SHORT_NULL).count());
        // 6 Integer
        assertEquals(2, realm.where(NullTypes.class).isNotNull(NullTypes.FIELD_INTEGER_NULL).count());
        // 7 Long
        assertEquals(2, realm.where(NullTypes.class).isNotNull(NullTypes.FIELD_LONG_NULL).count());
        // 8 Float
        assertEquals(2, realm.where(NullTypes.class).isNotNull(NullTypes.FIELD_FLOAT_NULL).count());
        // 9 Double
        assertEquals(2, realm.where(NullTypes.class).isNotNull(NullTypes.FIELD_DOUBLE_NULL).count());
        // 10 Date
        assertEquals(2, realm.where(NullTypes.class).isNotNull(NullTypes.FIELD_DATE_NULL).count());
        // 11 Object
        assertEquals(2, realm.where(NullTypes.class).isNotNull(NullTypes.FIELD_OBJECT_NULL).count());
    }

    @Test
    public void isNull_differentThanEmpty() {
        // Make sure that isNull doesn't match empty string ""
        realm.executeTransaction(r -> {
            r.delete(NullTypes.class);
            NullTypes obj = new NullTypes();
            obj.setId(1);
            obj.setFieldStringNull(null);
            r.insert(obj);
            obj = new NullTypes();
            obj.setId(2);
            obj.setFieldStringNull("");
            r.insert(obj);
            obj = new NullTypes();
            obj.setId(3);
            obj.setFieldStringNull("foo");
            r.insert(obj);
        });

        assertEquals(3, realm.where(NullTypes.class).findAll().size());

        RealmResults<NullTypes> results = realm.where(NullTypes.class).isNull(NullTypes.FIELD_STRING_NULL).findAll();
        assertEquals(1, results.size());
        assertNull(results.first().getFieldStringNull());

        results = realm.where(NullTypes.class).isEmpty(NullTypes.FIELD_STRING_NULL).findAll();
        assertEquals(1, results.size());
        assertEquals("", results.first().getFieldStringNull());
    }

    // Queries nullable field with beginsWith - all strings begin with null.
    @Test
    public void beginWith_nullForNullableStrings() {
        TestHelper.populateTestRealmForNullTests(realm);
        assertEquals("Fish", realm.where(NullTypes.class).beginsWith(NullTypes.FIELD_STRING_NULL,
                (String) null).findFirst().getFieldStringNotNull());
    }

    // Queries nullable field with contains - all strings contain null.
    @Test
    public void contains_nullForNullableStrings() {
        TestHelper.populateTestRealmForNullTests(realm);
        assertEquals("Fish", realm.where(NullTypes.class).contains(NullTypes.FIELD_STRING_NULL,
                (String) null).findFirst().getFieldStringNotNull());
    }

    // Queries nullable field with endsWith - all strings end with null.
    @Test
    public void endsWith_nullForNullableStrings() {
        TestHelper.populateTestRealmForNullTests(realm);
        assertEquals("Fish", realm.where(NullTypes.class).endsWith(NullTypes.FIELD_STRING_NULL,
                (String) null).findFirst().getFieldStringNotNull());
    }

    // Queries nullable field with like - nulls do not match either '?' or '*'.
    @Test
    public void like_nullForNullableStrings() {
        TestHelper.populateTestRealmForNullTests(realm);
        RealmResults<NullTypes> resultList = realm.where(NullTypes.class).like(NullTypes.FIELD_STRING_NULL, "*")
                .findAll();
        assertEquals(2, resultList.size());

        resultList = realm.where(NullTypes.class).like(NullTypes.FIELD_STRING_NULL, "?").findAll();
        assertEquals(0, resultList.size());
    }

    // Queries with between and table has null values in row.
    @Test
    public void between_nullValuesInRow() {
        TestHelper.populateTestRealmForNullTests(realm);

        // 6 Integer
        assertEquals(1, realm.where(NullTypes.class).between(NullTypes.FIELD_INTEGER_NULL, 2, 4).count());
        // 7 Long
        assertEquals(1, realm.where(NullTypes.class).between(NullTypes.FIELD_LONG_NULL, 2L, 4L).count());
        // 8 Float
        assertEquals(1, realm.where(NullTypes.class).between(NullTypes.FIELD_FLOAT_NULL, 2F, 4F).count());
        // 9 Double
        assertEquals(1, realm.where(NullTypes.class).between(NullTypes.FIELD_DOUBLE_NULL, 2D, 4D).count());
        // 10 Date
        assertEquals(1, realm.where(NullTypes.class).between(NullTypes.FIELD_DATE_NULL, new Date(10000),
                new Date(20000)).count());
    }

    // Queries with greaterThan and table has null values in row.
    @Test
    public void greaterThan_nullValuesInRow() {
        TestHelper.populateTestRealmForNullTests(realm);

        // 6 Integer
        assertEquals(1, realm.where(NullTypes.class).greaterThan(NullTypes.FIELD_INTEGER_NULL, 2).count());
        // 7 Long
        assertEquals(1, realm.where(NullTypes.class).greaterThan(NullTypes.FIELD_LONG_NULL, 2L).count());
        // 8 Float
        assertEquals(1, realm.where(NullTypes.class).greaterThan(NullTypes.FIELD_FLOAT_NULL, 2F).count());
        // 9 Double
        assertEquals(1, realm.where(NullTypes.class).greaterThan(NullTypes.FIELD_DOUBLE_NULL, 2D).count());
        // 10 Date
        assertEquals(1, realm.where(NullTypes.class).greaterThan(NullTypes.FIELD_DATE_NULL,
                new Date(5000)).count());
    }

    // Queries with greaterThanOrEqualTo and table has null values in row.
    @Test
    public void greaterThanOrEqualTo_nullValuesInRow() {
        TestHelper.populateTestRealmForNullTests(realm);

        // 6 Integer
        assertEquals(1, realm.where(NullTypes.class).greaterThanOrEqualTo(NullTypes.FIELD_INTEGER_NULL, 3).count());
        // 7 Long
        assertEquals(1, realm.where(NullTypes.class).greaterThanOrEqualTo(NullTypes.FIELD_LONG_NULL, 3L).count());
        // 8 Float
        assertEquals(1, realm.where(NullTypes.class).greaterThanOrEqualTo(NullTypes.FIELD_FLOAT_NULL, 3F).count());
        // 9 Double
        assertEquals(1, realm.where(NullTypes.class).greaterThanOrEqualTo(NullTypes.FIELD_DOUBLE_NULL, 3D).count());
        // 10 Date
        assertEquals(1, realm.where(NullTypes.class).greaterThanOrEqualTo(NullTypes.FIELD_DATE_NULL,
                new Date(10000)).count());
    }

    // Queries with lessThan and table has null values in row.
    @Test
    public void lessThan_nullValuesInRow() {
        TestHelper.populateTestRealmForNullTests(realm);

        // 6 Integer
        assertEquals(1, realm.where(NullTypes.class).lessThan(NullTypes.FIELD_INTEGER_NULL, 2).count());
        // 7 Long
        assertEquals(1, realm.where(NullTypes.class).lessThan(NullTypes.FIELD_LONG_NULL, 2L).count());
        // 8 Float
        assertEquals(1, realm.where(NullTypes.class).lessThan(NullTypes.FIELD_FLOAT_NULL, 2F).count());
        // 9 Double
        assertEquals(1, realm.where(NullTypes.class).lessThan(NullTypes.FIELD_DOUBLE_NULL, 2D).count());
        // 10 Date
        assertEquals(1, realm.where(NullTypes.class).lessThan(NullTypes.FIELD_DATE_NULL,
                new Date(5000)).count());

    }

    // Queries with lessThanOrEqualTo and table has null values in row.
    @Test
    public void lessThanOrEqual_nullValuesInRow() {
        TestHelper.populateTestRealmForNullTests(realm);

        // 6 Integer
        assertEquals(1, realm.where(NullTypes.class).lessThanOrEqualTo(NullTypes.FIELD_INTEGER_NULL, 1).count());
        // 7 Long
        assertEquals(1, realm.where(NullTypes.class).lessThanOrEqualTo(NullTypes.FIELD_LONG_NULL, 1L).count());
        // 8 Float
        assertEquals(1, realm.where(NullTypes.class).lessThanOrEqualTo(NullTypes.FIELD_FLOAT_NULL, 1F).count());
        // 9 Double
        assertEquals(1, realm.where(NullTypes.class).lessThanOrEqualTo(NullTypes.FIELD_DOUBLE_NULL, 1D).count());
        // 10 Date
        assertEquals(1, realm.where(NullTypes.class).lessThanOrEqualTo(NullTypes.FIELD_DATE_NULL,
                new Date(9999)).count());
    }

    // If the RealmQuery is built on a TableView, it should not crash when used after GC.
    // See issue #1161 for more details.
    @Test
    public void buildQueryFromResultsGC() {
        // According to the testing, setting this to 10 can almost certainly trigger the GC.
        // Uses 30 here can ensure GC happen. (Tested with 4.3 1G Ram and 5.0 3G Ram)
        final int count = 30;
        RealmResults<CatOwner> results = realm.where(CatOwner.class).findAll();

        for (int i = 1; i <= count; i++) {
            @SuppressWarnings({"unused"})
            byte garbage[] = TestHelper.allocGarbage(0);
            results = results.where().findAll();
            System.gc(); // If a native resource has a reference count = 0, doing GC here might lead to a crash.
        }
    }

    private static byte[][] binaries = {{1, 2, 3}, {1, 2}, {1, 2, 3}, {2, 3}, {2}, {4, 5, 6}};

    private void createBinaryOnlyDataSet() {
        realm.beginTransaction();
        for (int i = 0; i < binaries.length; i++) {
            AllJavaTypes binaryOnly = new AllJavaTypes((long) i);
            binaryOnly.setFieldBinary(binaries[i]);
            realm.copyToRealm(binaryOnly);
        }
        realm.commitTransaction();
    }

    @Test
    public void equalTo_binary() {
        createBinaryOnlyDataSet();

        RealmResults<AllJavaTypes> resultList;
        resultList = realm.where(AllJavaTypes.class).equalTo(AllJavaTypes.FIELD_BINARY, binaries[0]).findAll();
        assertEquals(2, resultList.size());
        resultList = realm.where(AllJavaTypes.class).equalTo(AllJavaTypes.FIELD_BINARY, binaries[1]).findAll();
        assertEquals(1, resultList.size());
        resultList = realm.where(AllJavaTypes.class).equalTo(AllJavaTypes.FIELD_BINARY, new byte[] {1}).findAll();
        assertEquals(0, resultList.size());
    }

    @Test
    public void equalTo_binary_multiFailures() {
        createBinaryOnlyDataSet();

        // Non-binary field.
        try {
            RealmResults<AllJavaTypes> resultList = realm.where(AllJavaTypes.class)
                    .equalTo(AllJavaTypes.FIELD_INT, binaries[0]).findAll();
            fail("Should throw exception.");
        } catch (IllegalArgumentException ignored) {
        }

        // Non-existent field.
        try {
            RealmResults<AllJavaTypes> resultList = realm.where(AllJavaTypes.class)
                    .equalTo("NotAField", binaries[0]).findAll();
            fail("Should throw exception.");
        } catch (IllegalArgumentException ignored) {
        }
    }

    @Test
    public void notEqualTo_binary() {
        createBinaryOnlyDataSet();

        RealmResults<AllJavaTypes> resultList;
        resultList = realm.where(AllJavaTypes.class).notEqualTo(AllJavaTypes.FIELD_BINARY, binaries[0]).findAll();
        assertEquals(4, resultList.size());
        resultList = realm.where(AllJavaTypes.class).notEqualTo(AllJavaTypes.FIELD_BINARY, binaries[1]).findAll();
        assertEquals(5, resultList.size());
        resultList = realm.where(AllJavaTypes.class).notEqualTo(AllJavaTypes.FIELD_BINARY, new byte[] {1}).findAll();
        assertEquals(6, resultList.size());
    }

    @Test
    public void notEqualTo_binary_multiFailures() {
        createBinaryOnlyDataSet();

        // Non-binary field.
        try {
            RealmResults<AllJavaTypes> resultList = realm.where(AllJavaTypes.class)
                    .notEqualTo(AllJavaTypes.FIELD_INT, binaries[0]).findAll();
            fail("Should throw exception.");
        } catch (IllegalArgumentException ignored) {
        }

        // Non-existent field.
        try {
            RealmResults<AllJavaTypes> resultList = realm.where(AllJavaTypes.class)
                    .notEqualTo("NotAField", binaries[0]).findAll();
            fail("Should throw exception.");
        } catch (IllegalArgumentException ignored) {
        }
    }

    // Tests min on empty columns.
    @Test
    public void min_emptyColumns() {
        RealmQuery<NullTypes> query = realm.where(NullTypes.class);
        assertNull(query.min(NullTypes.FIELD_INTEGER_NOT_NULL));
        assertNull(query.min(NullTypes.FIELD_FLOAT_NOT_NULL));
        assertNull(query.min(NullTypes.FIELD_DOUBLE_NOT_NULL));
        assertNull(query.minimumDate(NullTypes.FIELD_DATE_NOT_NULL));
    }

    // Tests min on columns with all null rows.
    @Test
    public void min_allNullColumns() {
        TestHelper.populateAllNullRowsForNumericTesting(realm);

        RealmQuery<NullTypes> query = realm.where(NullTypes.class);
        assertNull(query.min(NullTypes.FIELD_INTEGER_NULL));
        assertNull(query.min(NullTypes.FIELD_FLOAT_NULL));
        assertNull(query.min(NullTypes.FIELD_DOUBLE_NULL));
        assertNull(query.minimumDate(NullTypes.FIELD_DATE_NULL));
    }

    // Tests min on columns with all non-null rows.
    @Test
    public void min_allNonNullRows() {
        TestHelper.populateAllNonNullRowsForNumericTesting(realm);
        RealmQuery<NullTypes> query = realm.where(NullTypes.class);

        assertEquals(-1, query.min(NullTypes.FIELD_INTEGER_NULL).intValue());
        assertEquals(-2f, query.min(NullTypes.FIELD_FLOAT_NULL).floatValue(), 0f);
        assertEquals(-3d, query.min(NullTypes.FIELD_DOUBLE_NULL).doubleValue(), 0d);
        assertEquals(-2000, query.minimumDate(NullTypes.FIELD_DATE_NULL).getTime());
    }

    // Tests min on columns with partial null rows.
    @Test
    public void min_partialNullRows() {
        TestHelper.populatePartialNullRowsForNumericTesting(realm);
        RealmQuery<NullTypes> query = realm.where(NullTypes.class);

        assertEquals(3, query.min(NullTypes.FIELD_INTEGER_NULL).intValue());
        assertEquals(4f, query.min(NullTypes.FIELD_FLOAT_NULL).floatValue(), 0f);
        assertEquals(5d, query.min(NullTypes.FIELD_DOUBLE_NULL).doubleValue(), 0d);
    }

    // Test max on empty columns
    @Test
    public void max_emptyColumns() {
        RealmQuery<NullTypes> query = realm.where(NullTypes.class);
        assertNull(query.max(NullTypes.FIELD_INTEGER_NOT_NULL));
        assertNull(query.max(NullTypes.FIELD_FLOAT_NOT_NULL));
        assertNull(query.max(NullTypes.FIELD_DOUBLE_NOT_NULL));
        assertNull(query.maximumDate(NullTypes.FIELD_DATE_NOT_NULL));
    }

    // Tests max on columns with all null rows.
    @Test
    public void max_allNullColumns() {
        TestHelper.populateAllNullRowsForNumericTesting(realm);

        RealmQuery<NullTypes> query = realm.where(NullTypes.class);
        assertNull(query.max(NullTypes.FIELD_INTEGER_NULL));
        assertNull(query.max(NullTypes.FIELD_FLOAT_NULL));
        assertNull(query.max(NullTypes.FIELD_DOUBLE_NULL));
        assertNull(query.maximumDate(NullTypes.FIELD_DATE_NULL));
    }

    // Tests max on columns with all non-null rows.
    @Test
    public void max_allNonNullRows() {
        TestHelper.populateAllNonNullRowsForNumericTesting(realm);
        RealmQuery<NullTypes> query = realm.where(NullTypes.class);

        assertEquals(4, query.max(NullTypes.FIELD_INTEGER_NULL).intValue());
        assertEquals(5f, query.max(NullTypes.FIELD_FLOAT_NULL).floatValue(), 0f);
        assertEquals(6d, query.max(NullTypes.FIELD_DOUBLE_NULL).doubleValue(), 0d);
        assertEquals(12345, query.maximumDate(NullTypes.FIELD_DATE_NULL).getTime());
    }

    // Tests max on columns with partial null rows.
    @Test
    public void max_partialNullRows() {
        TestHelper.populatePartialNullRowsForNumericTesting(realm);
        RealmQuery<NullTypes> query = realm.where(NullTypes.class);

        assertEquals(4, query.max(NullTypes.FIELD_INTEGER_NULL).intValue());
        assertEquals(5f, query.max(NullTypes.FIELD_FLOAT_NULL).floatValue(), 0f);
        assertEquals(6d, query.max(NullTypes.FIELD_DOUBLE_NULL).doubleValue(), 0d);
        assertEquals(12345, query.maximumDate(NullTypes.FIELD_DATE_NULL).getTime());
    }

    // Tests average on empty columns.
    @Test
    public void average_emptyColumns() {
        RealmQuery<NullTypes> query = realm.where(NullTypes.class);
        assertEquals(0d, query.average(NullTypes.FIELD_INTEGER_NULL), 0d);
        assertEquals(0d, query.average(NullTypes.FIELD_FLOAT_NULL), 0d);
        assertEquals(0d, query.average(NullTypes.FIELD_DOUBLE_NULL), 0d);
    }

    // Tests average on columns with all null rows.
    @Test
    public void average_allNullColumns() {
        TestHelper.populateAllNullRowsForNumericTesting(realm);

        RealmQuery<NullTypes> query = realm.where(NullTypes.class);
        assertEquals(0d, query.average(NullTypes.FIELD_INTEGER_NULL), 0d);
        assertEquals(0d, query.average(NullTypes.FIELD_FLOAT_NULL), 0d);
        assertEquals(0d, query.average(NullTypes.FIELD_DOUBLE_NULL), 0d);
    }

    // Tests average on columns with all non-null rows.
    @Test
    public void average_allNonNullRows() {
        TestHelper.populateAllNonNullRowsForNumericTesting(realm);
        RealmQuery<NullTypes> query = realm.where(NullTypes.class);

        assertEquals(2.0, query.average(NullTypes.FIELD_INTEGER_NULL), 0d);
        assertEquals(7.0 / 3, query.average(NullTypes.FIELD_FLOAT_NULL), 0.001d);
        assertEquals(8.0 / 3, query.average(NullTypes.FIELD_DOUBLE_NULL), 0.001d);
    }

    // Tests average on columns with partial null rows.
    @Test
    public void average_partialNullRows() {
        TestHelper.populatePartialNullRowsForNumericTesting(realm);
        RealmQuery<NullTypes> query = realm.where(NullTypes.class);

        assertEquals(3.5, query.average(NullTypes.FIELD_INTEGER_NULL), 0d);
        assertEquals(4.5, query.average(NullTypes.FIELD_FLOAT_NULL), 0d);
        assertEquals(5.5, query.average(NullTypes.FIELD_DOUBLE_NULL), 0d);
    }

    // Tests sum on empty columns.
    @Test
    public void sum_emptyColumns() {
        RealmQuery<NullTypes> query = realm.where(NullTypes.class);
        assertEquals(0, query.sum(NullTypes.FIELD_INTEGER_NULL).intValue());
        assertEquals(0f, query.sum(NullTypes.FIELD_FLOAT_NULL).floatValue(), 0f);
        assertEquals(0d, query.sum(NullTypes.FIELD_DOUBLE_NULL).doubleValue(), 0d);
    }

    // Tests sum on columns with all null rows.
    @Test
    public void sum_allNullColumns() {
        TestHelper.populateAllNullRowsForNumericTesting(realm);

        RealmQuery<NullTypes> query = realm.where(NullTypes.class);
        assertEquals(0, query.sum(NullTypes.FIELD_INTEGER_NULL).intValue());
        assertEquals(0f, query.sum(NullTypes.FIELD_FLOAT_NULL).floatValue(), 0f);
        assertEquals(0d, query.sum(NullTypes.FIELD_DOUBLE_NULL).doubleValue(), 0d);
    }

    // Tests sum on columns with all non-null rows.
    @Test
    public void sum_allNonNullRows() {
        TestHelper.populateAllNonNullRowsForNumericTesting(realm);
        RealmQuery<NullTypes> query = realm.where(NullTypes.class);

        assertEquals(6, query.sum(NullTypes.FIELD_INTEGER_NULL).intValue());
        assertEquals(7f, query.sum(NullTypes.FIELD_FLOAT_NULL).floatValue(), 0f);
        assertEquals(8d, query.sum(NullTypes.FIELD_DOUBLE_NULL).doubleValue(), 0d);
    }

    // Tests sum on columns with partial null rows.
    @Test
    public void sum_partialNullRows() {
        TestHelper.populatePartialNullRowsForNumericTesting(realm);
        RealmQuery<NullTypes> query = realm.where(NullTypes.class);

        assertEquals(7, query.sum(NullTypes.FIELD_INTEGER_NULL).intValue());
        assertEquals(9f, query.sum(NullTypes.FIELD_FLOAT_NULL).floatValue(), 0f);
        assertEquals(11d, query.sum(NullTypes.FIELD_DOUBLE_NULL).doubleValue(), 0d);
    }

    @Test
    public void count() {
        populateTestRealm(realm, TEST_DATA_SIZE);
        assertEquals(TEST_DATA_SIZE, realm.where(AllTypes.class).count());
    }

    // Verify that count correctly when using distinct.
    // See https://github.com/realm/realm-java/issues/5958
    @Test
    public void distinctCount() {
        realm.executeTransaction(r -> {
            for (int i = 0; i < 5; i++) {
                AllTypes obj = new AllTypes();
                obj.setColumnString("Foo");
                realm.copyToRealm(obj);
            }
        });
        assertEquals(1, realm.where(AllTypes.class).distinct(AllTypes.FIELD_STRING).count());
    }

    // Tests isNull on link's nullable field.
    @Test
    public void isNull_linkField() {
        TestHelper.populateTestRealmForNullTests(realm);

        // For the link with null value, query isNull on its fields should return true.
        // 1 String
        assertEquals(2, realm.where(NullTypes.class).isNull(
                NullTypes.FIELD_OBJECT_NULL + "." + NullTypes.FIELD_STRING_NULL).count());
        // 2 Bytes
        assertEquals(2, realm.where(NullTypes.class).isNull(
                NullTypes.FIELD_OBJECT_NULL + "." + NullTypes.FIELD_BYTES_NULL).count());
        // 3 Boolean
        assertEquals(2, realm.where(NullTypes.class).isNull(
                NullTypes.FIELD_OBJECT_NULL + "." + NullTypes.FIELD_BOOLEAN_NULL).count());
        // 4 Byte
        assertEquals(2, realm.where(NullTypes.class).isNull(
                NullTypes.FIELD_OBJECT_NULL + "." + NullTypes.FIELD_BYTE_NULL).count());
        // 5 Short
        assertEquals(2, realm.where(NullTypes.class).isNull(
                NullTypes.FIELD_OBJECT_NULL + "." + NullTypes.FIELD_SHORT_NULL).count());
        // 6 Integer
        assertEquals(2, realm.where(NullTypes.class).isNull(
                NullTypes.FIELD_OBJECT_NULL + "." + NullTypes.FIELD_INTEGER_NULL).count());
        // 7 Long
        assertEquals(2, realm.where(NullTypes.class).isNull(
                NullTypes.FIELD_OBJECT_NULL + "." + NullTypes.FIELD_LONG_NULL).count());
        // 8 Float
        assertEquals(2, realm.where(NullTypes.class).isNull(
                NullTypes.FIELD_OBJECT_NULL + "." + NullTypes.FIELD_FLOAT_NULL).count());
        // 9 Double
        assertEquals(2, realm.where(NullTypes.class).isNull(
                NullTypes.FIELD_OBJECT_NULL + "." + NullTypes.FIELD_DOUBLE_NULL).count());
        // 10 Date
        assertEquals(2, realm.where(NullTypes.class).isNull(
                NullTypes.FIELD_OBJECT_NULL + "." + NullTypes.FIELD_DATE_NULL).count());
        // 11 Object
        // FIXME: Currently, Realm Core does not support isNull() query for nested link field.
        //assertEquals(1, realm.where(NullTypes.class).isNull(
        //        NullTypes.FIELD_OBJECT_NULL + "." + NullTypes.FIELD_OBJECT_NULL).count());
        try {
            realm.where(NullTypes.class).isNull(
                    NullTypes.FIELD_OBJECT_NULL + "." + NullTypes.FIELD_OBJECT_NULL);
            fail();
        } catch (IllegalArgumentException ignored) {
        }
    }

    // Tests isNull on link's not-nullable field. Should throw.
    @Test
    public void isNull_linkFieldNotNullable() {
        TestHelper.populateTestRealmForNullTests(realm);

        // 1 String
        try {
            realm.where(NullTypes.class)
                    .isNull(NullTypes.FIELD_OBJECT_NULL + "." + NullTypes.FIELD_STRING_NOT_NULL);
            fail();
        } catch (IllegalArgumentException ignored) {
        }
        // 2 Bytes
        try {
            realm.where(NullTypes.class)
                    .isNull(NullTypes.FIELD_OBJECT_NULL + "." + NullTypes.FIELD_BYTES_NOT_NULL);
            fail();
        } catch (IllegalArgumentException ignored) {
        }
        // 3 Boolean
        try {
            realm.where(NullTypes.class)
                    .isNull(NullTypes.FIELD_OBJECT_NULL + "." + NullTypes.FIELD_BOOLEAN_NOT_NULL);
            fail();
        } catch (IllegalArgumentException ignored) {
        }
        // 4 Byte
        try {
            realm.where(NullTypes.class)
                    .isNull(NullTypes.FIELD_OBJECT_NULL + "." + NullTypes.FIELD_BYTE_NOT_NULL);
            fail();
        } catch (IllegalArgumentException ignored) {
        }
        // 5 Short
        try {
            realm.where(NullTypes.class)
                    .isNull(NullTypes.FIELD_OBJECT_NULL + "." + NullTypes.FIELD_SHORT_NOT_NULL);
            fail();
        } catch (IllegalArgumentException ignored) {
        }
        // 6 Integer
        try {
            realm.where(NullTypes.class)
                    .isNull(NullTypes.FIELD_OBJECT_NULL + "." + NullTypes.FIELD_INTEGER_NOT_NULL);
            fail();
        } catch (IllegalArgumentException ignored) {
        }
        // 7 Long
        try {
            realm.where(NullTypes.class)
                    .isNull(NullTypes.FIELD_OBJECT_NULL + "." + NullTypes.FIELD_LONG_NOT_NULL);
            fail();
        } catch (IllegalArgumentException ignored) {
        }
        // 8 Float
        try {
            realm.where(NullTypes.class)
                    .isNull(NullTypes.FIELD_OBJECT_NULL + "." + NullTypes.FIELD_FLOAT_NOT_NULL);
            fail();
        } catch (IllegalArgumentException ignored) {
        }
        // 9 Double
        try {
            realm.where(NullTypes.class)
                    .isNull(NullTypes.FIELD_OBJECT_NULL + "." + NullTypes.FIELD_DOUBLE_NOT_NULL);
            fail();
        } catch (IllegalArgumentException ignored) {
        }
        // 10 Date
        try {
            realm.where(NullTypes.class)
                    .isNull(NullTypes.FIELD_OBJECT_NULL + "." + NullTypes.FIELD_DATE_NOT_NULL);
            fail();
        } catch (IllegalArgumentException ignored) {
        }
        // 11 Object skipped, doesn't support equalTo query
    }

    // Tests isNotNull on link's nullable field.
    @Test
    public void isNotNull_linkField() {
        TestHelper.populateTestRealmForNullTests(realm);

        // 1 String
        assertEquals(1, realm.where(NullTypes.class).isNotNull(
                NullTypes.FIELD_OBJECT_NULL + "." + NullTypes.FIELD_STRING_NULL).count());
        // 2 Bytes
        assertEquals(1, realm.where(NullTypes.class).isNotNull(
                NullTypes.FIELD_OBJECT_NULL + "." + NullTypes.FIELD_BYTES_NULL).count());
        // 3 Boolean
        assertEquals(1, realm.where(NullTypes.class).isNotNull(
                NullTypes.FIELD_OBJECT_NULL + "." + NullTypes.FIELD_BOOLEAN_NULL).count());
        // 4 Byte
        assertEquals(1, realm.where(NullTypes.class).isNotNull(
                NullTypes.FIELD_OBJECT_NULL + "." + NullTypes.FIELD_BYTE_NULL).count());
        // 5 Short
        assertEquals(1, realm.where(NullTypes.class).isNotNull(
                NullTypes.FIELD_OBJECT_NULL + "." + NullTypes.FIELD_SHORT_NULL).count());
        // 6 Integer
        assertEquals(1, realm.where(NullTypes.class).isNotNull(
                NullTypes.FIELD_OBJECT_NULL + "." + NullTypes.FIELD_INTEGER_NULL).count());
        // 7 Long
        assertEquals(1, realm.where(NullTypes.class).isNotNull(
                NullTypes.FIELD_OBJECT_NULL + "." + NullTypes.FIELD_LONG_NULL).count());
        // 8 Float
        assertEquals(1, realm.where(NullTypes.class).isNotNull(
                NullTypes.FIELD_OBJECT_NULL + "." + NullTypes.FIELD_FLOAT_NULL).count());
        // 9 Double
        assertEquals(1, realm.where(NullTypes.class).isNotNull(
                NullTypes.FIELD_OBJECT_NULL + "." + NullTypes.FIELD_DOUBLE_NULL).count());
        // 10 Date
        assertEquals(1, realm.where(NullTypes.class).isNotNull(
                NullTypes.FIELD_OBJECT_NULL + "." + NullTypes.FIELD_DATE_NULL).count());
        // 11 Object
        //assertEquals(1, realm.where(NullTypes.class).isNotNull(
        //        NullTypes.FIELD_OBJECT_NULL + "." + NullTypes.FIELD_OBJECT_NULL).count());
        // FIXME: Currently, Realm Core does not support isNotNull() query for nested link field.
        try {
            realm.where(NullTypes.class).isNotNull(
                    NullTypes.FIELD_OBJECT_NULL + "." + NullTypes.FIELD_OBJECT_NULL);
            fail();
        } catch (IllegalArgumentException ignored) {
        }

        assertEquals(1, realm.where(NullTypes.class).isNotNull(
                NullTypes.FIELD_OBJECT_NULL + "." + NullTypes.FIELD_DECIMAL128_NULL).count());

        assertEquals(1, realm.where(NullTypes.class).isNotNull(
                NullTypes.FIELD_OBJECT_NULL + "." + NullTypes.FIELD_OBJECT_ID_NULL).count());
    }

    // Tests isNotNull on link's not-nullable field. Should throw.
    @Test
    public void isNotNull_linkFieldNotNullable() {
        TestHelper.populateTestRealmForNullTests(realm);

        // 1 String
        try {
            realm.where(NullTypes.class)
                    .isNotNull(NullTypes.FIELD_OBJECT_NULL + "." + NullTypes.FIELD_STRING_NOT_NULL);
            fail();
        } catch (IllegalArgumentException ignored) {
        }
        // 2 Bytes
        try {
            realm.where(NullTypes.class)
                    .isNotNull(NullTypes.FIELD_OBJECT_NULL + "." + NullTypes.FIELD_BYTES_NOT_NULL);
            fail();
        } catch (IllegalArgumentException ignored) {
        }
        // 3 Boolean
        try {
            realm.where(NullTypes.class)
                    .isNotNull(NullTypes.FIELD_OBJECT_NULL + "." + NullTypes.FIELD_BOOLEAN_NOT_NULL);
            fail();
        } catch (IllegalArgumentException ignored) {
        }
        // 4 Byte
        try {
            realm.where(NullTypes.class)
                    .isNotNull(NullTypes.FIELD_OBJECT_NULL + "." + NullTypes.FIELD_BYTE_NOT_NULL);
            fail();
        } catch (IllegalArgumentException ignored) {
        }
        // 5 Short
        try {
            realm.where(NullTypes.class)
                    .isNotNull(NullTypes.FIELD_OBJECT_NULL + "." + NullTypes.FIELD_SHORT_NOT_NULL);
            fail();
        } catch (IllegalArgumentException ignored) {
        }
        // 6 Integer
        try {
            realm.where(NullTypes.class)
                    .isNotNull(NullTypes.FIELD_OBJECT_NULL + "." + NullTypes.FIELD_INTEGER_NOT_NULL);
            fail();
        } catch (IllegalArgumentException ignored) {
        }
        // 7 Long
        try {
            realm.where(NullTypes.class)
                    .isNotNull(NullTypes.FIELD_OBJECT_NULL + "." + NullTypes.FIELD_LONG_NOT_NULL);
            fail();
        } catch (IllegalArgumentException ignored) {
        }
        // 8 Float
        try {
            realm.where(NullTypes.class)
                    .isNotNull(NullTypes.FIELD_OBJECT_NULL + "." + NullTypes.FIELD_FLOAT_NOT_NULL);
            fail();
        } catch (IllegalArgumentException ignored) {
        }
        // 9 Double
        try {
            realm.where(NullTypes.class)
                    .isNotNull(NullTypes.FIELD_OBJECT_NULL + "." + NullTypes.FIELD_DOUBLE_NOT_NULL);
            fail();
        } catch (IllegalArgumentException ignored) {
        }
        // 10 Date
        try {
            realm.where(NullTypes.class)
                    .isNotNull(NullTypes.FIELD_OBJECT_NULL + "." + NullTypes.FIELD_DATE_NOT_NULL);
            fail();
        } catch (IllegalArgumentException ignored) {
        }
        // 11 Object skipped, RealmObject is always nullable.

        // 10 Decimal128
        try {
            realm.where(NullTypes.class)
                    .isNotNull(NullTypes.FIELD_OBJECT_NULL + "." + NullTypes.FIELD_DECIMAL128_NOT_NULL);
            fail();
        } catch (IllegalArgumentException ignored) {
        }

        // 10 ObjectId
        try {
            realm.where(NullTypes.class)
                    .isNotNull(NullTypes.FIELD_OBJECT_NULL + "." + NullTypes.FIELD_OBJECT_ID_NOT_NULL);
            fail();
        } catch (IllegalArgumentException ignored) {
        }
    }

    // Calling isNull on fields with the RealmList type will trigger an exception.
    @Test
    public void isNull_listFieldThrows() {
        try {
            realm.where(Owner.class).isNull("dogs");
            fail();
        } catch (IllegalArgumentException expected) {
            assertEquals("Illegal Argument: RealmList(dogs) is not nullable.", expected.getMessage());
        }

        try {
            realm.where(Cat.class).isNull("owner.dogs");
            fail();
        } catch (IllegalArgumentException expected) {
            assertEquals("Illegal Argument: RealmList(dogs) is not nullable.", expected.getMessage());
        }
    }

    // Calling isNotNull on fields with the RealmList type will trigger an exception.
    @Test
    public void isNotNull_listFieldThrows() {
        try {
            realm.where(Owner.class).isNotNull("dogs");
            fail();
        } catch (IllegalArgumentException expected) {
            assertEquals("Illegal Argument: RealmList(dogs) is not nullable.", expected.getMessage());
        }

        try {
            realm.where(Cat.class).isNotNull("owner.dogs");
            fail();
        } catch (IllegalArgumentException expected) {
            assertEquals("Illegal Argument: RealmList(dogs) is not nullable.", expected.getMessage());
        }
    }

    @Test
    public void isValid_tableQuery() {
        final RealmQuery<AllTypes> query = realm.where(AllTypes.class);

        assertTrue(query.isValid());
        populateTestRealm(realm, 1);
        // Still valid if result changed.
        assertTrue(query.isValid());

        realm.close();
        assertFalse(query.isValid());
    }

    @Test
    public void isValid_tableViewQuery() {
        populateTestRealm();
        final RealmQuery<AllTypes> query = realm.where(AllTypes.class).greaterThan(AllTypes.FIELD_FLOAT, 5f)
                .findAll().where();
        assertTrue(query.isValid());

        populateTestRealm(realm, 1);
        // Still valid if table view changed.
        assertTrue(query.isValid());

        realm.close();
        assertFalse(query.isValid());
    }

    // Test for https://github.com/realm/realm-java/issues/1905
    @Test
    public void resultOfTableViewQuery() {
        populateTestRealm();

        final RealmResults<AllTypes> results = realm.where(AllTypes.class).equalTo(AllTypes.FIELD_LONG, 3L).findAll();
        assertEquals(1, results.size());
        assertEquals("test data 3", results.first().getColumnString());

        final RealmQuery<AllTypes> tableViewQuery = results.where();
        assertEquals("test data 3", tableViewQuery.findAll().first().getColumnString());
        assertEquals("test data 3", tableViewQuery.findFirst().getColumnString());
    }

    @Test
    public void isValid_linkViewQuery() {
        populateTestRealm(realm, 1);
        final RealmList<Dog> list = realm.where(AllTypes.class).findFirst().getColumnRealmList();
        final RealmQuery<Dog> query = list.where();
        final long listLength = query.count();
        assertTrue(query.isValid());

        realm.beginTransaction();
        final Dog dog = realm.createObject(Dog.class);
        dog.setName("Dog");
        list.add(dog);
        realm.commitTransaction();

        // Still valid if base view changed.
        assertEquals(listLength + 1, query.count());
        assertTrue(query.isValid());

        realm.close();
        assertFalse(query.isValid());
    }

    @Test
    public void isValid_removedParent() {
        populateTestRealm(realm, 1);
        final AllTypes obj = realm.where(AllTypes.class).findFirst();
        final RealmQuery<Dog> query = obj.getColumnRealmList().where();
        assertTrue(query.isValid());

        realm.beginTransaction();
        obj.deleteFromRealm();
        realm.commitTransaction();

        // Invalid if parent has been removed.
        assertFalse(query.isValid());
    }

    @Test
    public void isEmpty() {
        createIsEmptyDataSet(realm);
        for (RealmFieldType type : SUPPORTED_IS_EMPTY_TYPES) {
            switch (type) {
                case STRING:
                    assertEquals(2, realm.where(AllJavaTypes.class).isEmpty(AllJavaTypes.FIELD_STRING).count());
                    break;
                case BINARY:
                    assertEquals(2, realm.where(AllJavaTypes.class).isEmpty(AllJavaTypes.FIELD_BINARY).count());
                    break;
                case LIST:
                    assertEquals(1, realm.where(AllJavaTypes.class).isEmpty(AllJavaTypes.FIELD_LIST).count());
                    break;
                case LINKING_OBJECTS:
                    // Row 2 does not have a backlink
                    assertEquals(1, realm.where(AllJavaTypes.class).isEmpty(AllJavaTypes.FIELD_LO_OBJECT).count());
                    assertEquals(1, realm.where(AllJavaTypes.class).isEmpty(AllJavaTypes.FIELD_LO_LIST).count());
                    break;
                default:
                    fail("Unknown type: " + type);
            }
        }
    }

    @Test
    public void isEmpty_acrossLink() {
        createIsEmptyDataSet(realm);
        for (RealmFieldType type : SUPPORTED_IS_EMPTY_TYPES) {
            switch (type) {
                case STRING:
                    assertEquals(1, realm.where(AllJavaTypes.class).isEmpty(AllJavaTypes.FIELD_OBJECT + "." + AllJavaTypes.FIELD_STRING).count());
                    break;
                case BINARY:
                    assertEquals(1, realm.where(AllJavaTypes.class).isEmpty(AllJavaTypes.FIELD_OBJECT + "." + AllJavaTypes.FIELD_BINARY).count());
                    break;
                case LIST:
                    // Row 0: Backlink list to row 1, list to row 0; included
                    // Row 1: Backlink list to row 2, list to row 1; included
                    // Row 2: No backlink list; not included
                    assertEquals(2, realm.where(AllJavaTypes.class).isEmpty(AllJavaTypes.FIELD_OBJECT + "." + AllJavaTypes.FIELD_LIST).count());
                    break;
                case LINKING_OBJECTS:
                    assertEquals(1, realm.where(AllJavaTypes.class).isEmpty(AllJavaTypes.FIELD_OBJECT + "." + AllJavaTypes.FIELD_LO_LIST).count());

                    // Row 0: Link to row 0, backlink to row 0; not included
                    // Row 1: Link to row 1m backlink to row 1; not included
                    // Row 2: Empty link; included
                    assertEquals(1, realm.where(AllJavaTypes.class).isEmpty(AllJavaTypes.FIELD_OBJECT + "." + AllJavaTypes.FIELD_LO_OBJECT).count());
                    break;
                default:
                    fail("Unknown type: " + type);
            }
        }
    }

    @Test
    public void isEmpty_illegalFieldTypeThrows() {
        for (RealmFieldType type : NOT_SUPPORTED_IS_EMPTY_TYPES) {
            try {
                switch (type) {
                    case INTEGER:
                        realm.where(AllJavaTypes.class).isEmpty(AllJavaTypes.FIELD_LONG).findAll();
                        break;
                    case FLOAT:
                        realm.where(AllJavaTypes.class).isEmpty(AllJavaTypes.FIELD_FLOAT).findAll();
                        break;
                    case DOUBLE:
                        realm.where(AllJavaTypes.class).isEmpty(AllJavaTypes.FIELD_DOUBLE).findAll();
                        break;
                    case BOOLEAN:
                        realm.where(AllJavaTypes.class).isEmpty(AllJavaTypes.FIELD_BOOLEAN).findAll();
                        break;
                    case OBJECT:
                        realm.where(AllJavaTypes.class).isEmpty(AllJavaTypes.FIELD_OBJECT).findAll();
                        break;
                    case DATE:
                        realm.where(AllJavaTypes.class).isEmpty(AllJavaTypes.FIELD_DATE).findAll();
                        break;
                    case DECIMAL128:
                        realm.where(AllJavaTypes.class).isEmpty(AllJavaTypes.FIELD_DECIMAL128).findAll();
                        break;
                    case OBJECT_ID:
                        realm.where(AllJavaTypes.class).isEmpty(AllJavaTypes.FIELD_OBJECT_ID).findAll();
                        break;
                    case UUID:
                        realm.where(AllJavaTypes.class).isEmpty(AllJavaTypes.FIELD_UUID).findAll();
                        break;
                    case MIXED:
                        realm.where(AllJavaTypes.class).isEmpty(AllJavaTypes.FIELD_MIXED).findAll();
                        break;
                    case INTEGER_LIST:
                        realm.where(AllJavaTypes.class).isEmpty(AllJavaTypes.FIELD_INTEGER_LIST).findAll();
                        break;
                    case BOOLEAN_LIST:
                        realm.where(AllJavaTypes.class).isEmpty(AllJavaTypes.FIELD_BOOLEAN_LIST).findAll();
                        break;
                    case STRING_LIST:
                        realm.where(AllJavaTypes.class).isEmpty(AllJavaTypes.FIELD_STRING_LIST).findAll();
                        break;
                    case BINARY_LIST:
                        realm.where(AllJavaTypes.class).isEmpty(AllJavaTypes.FIELD_BINARY_LIST).findAll();
                        break;
                    case DATE_LIST:
                        realm.where(AllJavaTypes.class).isEmpty(AllJavaTypes.FIELD_DATE_LIST).findAll();
                        break;
                    case FLOAT_LIST:
                        realm.where(AllJavaTypes.class).isEmpty(AllJavaTypes.FIELD_FLOAT_LIST).findAll();
                        break;
                    case DOUBLE_LIST:
                        realm.where(AllJavaTypes.class).isEmpty(AllJavaTypes.FIELD_DOUBLE_LIST).findAll();
                        break;
                    case DECIMAL128_LIST:
                        realm.where(AllJavaTypes.class).isEmpty(AllJavaTypes.FIELD_DECIMAL128_LIST).findAll();
                        break;
                    case OBJECT_ID_LIST:
                        realm.where(AllJavaTypes.class).isEmpty(AllJavaTypes.FIELD_OBJECT_ID_LIST).findAll();
                        break;
                    case UUID_LIST:
                        realm.where(AllJavaTypes.class).isEmpty(AllJavaTypes.FIELD_UUID_LIST).findAll();
                        break;
                    default:
                        fail("Unknown type: " + type);
                }
                fail(type + " should throw an exception");
            } catch (IllegalArgumentException ignored) {
            }
        }
    }

    @Test
    public void isEmpty_invalidFieldNameThrows() {
        String[] fieldNames = new String[] {null, "", "foo", AllJavaTypes.FIELD_OBJECT + ".foo"};

        for (String fieldName : fieldNames) {
            try {
                realm.where(AllJavaTypes.class).isEmpty(fieldName).findAll();
                fail();
            } catch (IllegalArgumentException ignored) {
            }
        }
    }

    @Test
    public void isEmpty_acrossLink_wrongTypeThrows() {
        for (RealmFieldType type : RealmFieldType.values()) {
            if (SUPPORTED_IS_EMPTY_TYPES.contains(type)) {
                continue;
            }

            RealmQuery<Owner> query = realm.where(Owner.class);
            try {
                query.isEmpty(Owner.FIELD_CAT + "." + Cat.FIELD_AGE);
                fail();
            } catch (IllegalArgumentException expected) {
                assertEquals(String.format(Locale.US,
                        "Invalid query: field '%s' in class '%s' is of invalid type '%s'.",
                        Cat.FIELD_AGE, Cat.CLASS_NAME, RealmFieldType.INTEGER.name()),
                        expected.getMessage());
            }
        }
    }

    @Test
    public void isNotEmpty() {
        createIsNotEmptyDataSet(realm);
        for (RealmFieldType type : SUPPORTED_IS_NOT_EMPTY_TYPES) {
            switch (type) {
                case STRING:
                    assertEquals(1, realm.where(AllJavaTypes.class).isNotEmpty(AllJavaTypes.FIELD_STRING).count());
                    break;
                case BINARY:
                    assertEquals(1, realm.where(AllJavaTypes.class).isNotEmpty(AllJavaTypes.FIELD_BINARY).count());
                    break;
                case LIST:
                    assertEquals(1, realm.where(AllJavaTypes.class).isNotEmpty(AllJavaTypes.FIELD_LIST).count());
                    break;
                case LINKING_OBJECTS:
                    assertEquals(2, realm.where(AllJavaTypes.class).isNotEmpty(AllJavaTypes.FIELD_LO_OBJECT).count());
                    assertEquals(1, realm.where(AllJavaTypes.class).isNotEmpty(AllJavaTypes.FIELD_LO_LIST).count());
                    break;
                default:
                    fail("Unknown type: " + type);
            }
        }
    }

    @Test
    public void isNotEmpty_acrossLink() {
        createIsNotEmptyDataSet(realm);
        for (RealmFieldType type : SUPPORTED_IS_NOT_EMPTY_TYPES) {
            switch (type) {
                case STRING:
                    assertEquals(1, realm.where(AllJavaTypes.class).isNotEmpty(AllJavaTypes.FIELD_OBJECT + "." + AllJavaTypes.FIELD_STRING).count());
                    break;
                case BINARY:
                    assertEquals(1, realm.where(AllJavaTypes.class).isNotEmpty(AllJavaTypes.FIELD_OBJECT + "." + AllJavaTypes.FIELD_BINARY).count());
                    break;
                case LIST:
                    assertEquals(1, realm.where(AllJavaTypes.class).isNotEmpty(AllJavaTypes.FIELD_OBJECT + "." + AllJavaTypes.FIELD_LIST).count());
                    break;
                case LINKING_OBJECTS:
                    assertEquals(1, realm.where(AllJavaTypes.class).isNotEmpty(AllJavaTypes.FIELD_OBJECT + "." + AllJavaTypes.FIELD_LO_LIST).count());
                    assertEquals(2, realm.where(AllJavaTypes.class).isNotEmpty(AllJavaTypes.FIELD_OBJECT + "." + AllJavaTypes.FIELD_LO_OBJECT).count());
                    break;
                default:
                    fail("Unknown type: " + type);
            }
        }
    }

    @Test
    public void isNotEmpty_illegalFieldTypeThrows() {
        for (RealmFieldType type : NOT_SUPPORTED_IS_NOT_EMPTY_TYPES) {
            try {
                switch (type) {
                    case INTEGER:
                        realm.where(AllJavaTypes.class).isNotEmpty(AllJavaTypes.FIELD_LONG).findAll();
                        break;
                    case FLOAT:
                        realm.where(AllJavaTypes.class).isNotEmpty(AllJavaTypes.FIELD_FLOAT).findAll();
                        break;
                    case DOUBLE:
                        realm.where(AllJavaTypes.class).isNotEmpty(AllJavaTypes.FIELD_DOUBLE).findAll();
                        break;
                    case BOOLEAN:
                        realm.where(AllJavaTypes.class).isNotEmpty(AllJavaTypes.FIELD_BOOLEAN).findAll();
                        break;
                    case OBJECT:
                        realm.where(AllJavaTypes.class).isNotEmpty(AllJavaTypes.FIELD_OBJECT).findAll();
                        break;
                    case DATE:
                        realm.where(AllJavaTypes.class).isNotEmpty(AllJavaTypes.FIELD_DATE).findAll();
                        break;
                    case DECIMAL128:
                        realm.where(AllJavaTypes.class).isNotEmpty(AllJavaTypes.FIELD_DECIMAL128).findAll();
                        break;
                    case OBJECT_ID:
                        realm.where(AllJavaTypes.class).isNotEmpty(AllJavaTypes.FIELD_OBJECT_ID).findAll();
                        break;
                    case UUID:
                        realm.where(AllJavaTypes.class).isNotEmpty(AllJavaTypes.FIELD_UUID).findAll();
                        break;
                    case MIXED:
                        realm.where(AllJavaTypes.class).isNotEmpty(AllJavaTypes.FIELD_MIXED).findAll();
                        break;
                    case INTEGER_LIST:
                        realm.where(AllJavaTypes.class).isNotEmpty(AllJavaTypes.FIELD_INTEGER_LIST).findAll();
                        break;
                    case BOOLEAN_LIST:
                        realm.where(AllJavaTypes.class).isNotEmpty(AllJavaTypes.FIELD_BOOLEAN_LIST).findAll();
                        break;
                    case STRING_LIST:
                        realm.where(AllJavaTypes.class).isNotEmpty(AllJavaTypes.FIELD_STRING_LIST).findAll();
                        break;
                    case BINARY_LIST:
                        realm.where(AllJavaTypes.class).isNotEmpty(AllJavaTypes.FIELD_BINARY_LIST).findAll();
                        break;
                    case DATE_LIST:
                        realm.where(AllJavaTypes.class).isNotEmpty(AllJavaTypes.FIELD_DATE_LIST).findAll();
                        break;
                    case FLOAT_LIST:
                        realm.where(AllJavaTypes.class).isNotEmpty(AllJavaTypes.FIELD_FLOAT_LIST).findAll();
                        break;
                    case DOUBLE_LIST:
                        realm.where(AllJavaTypes.class).isNotEmpty(AllJavaTypes.FIELD_DOUBLE_LIST).findAll();
                        break;
                    case DECIMAL128_LIST:
                        realm.where(AllJavaTypes.class).isNotEmpty(AllJavaTypes.FIELD_DECIMAL128_LIST).findAll();
                        break;
                    case OBJECT_ID_LIST:
                        realm.where(AllJavaTypes.class).isNotEmpty(AllJavaTypes.FIELD_OBJECT_ID_LIST).findAll();
                        break;
                    case UUID_LIST:
                        realm.where(AllJavaTypes.class).isNotEmpty(AllJavaTypes.FIELD_UUID_LIST).findAll();
                        break;
                    default:
                        fail("Unknown type: " + type);
                }
                fail(type + " should throw an exception");
            } catch (IllegalArgumentException ignored) {
            }
        }
    }

    @Test
    public void isNotEmpty_invalidFieldNameThrows() {
        String[] fieldNames = new String[] {null, "", "foo", AllJavaTypes.FIELD_OBJECT + ".foo"};

        for (String fieldName : fieldNames) {
            try {
                realm.where(AllJavaTypes.class).isNotEmpty(fieldName).findAll();
                fail();
            } catch (IllegalArgumentException ignored) {
            }
        }
    }

    // Tests that deep queries work on a lot of data.
    @Test
    public void deepLinkListQuery() {
        realm.executeTransaction(new Realm.Transaction() {
            @Override
            public void execute(Realm realm) {

                // Crashes with i == 1000, 500, 100, 89, 85, 84.
                // Doesn't crash for i == 10, 50, 75, 82, 83.
                for (int i = 0; i < 84; i++) {
                    AllJavaTypes obj = realm.createObject(AllJavaTypes.class, i + 1);
                    obj.setFieldBoolean(i % 2 == 0);
                    obj.setFieldObject(obj);

                    RealmResults<AllJavaTypes> items = realm.where(AllJavaTypes.class).findAll();
                    RealmList<AllJavaTypes> fieldList = obj.getFieldList();
                    for (int j = 0; j < items.size(); j++) {
                        fieldList.add(items.get(j));
                    }
                }
            }
        });

        for (int i = 0; i < 4; i++) {
            realm.where(AllJavaTypes.class).equalTo(
                    AllJavaTypes.FIELD_LIST + "." + AllJavaTypes.FIELD_OBJECT + "." + AllJavaTypes.FIELD_BOOLEAN, true)
                    .findAll();
        }
    }

    @Test
    public void sort_onSubObjectField() {
        populateTestRealm(realm, TEST_DATA_SIZE);
        RealmResults<AllTypes> results = realm.where(AllTypes.class)
                .sort(AllTypes.FIELD_REALMOBJECT + "." + Dog.FIELD_AGE)
                .findAll();
        assertEquals(0, results.get(0).getColumnRealmObject().getAge());
        assertEquals(TEST_DATA_SIZE - 1, results.get(TEST_DATA_SIZE - 1).getColumnRealmObject().getAge());
    }

    @Test
    @RunTestInLooperThread
    public void sort_async_onSubObjectField() {
        Realm realm = looperThread.getRealm();
        populateTestRealm(realm, TEST_DATA_SIZE);
        RealmResults<AllTypes> results = realm.where(AllTypes.class)
                .sort(AllTypes.FIELD_REALMOBJECT + "." + Dog.FIELD_AGE)
                .findAllAsync();
        looperThread.keepStrongReference(results);
        results.addChangeListener(new RealmChangeListener<RealmResults<AllTypes>>() {
            @Override
            public void onChange(RealmResults<AllTypes> results) {
                assertEquals(0, results.get(0).getColumnRealmObject().getAge());
                assertEquals(TEST_DATA_SIZE - 1, results.get(TEST_DATA_SIZE - 1).getColumnRealmObject().getAge());
                looperThread.testComplete();
            }
        });
    }

    @Test
    public void findAll_indexedCaseInsensitiveFields() {
        // Catches https://github.com/realm/realm-java/issues/4788
        realm.beginTransaction();
        realm.createObject(IndexedFields.class, new ObjectId()).indexedString = "ROVER";
        realm.createObject(IndexedFields.class, new ObjectId()).indexedString = "Rover";
        realm.commitTransaction();

        RealmResults<IndexedFields> results = realm.where(IndexedFields.class)
                .equalTo(IndexedFields.FIELD_INDEXED_STRING, "rover", Case.INSENSITIVE)
                .findAll();
        assertEquals(2, results.size());
    }

    @Test
    public void sort_listOnSubObjectField() {
        String[] fieldNames = new String[2];
        fieldNames[0] = AllTypes.FIELD_REALMOBJECT + "." + Dog.FIELD_AGE;
        fieldNames[1] = AllTypes.FIELD_REALMOBJECT + "." + Dog.FIELD_AGE;

        Sort[] sorts = new Sort[2];
        sorts[0] = Sort.ASCENDING;
        sorts[1] = Sort.ASCENDING;

        populateTestRealm(realm, TEST_DATA_SIZE);
        RealmResults<AllTypes> results = realm.where(AllTypes.class)
                .sort(fieldNames, sorts)
                .findAll();
        assertEquals(0, results.get(0).getColumnRealmObject().getAge());
        assertEquals(TEST_DATA_SIZE - 1, results.get(TEST_DATA_SIZE - 1).getColumnRealmObject().getAge());
    }

    private void populateForDistinct(Realm realm, long numberOfBlocks, long numberOfObjects, boolean withNull) {
        realm.beginTransaction();
        for (int i = 0; i < numberOfObjects * numberOfBlocks; i++) {
            for (int j = 0; j < numberOfBlocks; j++) {
                AnnotationIndexTypes obj = realm.createObject(AnnotationIndexTypes.class);
                obj.setIndexBoolean(j % 2 == 0);
                obj.setIndexLong(j);
                obj.setIndexDate(withNull ? null : new Date(1000L * j));
                obj.setIndexString(withNull ? null : "Test " + j);
                obj.setNotIndexBoolean(j % 2 == 0);
                obj.setNotIndexLong(j);
                obj.setNotIndexDate(withNull ? null : new Date(1000L * j));
                obj.setNotIndexString(withNull ? null : "Test " + j);
                obj.setFieldObject(obj);
            }
        }
        realm.commitTransaction();
    }

    private void populateForDistinctAllTypes(Realm realm, long numberOfBlocks, long numberOfObjects) {
        realm.beginTransaction();
        for (int i = 0; i < numberOfBlocks; i++) {
            Dog dog = realm.createObject(Dog.class);
            for (int j = 0; j < numberOfObjects; j++) {
                AllTypes obj = realm.createObject(AllTypes.class);
                obj.setColumnBinary(new byte[j]);
                obj.setColumnString("Test " + j);
                obj.setColumnLong(j);
                obj.setColumnFloat(j/1000f);
                obj.setColumnDouble(j/1000d);
                obj.setColumnBoolean(j % 2 == 0);
                obj.setColumnDate(new Date(1000L * j));
                obj.setColumnDecimal128(new Decimal128(j));
                obj.setColumnObjectId(new ObjectId(j, j));
                obj.setColumnUUID(UUID.fromString(TestHelper.generateUUIDString(j)));
                obj.setColumnMutableRealmInteger(j);
                obj.setColumnRealmLink(obj);
                obj.setColumnRealmObject(dog);
            }
        }
        realm.commitTransaction();
    }

    private void populateForDistinctInvalidTypesLinked(Realm realm) {
        realm.beginTransaction();
        AllJavaTypes notEmpty = new AllJavaTypes();
        notEmpty.setFieldBinary(new byte[]{1, 2, 3});
        notEmpty.setFieldObject(notEmpty);
        notEmpty.setFieldList(new RealmList<AllJavaTypes>(notEmpty));
        realm.copyToRealm(notEmpty);
        realm.commitTransaction();
    }

    @Test
    public void distinct() {
        final long numberOfBlocks = 3;
        final long numberOfObjects = 3; // Must be greater than 1
        populateForDistinct(realm, numberOfBlocks, numberOfObjects, false);

        RealmResults<AnnotationIndexTypes> distinctBool = realm.where(AnnotationIndexTypes.class).distinct(AnnotationIndexTypes.FIELD_INDEX_BOOL).findAll();
        assertEquals(2, distinctBool.size());
        for (String field : new String[]{AnnotationIndexTypes.FIELD_INDEX_LONG, AnnotationIndexTypes.FIELD_INDEX_DATE, AnnotationIndexTypes.FIELD_INDEX_STRING}) {
            RealmResults<AnnotationIndexTypes> distinct = realm.where(AnnotationIndexTypes.class).distinct(field).findAll();
            assertEquals(field, numberOfBlocks, distinct.size());
        }
    }

    @Test
    public void distinct_withNullValues() {
        final long numberOfBlocks = 3;
        final long numberOfObjects = 3;
        populateForDistinct(realm, numberOfBlocks, numberOfObjects, true);

        for (String field : new String[]{AnnotationIndexTypes.FIELD_INDEX_DATE, AnnotationIndexTypes.FIELD_INDEX_STRING}) {
            RealmResults<AnnotationIndexTypes> distinct = realm.where(AnnotationIndexTypes.class).distinct(field).findAll();
            assertEquals(field, 1, distinct.size());
        }
    }

    @Test(expected = IllegalStateException.class)
    public void distinct_failIfAppliedMultipleTimes() {
        realm.where(AnnotationIndexTypes.class)
                .distinct(AnnotationIndexTypes.FIELD_INDEX_DATE)
                .distinct(AnnotationIndexTypes.FIELD_INDEX_DATE);
    }

    // Helper method to verify distinct behavior an all fields of AllTypes, potentially following
    // possible multiple indirection links as given by 'prefix'
    private void distinctAllFields(Realm realm, String prefix) {
        final long numberOfBlocks = 3;
        final long numberOfObjects = 3;

        populateForDistinctAllTypes(realm, numberOfBlocks, numberOfObjects);

        // Dynamic realm for verifying distinct query result against naive manual implementation of
        // distinct
        DynamicRealm dynamicRealm = DynamicRealm.createInstance(realm.sharedRealm);
        RealmResults<DynamicRealmObject> all = dynamicRealm.where(AllTypes.CLASS_NAME)
                .findAll();

        // Bookkeeping to ensure that we are actually testing all types
        HashSet types = new HashSet(Arrays.asList(RealmFieldType.values()));

        // Iterate all fields of AllTypes table and verify that distinct either:
        // - Returns correct number of entries, or
        // - Raises an error that distinct cannot be performed on the specific field types (lists)
        RealmObjectSchema schema = realm.getSchema().getSchemaForClass(AllTypes.CLASS_NAME);
        Set<String> fieldNames = schema.getFieldNames();
        for (String fieldName : fieldNames) {
            String field = prefix + fieldName;
            RealmFieldType type = schema.getFieldType(fieldName);
            if (supportDistinct(type)) {
                // Actual query
                RealmResults<AllTypes> distinct = realm.where(AllTypes.class)
                        .distinct(field)
                        .findAll();

                // Assert query result
                // Test against manual distinct implementation
                Set<List<? super Object>> values = distinct(all, field);
                assertEquals(field, values.size(), distinct.size());
                // Test against expected numbers from setup
                switch (type) {
                    case BOOLEAN:
                        assertEquals(field, 2, distinct.size());
                        break;
                    case OBJECT:
                        if (fieldName.equals("columnRealmObject")) {
                            assertEquals(field, numberOfBlocks, distinct.size());
                        } else if (fieldName.equals("columnRealmLink")){
                            assertEquals(field, numberOfBlocks * numberOfObjects, distinct.size());
                        } else {
                            fail("Unknown object " + fieldName);
                        }
                        break;
                    default:
                        assertEquals(field, numberOfObjects, distinct.size());
                        break;
                }
            } else {
                // Test that unsupported types throw exception as expected
                try {
                    realm.where(AllTypes.class)
                            .distinct(field)
                            .findAll();
                    fail();
                } catch (IllegalArgumentException ignore) {
                }
            }
            types.remove(type);
        }

        // Verify that we have tested all field types except LinkingObjects which is not part of
        // the schema lookup
        assertEquals(types.toString(), Sets.newSet(RealmFieldType.LINKING_OBJECTS), types);
        // So verify Linking explicitly
        RealmResults<AllTypes> distinct = realm.where(AllTypes.class)
                .distinct(prefix + AllTypes.FIELD_REALMBACKLINK)
                .findAll();
        assertEquals(numberOfBlocks * numberOfObjects, distinct.size());
    }

    @Test
    public void distinct_allFields() {
        distinctAllFields(realm, "");
    }

    @Test
    public void distinct_linkedAllFields() {
        distinctAllFields(realm, AllTypes.FIELD_REALMLINK + ".");
    }

    @Test
    public void distinct_nestedLinkedAllFields() {
        distinctAllFields(realm, AllTypes.FIELD_REALMLINK + "." + AllTypes.FIELD_REALMLINK + ".");
    }

    @Test
    public void distinct_doesNotExist() {
        final long numberOfBlocks = 3;
        final long numberOfObjects = 3; // Must be greater than 1
        populateForDistinct(realm, numberOfBlocks, numberOfObjects, false);

        try {
            realm.where(AnnotationIndexTypes.class).distinct("doesNotExist").findAll();
            fail();
        } catch (IllegalArgumentException ignored) {
        }
    }

    // Smoke test of async distinct. Underlying mechanism is the same as for sync test
    // (distinct_allFields), so just verifying async mechanism.
    @Test
    @RunTestInLooperThread
    public void distinct_async() throws Throwable {
        final AtomicInteger changeListenerCalled = new AtomicInteger(4);
        final Realm realm = looperThread.getRealm();
        final long numberOfBlocks = 3;
        final long numberOfObjects = 3; // Must be greater than 1
        populateForDistinct(realm, numberOfBlocks, numberOfObjects, false);

        final RealmResults<AnnotationIndexTypes> distinctBool = realm.where(AnnotationIndexTypes.class).distinct(AnnotationIndexTypes.FIELD_INDEX_BOOL).findAllAsync();
        final RealmResults<AnnotationIndexTypes> distinctLong = realm.where(AnnotationIndexTypes.class).distinct(AnnotationIndexTypes.FIELD_INDEX_LONG).findAllAsync();
        final RealmResults<AnnotationIndexTypes> distinctDate = realm.where(AnnotationIndexTypes.class).distinct(AnnotationIndexTypes.FIELD_INDEX_DATE).findAllAsync();
        final RealmResults<AnnotationIndexTypes> distinctString = realm.where(AnnotationIndexTypes.class).distinct(AnnotationIndexTypes.FIELD_INDEX_STRING).findAllAsync();

        assertFalse(distinctBool.isLoaded());
        assertTrue(distinctBool.isValid());
        assertTrue(distinctBool.isEmpty());

        assertFalse(distinctLong.isLoaded());
        assertTrue(distinctLong.isValid());
        assertTrue(distinctLong.isEmpty());

        assertFalse(distinctDate.isLoaded());
        assertTrue(distinctDate.isValid());
        assertTrue(distinctDate.isEmpty());

        assertFalse(distinctString.isLoaded());
        assertTrue(distinctString.isValid());
        assertTrue(distinctString.isEmpty());

        final Runnable endTest = new Runnable() {
            @Override
            public void run() {
                if (changeListenerCalled.decrementAndGet() == 0) {
                    looperThread.testComplete();
                }
            }
        };

        looperThread.keepStrongReference(distinctBool);
        looperThread.keepStrongReference(distinctLong);
        looperThread.keepStrongReference(distinctDate);
        looperThread.keepStrongReference(distinctString);
        distinctBool.addChangeListener(new RealmChangeListener<RealmResults<AnnotationIndexTypes>>() {
            @Override
            public void onChange(RealmResults<AnnotationIndexTypes> object) {
                assertEquals(2, distinctBool.size());
                endTest.run();
            }
        });

        distinctLong.addChangeListener(new RealmChangeListener<RealmResults<AnnotationIndexTypes>>() {
            @Override
            public void onChange(RealmResults<AnnotationIndexTypes> object) {
                assertEquals(numberOfBlocks, distinctLong.size());
                endTest.run();
            }
        });

        distinctDate.addChangeListener(new RealmChangeListener<RealmResults<AnnotationIndexTypes>>() {
            @Override
            public void onChange(RealmResults<AnnotationIndexTypes> object) {
                assertEquals(numberOfBlocks, distinctDate.size());
                endTest.run();
            }
        });

        distinctString.addChangeListener(new RealmChangeListener<RealmResults<AnnotationIndexTypes>>() {
            @Override
            public void onChange(RealmResults<AnnotationIndexTypes> object) {
                assertEquals(numberOfBlocks, distinctString.size());
                endTest.run();
            }
        });
    }

    @Test
    @RunTestInLooperThread
    public void distinct_async_withNullValues() throws Throwable {
        final AtomicInteger changeListenerCalled = new AtomicInteger(2);
        final Realm realm = looperThread.getRealm();
        final long numberOfBlocks = 3;
        final long numberOfObjects = 3; // must be greater than 1
        populateForDistinct(realm, numberOfBlocks, numberOfObjects, true);

        final RealmResults<AnnotationIndexTypes> distinctDate = realm.where(AnnotationIndexTypes.class)
                .distinct(AnnotationIndexTypes.FIELD_INDEX_DATE)
                .findAllAsync();
        final RealmResults<AnnotationIndexTypes> distinctString = realm.where(AnnotationIndexTypes.class)
                .distinct(AnnotationIndexTypes.FIELD_INDEX_STRING)
                .findAllAsync();

        final Runnable endTest = new Runnable() {
            @Override
            public void run() {
                if (changeListenerCalled.decrementAndGet() == 0) {
                    looperThread.testComplete();
                }
            }
        };

        looperThread.keepStrongReference(distinctDate);
        looperThread.keepStrongReference(distinctString);

        distinctDate.addChangeListener(new RealmChangeListener<RealmResults<AnnotationIndexTypes>>() {
            @Override
            public void onChange(RealmResults<AnnotationIndexTypes> object) {
                assertEquals(1, distinctDate.size());
                endTest.run();
            }
        });

        distinctString.addChangeListener(new RealmChangeListener<RealmResults<AnnotationIndexTypes>>() {
            @Override
            public void onChange(RealmResults<AnnotationIndexTypes> object) {
                assertEquals(1, distinctString.size());
                endTest.run();
            }
        });
    }

    @Test
    @RunTestInLooperThread
    public void distinct_async_doesNotExist() {
        final long numberOfBlocks = 3;
        final long numberOfObjects = 3;
        populateForDistinct(realm, numberOfBlocks, numberOfObjects, false);

        try {
            realm.where(AnnotationIndexTypes.class).distinct("doesNotExist").findAllAsync();
        } catch (IllegalArgumentException ignored) {
        }
        looperThread.testComplete();
    }

    // Smoke test of async distinct invalid types. Underlying mechanism is the same as for sync test
    // (distinct_allFields), so just verifying async mechanism.
    @Test
    @RunTestInLooperThread
    public void distinct_async_invalidTypes() {
        populateTestRealm(realm, TEST_DATA_SIZE);

        RealmObjectSchema schema = realm.getSchema().getSchemaForClass(AllTypes.CLASS_NAME);

        Set<String> fieldNames = schema.getFieldNames();
        for (String fieldName : fieldNames) {
            String field = fieldName;
            RealmFieldType type = schema.getFieldType(fieldName);
            if (!supportDistinct(type)) {
                try {
                    realm.where(AllTypes.class).distinct(field).findAllAsync();
                } catch (IllegalArgumentException ignored) {
                }
            }
        }
        looperThread.testComplete();
    }

    // Smoke test of async distinct on unsupported types. Underlying mechanism is the same as for sync test
    // (distinct_linkedAllFields), so just verifying async mechanism.
    @Test
    public void distinct_async_invalidTypesLinkedFields() {
        populateForDistinctInvalidTypesLinked(realm);

        RealmObjectSchema schema = realm.getSchema().getSchemaForClass(AllTypes.CLASS_NAME);
        Set<String> fieldNames = schema.getFieldNames();
        for (String fieldName : fieldNames) {
            String field = AllTypes.FIELD_REALMLINK + fieldName;
            RealmFieldType type = schema.getFieldType(fieldName);
            if (!supportDistinct(type)) {
                try {
                    realm.where(AllTypes.class).distinct(field).findAllAsync();
                    fail(field);
                } catch (IllegalArgumentException e) {
                }
            }
        }
    }

    @Test
    public void distinctMultiArgs() {
        final long numberOfBlocks = 3;
        final long numberOfObjects = 3; // Must be greater than 1
        populateForDistinct(realm, numberOfBlocks, numberOfObjects, false);

        RealmQuery<AnnotationIndexTypes> query = realm.where(AnnotationIndexTypes.class);
        RealmResults<AnnotationIndexTypes> distinctMulti = query.distinct(AnnotationIndexTypes.FIELD_INDEX_BOOL, AnnotationIndexTypes.INDEX_FIELDS).findAll();
        assertEquals(numberOfBlocks, distinctMulti.size());
    }

    @Test
    public void distinctMultiArgs_switchedFieldsOrder() {
        final long numberOfBlocks = 3;
        TestHelper.populateForDistinctFieldsOrder(realm, numberOfBlocks);

        // Regardless of the block size defined above, the output size is expected to be the same, 4 in this case, due to receiving unique combinations of tuples.
        RealmResults<AnnotationIndexTypes> distinctStringLong = realm.where(AnnotationIndexTypes.class).distinct(AnnotationIndexTypes.FIELD_INDEX_STRING, AnnotationIndexTypes.FIELD_INDEX_LONG).findAll();
        RealmResults<AnnotationIndexTypes> distinctLongString = realm.where(AnnotationIndexTypes.class).distinct(AnnotationIndexTypes.FIELD_INDEX_LONG, AnnotationIndexTypes.FIELD_INDEX_STRING).findAll();
        assertEquals(4, distinctStringLong.size());
        assertEquals(4, distinctLongString.size());
        assertEquals(distinctStringLong.size(), distinctLongString.size());
    }

    @Test
    public void distinctMultiArgs_emptyField() {
        final long numberOfBlocks = 3;
        final long numberOfObjects = 3;
        populateForDistinct(realm, numberOfBlocks, numberOfObjects, false);

        RealmQuery<AnnotationIndexTypes> query = realm.where(AnnotationIndexTypes.class);
        // An empty string field in the middle.
        try {
            query.distinct(AnnotationIndexTypes.FIELD_INDEX_BOOL, "", AnnotationIndexTypes.FIELD_INDEX_INT).findAll();
            fail();
        } catch (IllegalArgumentException ignored) {
        }
        // An empty string field at the end.
        try {
            query.distinct(AnnotationIndexTypes.FIELD_INDEX_BOOL, AnnotationIndexTypes.FIELD_INDEX_INT, "").findAll();
            fail();
        } catch (IllegalArgumentException ignored) {
        }
        // A null string field in the middle.
        try {
            query.distinct(AnnotationIndexTypes.FIELD_INDEX_BOOL, (String) null, AnnotationIndexTypes.FIELD_INDEX_INT).findAll();
            fail();
        } catch (IllegalArgumentException ignored) {
        }
        // A null string field at the end.
        try {
            query.distinct(AnnotationIndexTypes.FIELD_INDEX_BOOL, AnnotationIndexTypes.FIELD_INDEX_INT, (String) null).findAll();
            fail();
        } catch (IllegalArgumentException ignored) {
        }
        // (String) Null makes varargs a null array.
        try {
            query.distinct(AnnotationIndexTypes.FIELD_INDEX_BOOL, (String) null).findAll();
            fail();
        } catch (IllegalArgumentException ignored) {
        }
        // Two (String) null for first and varargs fields.
        try {
            query.distinct((String) null, (String) null).findAll();
            fail();
        } catch (IllegalArgumentException ignored) {
        }
        // "" & (String) null combination.
        try {
            query.distinct("", (String) null).findAll();
            fail();
        } catch (IllegalArgumentException ignored) {
        }
        // "" & (String) null combination.
        try {
            query.distinct((String) null, "").findAll();
            fail();
        } catch (IllegalArgumentException ignored) {
        }
        // Two empty fields tests.
        try {
            query.distinct("", "").findAll();
            fail();
        } catch (IllegalArgumentException ignored) {
        }
    }

    @Test
    public void distinctMultiArgs_withNullValues() {
        final long numberOfBlocks = 3;
        final long numberOfObjects = 3;
        populateForDistinct(realm, numberOfBlocks, numberOfObjects, true);

        RealmQuery<AnnotationIndexTypes> query = realm.where(AnnotationIndexTypes.class);
        RealmResults<AnnotationIndexTypes> distinctMulti = query.distinct(AnnotationIndexTypes.FIELD_INDEX_DATE, AnnotationIndexTypes.FIELD_INDEX_STRING).findAll();
        assertEquals(1, distinctMulti.size());
    }

    @Test
    public void distinctMultiArgs_doesNotExistField() {
        final long numberOfBlocks = 3;
        final long numberOfObjects = 3;
        populateForDistinct(realm, numberOfBlocks, numberOfObjects, false);

        RealmQuery<AnnotationIndexTypes> query = realm.where(AnnotationIndexTypes.class);
        try {
            query.distinct(AnnotationIndexTypes.FIELD_INDEX_INT, AnnotationIndexTypes.NONEXISTANT_MIX_FIELDS).findAll();
            fail();
        } catch (IllegalArgumentException ignored) {
        }
    }

    @Test
    public void distinctMultiArgs_invalidTypesFields() {
        populateTestRealm();

        RealmQuery<AllTypes> query = realm.where(AllTypes.class);
        try {
            query.distinct(AllTypes.FIELD_REALMOBJECT, AllTypes.INVALID_TYPES_FIELDS_FOR_DISTINCT).findAll();
            fail();
        } catch (IllegalArgumentException ignored) {
        }
    }

    @Test
    public void distinctMultiArgs_LinkedFields() {
        final long numberOfBlocks = 3;
        final long numberOfObjects = 3;
        populateForDistinct(realm, numberOfBlocks, numberOfObjects, true);

        DynamicRealm dynamicRealm = DynamicRealm.createInstance(realm.sharedRealm);
        RealmResults<DynamicRealmObject> all = dynamicRealm.where(AnnotationIndexTypes.CLASS_NAME)
                .findAll();

        RealmQuery<AnnotationIndexTypes> query = realm.where(AnnotationIndexTypes.class);
        RealmResults<AnnotationIndexTypes> distinct = query.distinct(AnnotationIndexTypes.INDEX_LINKED_FIELD_STRING, AnnotationIndexTypes.INDEX_LINKED_FIELDS).findAll();

        List<String> fields = new ArrayList();
        fields.add(AnnotationIndexTypes.INDEX_LINKED_FIELD_STRING);
        fields.addAll(Arrays.asList(AnnotationIndexTypes.INDEX_LINKED_FIELDS));
        Set<List<? super Object>> values = distinct(all, fields.toArray());
        assertEquals(values.size(), distinct.size());
    }

    @Test
    public void distinctMultiArgs_invalidTypesLinkedFields() {
        populateForDistinctInvalidTypesLinked(realm);

        RealmQuery<AllJavaTypes> query = realm.where(AllJavaTypes.class);
        try {
            // Invalid type (binary) mixed with valid types
            query.distinct(AllJavaTypes.FIELD_STRING, AllJavaTypes.INVALID_FIELD_TYPES_FOR_DISTINCT).findAll();
            fail();
        } catch (IllegalArgumentException ignored) {
        }
    }

    @Test(expected = UnsupportedOperationException.class)
    public void beginGroup_missingEndGroup() {
        realm.where(AllTypes.class).beginGroup().findAll();
    }

    @Test(expected = UnsupportedOperationException.class)
    public void endGroup_missingBeginGroup() {
        realm.where(AllTypes.class).endGroup().findAll();
    }

    @Test
    public void alwaysTrue() {
        populateTestRealm();
        assertEquals(TEST_DATA_SIZE, realm.where(AllTypes.class).alwaysTrue().findAll().size());
    }

    @Test
    public  void alwaysTrue_inverted() {
        populateTestRealm();
        assertEquals(0, realm.where(AllTypes.class).not().alwaysTrue().findAll().size());
    }

    @Test
    public void alwaysFalse() {
        populateTestRealm();
        assertEquals(0, realm.where(AllTypes.class).alwaysFalse().findAll().size());
    }

    @Test
    public void alwaysFalse_inverted() {
        populateTestRealm();
        assertEquals(TEST_DATA_SIZE, realm.where(AllTypes.class).not().alwaysFalse().findAll().size());
    }

    @Test
    public void getRealm() {
        assertTrue(realm == realm.where(AllTypes.class).getRealm());
    }

    @Test
    public void getRealm_throwsIfDynamicRealm() {
        DynamicRealm dRealm = DynamicRealm.getInstance(realm.getConfiguration());
        try {
            dRealm.where(AllTypes.CLASS_NAME).getRealm();
            fail();
        } catch (IllegalStateException ignore) {
        } finally {
            dRealm.close();
        }
    }

    @Test
    public void getRealm_throwsIfRealmClosed() {
        RealmQuery<AllTypes> query = realm.where(AllTypes.class);
        realm.close();
        try {
            query.getRealm();
            fail();
        } catch (IllegalStateException ignore) {
        }
    }

    @Test
    public void limit() {
        populateTestRealm(realm, TEST_DATA_SIZE);
        RealmResults<AllTypes> results = realm.where(AllTypes.class).sort(AllTypes.FIELD_LONG).limit(5).findAll();
        assertEquals(5, results.size());
        for (int i = 0; i < 5; i++) {
            assertEquals(i, results.get(i).getColumnLong());
        }
    }

    @Test
    public void limit_withSortAndDistinct() {
        // The order of operators matter when using limit()
        // If applying sort/distinct without limit, any order will result in the same query result.

        realm.beginTransaction();
        RealmList<AllJavaTypes> list = realm.createObject(AllJavaTypes.class, -1).getFieldList(); // Root object;
        for (int i = 0; i < 5; i++) {
            AllJavaTypes obj = realm.createObject(AllJavaTypes.class, i);
            obj.setFieldLong(i);
            list.add(obj);
        }
        realm.commitTransaction();

        RealmResults<AllJavaTypes> results = list.where()
                .sort(AllJavaTypes.FIELD_LONG, Sort.DESCENDING) // [4, 4, 3, 3, 2, 2, 1, 1, 0, 0]
                .distinct(AllJavaTypes.FIELD_LONG) // [4, 3, 2, 1, 0]
                .limit(2) // [4, 3]
                .findAll();
        assertEquals(2, results.size());
        assertEquals(4, results.first().getFieldLong());
        assertEquals(3, results.last().getFieldLong());

        results = list.where()
                .limit(2) // [0, 1]
                .distinct(AllJavaTypes.FIELD_LONG) // [ 0, 1]
                .sort(AllJavaTypes.FIELD_LONG, Sort.DESCENDING) // [1, 0]
                .findAll();
        assertEquals(2, results.size());
        assertEquals(1, results.first().getFieldLong());
        assertEquals(0, results.last().getFieldLong());

        results = list.where()
                .distinct(AllJavaTypes.FIELD_LONG) // [ 0, 1, 2, 3, 4]
                .limit(2) // [0, 1]
                .sort(AllJavaTypes.FIELD_LONG, Sort.DESCENDING) // [1, 0]
                .findAll();
        assertEquals(2, results.size());
        assertEquals(1, results.first().getFieldLong());
        assertEquals(0, results.last().getFieldLong());
    }

    // Checks that https://github.com/realm/realm-object-store/pull/679/files#diff-c0354faf99b53cc5d3c9e6a58ed9ae85R610
    // Do not apply to Realm Java as we do not lazy-execute queries.
    @Test
    public void limit_asSubQuery() {
        realm.executeTransaction(r -> {
            for (int i = 0; i < 10; i++) {
                r.createObject(AllTypes.class).setColumnLong(i % 5);
            }
        });

        RealmResults<AllTypes> results = realm.where(AllTypes.class)
                .sort(AllTypes.FIELD_LONG, Sort.DESCENDING)
                .findAll() // [4, 4, 3, 3, 2, 2, 1, 1, 0, 0]
                .where()
                .distinct(AllTypes.FIELD_LONG)
                .findAll() // [4, 3, 2, 1, 0]
                .where()
                .limit(2) // [4, 3]
                .findAll();
        assertEquals(2, results.size());
        assertEquals(4, results.first().getColumnLong());
        assertEquals(3, results.last().getColumnLong());
    }

    @Test
    public void limit_invalidValuesThrows() {
        RealmQuery<AllTypes> query = realm.where(AllTypes.class);

        try {
            query.limit(0);
            fail();
        } catch (IllegalArgumentException ignored) {
        }

        try {
            query.limit(-1);
            fail();
        } catch (IllegalArgumentException ignored) {
        }
    }

    @Test
    @UiThreadTest
    public void findAll_runOnMainThreadAllowed() {
        RealmConfiguration configuration = configFactory.createConfigurationBuilder()
                .allowQueriesOnUiThread(true)
                .name("ui_realm")
                .build();

        Realm uiRealm = Realm.getInstance(configuration);
        uiRealm.where(Dog.class).findAll();
        uiRealm.close();
    }

    @Test
    @UiThreadTest
    public void findFirst_runOnMainThreadAllowed() {
        RealmConfiguration configuration = configFactory.createConfigurationBuilder()
                .allowQueriesOnUiThread(true)
                .name("ui_realm")
                .build();

        Realm uiRealm = Realm.getInstance(configuration);
        uiRealm.where(Dog.class).findFirst();
        uiRealm.close();
    }

    @Test
    @UiThreadTest
    public void findAll_runOnMainThreadThrows() {
        RealmConfiguration configuration = configFactory.createConfigurationBuilder()
                .allowQueriesOnUiThread(false)
                .name("ui_realm")
                .build();

        // Try-with-resources
        try (Realm uiRealm = Realm.getInstance(configuration)) {
            uiRealm.where(Dog.class).findAll();
            fail("In this test queries are not allowed to run on the UI thread, so something went awry.");
        } catch (RealmException e) {
            assertTrue(Objects.requireNonNull(e.getMessage()).contains("allowQueriesOnUiThread"));
        }
    }

    @Test
    @UiThreadTest
    public void findFirst_runOnMainThreadThrows() {
        RealmConfiguration configuration = configFactory.createConfigurationBuilder()
                .allowQueriesOnUiThread(false)
                .name("ui_realm")
                .build();

        // Try-with-resources
        try (Realm uiRealm = Realm.getInstance(configuration)) {
            uiRealm.where(Dog.class).findFirst();
            fail("In this test queries are not allowed to run on the UI thread, so something went awry.");
        } catch (RealmException e) {
            assertTrue(Objects.requireNonNull(e.getMessage()).contains("allowQueriesOnUiThread"));
        }
    }

    @Test
    @UiThreadTest
    public void asyncQuery_throwsWhenCallingRefresh() {
        RealmConfiguration configuration = configFactory.createConfigurationBuilder()
                .allowQueriesOnUiThread(false)
                .name("ui_realm")
                .build();

        // Try-with-resources
        try (Realm uiRealm = Realm.getInstance(configuration)) {
            uiRealm.refresh();

            fail("In this test queries are not allowed to run on the UI thread, so something went awry.");
        } catch (RealmException e) {
            assertTrue(Objects.requireNonNull(e.getMessage()).contains("allowQueriesOnUiThread"));
        }
    }

    @Test
    @UiThreadTest
    public void count_runOnMainThreadThrows() {
        RealmConfiguration configuration = configFactory.createConfigurationBuilder()
                .allowQueriesOnUiThread(false)
                .name("ui_realm")
                .build();

        // Try-with-resources
        try (Realm uiRealm = Realm.getInstance(configuration)) {
            uiRealm.where(Dog.class).count();

            fail("In this test queries are not allowed to run on the UI thread, so something went awry.");
        } catch (RealmException e) {
            assertTrue(Objects.requireNonNull(e.getMessage()).contains("allowQueriesOnUiThread"));
        }
    }

    @Test
    @UiThreadTest
    public void max_runOnMainThreadThrows() {
        RealmConfiguration configuration = configFactory.createConfigurationBuilder()
                .allowQueriesOnUiThread(false)
                .name("ui_realm")
                .build();

        // Try-with-resources
        try (Realm uiRealm = Realm.getInstance(configuration)) {
            uiRealm.where(Dog.class).max("age");

            fail("In this test queries are not allowed to run on the UI thread, so something went awry.");
        } catch (RealmException e) {
            assertTrue(Objects.requireNonNull(e.getMessage()).contains("allowQueriesOnUiThread"));
        }
    }

    @Test
    @UiThreadTest
    public void min_runOnMainThreadThrows() {
        RealmConfiguration configuration = configFactory.createConfigurationBuilder()
                .allowQueriesOnUiThread(false)
                .name("ui_realm")
                .build();

        // Try-with-resources
        try (Realm uiRealm = Realm.getInstance(configuration)) {
            uiRealm.where(Dog.class).min("age");

            fail("In this test queries are not allowed to run on the UI thread, so something went awry.");
        } catch (RealmException e) {
            assertTrue(Objects.requireNonNull(e.getMessage()).contains("allowQueriesOnUiThread"));
        }
    }

    @Test
    @UiThreadTest
    public void average_runOnMainThreadThrows() {
        RealmConfiguration configuration = configFactory.createConfigurationBuilder()
                .allowQueriesOnUiThread(false)
                .name("ui_realm")
                .build();

        // Try-with-resources
        try (Realm uiRealm = Realm.getInstance(configuration)) {
            uiRealm.where(Dog.class).average("age");

            fail("In this test queries are not allowed to run on the UI thread, so something went awry.");
        } catch (RealmException e) {
            assertTrue(Objects.requireNonNull(e.getMessage()).contains("allowQueriesOnUiThread"));
        }
    }

    @Test
    @UiThreadTest
    public void averageDecimal128_runOnMainThreadThrows() {
        RealmConfiguration configuration = configFactory.createConfigurationBuilder()
                .allowQueriesOnUiThread(false)
                .name("ui_realm")
                .build();

        // Try-with-resources
        try (Realm uiRealm = Realm.getInstance(configuration)) {
            uiRealm.where(AllTypes.class).averageDecimal128(AllTypes.FIELD_DECIMAL128);

            fail("In this test queries are not allowed to run on the UI thread, so something went awry.");
        } catch (RealmException e) {
            assertTrue(Objects.requireNonNull(e.getMessage()).contains("allowQueriesOnUiThread"));
        }
    }

    @Test
    @UiThreadTest
    public void maximumDate_runOnMainThreadThrows() {
        RealmConfiguration configuration = configFactory.createConfigurationBuilder()
                .allowQueriesOnUiThread(false)
                .name("ui_realm")
                .build();

        // Try-with-resources
        try (Realm uiRealm = Realm.getInstance(configuration)) {
            uiRealm.where(Dog.class).maximumDate("birthday");

            fail("In this test queries are not allowed to run on the UI thread, so something went awry.");
        } catch (RealmException e) {
            assertTrue(Objects.requireNonNull(e.getMessage()).contains("allowQueriesOnUiThread"));
        }
    }

    @Test
    @UiThreadTest
    public void minimumDate_runOnMainThreadThrows() {
        RealmConfiguration configuration = configFactory.createConfigurationBuilder()
                .allowQueriesOnUiThread(false)
                .name("ui_realm")
                .build();

        // Try-with-resources
        try (Realm uiRealm = Realm.getInstance(configuration)) {
            uiRealm.where(Dog.class).minimumDate("birthday");

            fail("In this test queries are not allowed to run on the UI thread, so something went awry.");
        } catch (RealmException e) {
            assertTrue(Objects.requireNonNull(e.getMessage()).contains("allowQueriesOnUiThread"));
        }
    }

    // FIXME Maybe move to QueryDescriptor or maybe even to RealmFieldType?
    private boolean supportDistinct(RealmFieldType type) {
        switch (type) {
            case INTEGER:
            case BOOLEAN:
            case STRING:
            case BINARY:
            case DATE:
            case FLOAT:
            case DOUBLE:
            case OBJECT:
            case DECIMAL128:
            case OBJECT_ID:
            case UUID:
            case LINKING_OBJECTS:
                return true;
            case MIXED:
            case LIST:
            case INTEGER_LIST:
            case BOOLEAN_LIST:
            case STRING_LIST:
            case BINARY_LIST:
            case DATE_LIST:
            case FLOAT_LIST:
            case DOUBLE_LIST:
            case DECIMAL128_LIST:
            case OBJECT_ID_LIST:
<<<<<<< HEAD
            case MIXED_LIST:
            case STRING_TO_MIXED_MAP:
=======
            case UUID_LIST:
>>>>>>> 5a87a19d
                return false;
        }
        // Should never reach here as the above switch is exhaustive
        throw new UnsupportedOperationException("Unhandled realm field type " + type);
    }

    // Manual distinct method for verification. Uses field value's equals.
    @NotNull
    private Set<List<? super Object>> distinct(RealmResults<DynamicRealmObject> all, Object... fields) {
        Set<List<? super Object>> values = new HashSet();

        // Parsed hierarchical field accessors
        List<String[]> fieldAccessors = new ArrayList<>();
        for (Object field : fields) {
            fieldAccessors.add(((String) field).split("\\."));
        }

        for (DynamicRealmObject object : all) {
            List<? super Object> elements = new ArrayList<>(fields.length);
            for (String[] split : fieldAccessors) {
                int i = 0;
                while(i < split.length - 1) {
                    object = object.get(split[i]);
                    i++;
                }
                String fieldName = split[i];
                if (!object.isNull(fieldName)) {
                    Object e = object.get(fieldName);
                    // Need to convert byte arrays to list to detect duplicates when inserting to values
                    if (e instanceof byte[]) {
                        elements.add(convertBytesToList((byte[]) e));
                    } else {
                        elements.add(e);
                    }
                } else {
                    elements.add(null);
                }
            }
            values.add(elements);
        }
        return values;
    }

    private static List<Byte> convertBytesToList(byte[] bytes) {
        final List<Byte> list = new ArrayList<>();
        for (byte b : bytes) {
            list.add(b);
        }
        return list;
    }

}<|MERGE_RESOLUTION|>--- conflicted
+++ resolved
@@ -4126,12 +4126,9 @@
             case DOUBLE_LIST:
             case DECIMAL128_LIST:
             case OBJECT_ID_LIST:
-<<<<<<< HEAD
             case MIXED_LIST:
+            case UUID_LIST:
             case STRING_TO_MIXED_MAP:
-=======
-            case UUID_LIST:
->>>>>>> 5a87a19d
                 return false;
         }
         // Should never reach here as the above switch is exhaustive
