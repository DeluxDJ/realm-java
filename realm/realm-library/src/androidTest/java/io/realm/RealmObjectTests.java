--- conflicted
+++ resolved
@@ -117,11 +117,7 @@
         realm.commitTransaction();
 
         assertNotNull("RealmObject.realmGetRow returns zero ", row);
-<<<<<<< HEAD
-        assertEquals(54, row.getColumnCount());     // Update this value when adding new fields to AllTypes
-=======
         assertEquals(26, row.getColumnCount());     // Update this value when adding new fields to AllTypes
->>>>>>> 68158e54
     }
 
     @Test
