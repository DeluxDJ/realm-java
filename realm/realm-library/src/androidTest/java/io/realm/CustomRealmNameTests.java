/*
 * Copyright 2018 Realm Inc.
 *
 * Licensed under the Apache License, Version 2.0 (the "License");
 * you may not use this file except in compliance with the License.
 * You may obtain a copy of the License at
 *
 * http://www.apache.org/licenses/LICENSE-2.0
 *
 * Unless required by applicable law or agreed to in writing, software
 * distributed under the License is distributed on an "AS IS" BASIS,
 * WITHOUT WARRANTIES OR CONDITIONS OF ANY KIND, either express or implied.
 * See the License for the specific language governing permissions and
 * limitations under the License.
 */
package io.realm;

import androidx.test.ext.junit.runners.AndroidJUnit4;

import org.junit.After;
import org.junit.Before;
import org.junit.Ignore;
import org.junit.Rule;
import org.junit.Test;
import org.junit.runner.RunWith;

import io.realm.entities.realmname.ClassNameOverrideModulePolicy;
import io.realm.entities.realmname.ClassWithPolicy;
import io.realm.entities.realmname.ClassWithValueDefinedNames;
import io.realm.entities.realmname.CustomRealmNamesModule;
import io.realm.entities.realmname.FieldNameOverrideClassPolicy;

import static org.junit.Assert.assertEquals;
import static org.junit.Assert.assertFalse;
import static org.junit.Assert.assertNotNull;
import static org.junit.Assert.assertTrue;
import static org.junit.Assert.fail;

/**
 * This class contains tests for checking that changing the internal Realm name
 * works correctly.
 */
@RunWith(AndroidJUnit4.class)
public class CustomRealmNameTests {

    @Rule
    public final TestRealmConfigurationFactory configFactory = new TestRealmConfigurationFactory();
    private Realm realm;
    private DynamicRealm dynamicRealm;

    @Before
    public void setUp() {
        RealmConfiguration config = configFactory.createConfigurationBuilder()
                .modules(new CustomRealmNamesModule())
                .build();
        realm = Realm.getInstance(config);
        dynamicRealm = DynamicRealm.getInstance(config);
    }


    @After
    public void tearDown() {
        if (realm != null && !realm.isClosed()) {
            realm.close();
        }
        if (dynamicRealm != null && !dynamicRealm.isClosed()) {
            dynamicRealm.close();
        }
    }

    //
    // Build checks
    //

    // Check that the module policy is used as the default for class and field names
    @Test
    public void modulePolicy_defaultPolicy() {
        assertTrue(realm.getSchema().contains("default_policy_from_module"));
        RealmObjectSchema classSchema = realm.getSchema().get("default_policy_from_module");
        assertTrue(classSchema.hasField("camel_case"));
    }

    // Check that field name policies on classes override those from modules
    @Test
    public void classFieldPolicy_overrideModuleFieldPolicy() {
        assertTrue(realm.getSchema().contains(ClassWithPolicy.CLASS_NAME));
        RealmObjectSchema classSchema = realm.getSchema().get(ClassWithPolicy.CLASS_NAME);
        for (String field : ClassWithPolicy.ALL_FIELDS) {
            assertTrue(field + " was not found.", classSchema.hasField(field));
        }
    }

    // Check that explicit class name override both module and class policies
    @Test
    public void className_overrideModuleClassPolicy() {
        assertTrue(realm.getSchema().contains(ClassNameOverrideModulePolicy.CLASS_NAME));
    }

    // Check that a explicitly setting a field name overrides a class field name policy
    @Test
    public void fieldName_overrideClassPolicy() {
        RealmObjectSchema classSchema = realm.getSchema().get(FieldNameOverrideClassPolicy.CLASS_NAME);
        assertTrue(classSchema.hasField(FieldNameOverrideClassPolicy.FIELD_CAMEL_CASE));
    }

    // Check that a explicitly setting a field name overrides a module field name policy
    @Test
    public void fieldName_overrideModulePolicy() {
        RealmObjectSchema classSchema = realm.getSchema().get(FieldNameOverrideClassPolicy.CLASS_NAME);
        assertTrue(classSchema.hasField(FieldNameOverrideClassPolicy.FIELD_CAMEL_CASE));
    }

    //
    // Query tests
    //
    // Mostly smoke test, as we only want to test that the query system correctly maps between
    // Java field names and cores.
    //
    @Test
<<<<<<< HEAD
    @Ignore("FIXME: See https://github.com/realm/realm-core/issues/4480")
=======
    @Ignore("FIXME: See https://github.com/realm/realm-core/issues/4550")
>>>>>>> e7de7c9d
    public void typedQueryWithJavaNames() {
        RealmResults<ClassWithPolicy> results = realm.where(ClassWithPolicy.class)
                .equalTo("camelCase", "foo") // Java name in model class
                .equalTo("parents.pascal_case", 1) // Backlinks also uses java names
                .sort("mHungarian") // Sorting uses Java names
                .distinct("customName") // Distinct uses Java names
                .findAll();
        assertTrue(results.isEmpty());
    }

    @Test
    public void typedQueryWithInternalNamesThrows() {

        // Normal predicates
        try {
            realm.where(ClassWithPolicy.class).equalTo(ClassWithPolicy.FIELD_CAMEL_CASE, "");
        } catch (IllegalArgumentException ignore) {
        }

        // Sorting
        try {
            realm.where(ClassWithPolicy.class).sort(ClassWithPolicy.FIELD_CAMEL_CASE);
        } catch (IllegalArgumentException ignore) {
        }

        // Distinct
        try {
            realm.where(ClassWithPolicy.class).distinct(ClassWithPolicy.FIELD_CAMEL_CASE);
        } catch (IllegalArgumentException ignore) {
        }

        // Backlinks do not exist as internal fields that can be queried
    }


    @Test
    @Ignore("FIXME: See https://github.com/realm/realm-core/issues/4468")
    public void dynamicQueryWithInternalNames() {
        // Backlink queries not supported on dynamic queries
        RealmResults<DynamicRealmObject> results = dynamicRealm.where(ClassWithPolicy.CLASS_NAME)
                .equalTo(ClassWithPolicy.FIELD_CAMEL_CASE, "foo") // Normal queries use internal names
                .sort(ClassWithPolicy.FIELD_M_HUNGARIAN) // Sorting uses internal names
                .distinct(ClassWithPolicy.FIELD_CUSTOM_NAME) // Distinct uses internal names
                .findAll();
        assertTrue(results.isEmpty());
    }

    @Test
    @Ignore("FIXME: See https://github.com/realm/realm-core/issues/4469")
    public void dynamicQueryWithJavaNamesThrows() {
        try {
            dynamicRealm.where(ClassWithPolicy.CLASS_NAME).equalTo("camelCase", "");
        } catch (IllegalArgumentException ignore) {
        }

        // Sorting
        try {
            dynamicRealm.where(ClassWithPolicy.CLASS_NAME).sort("camelCase");
        } catch (IllegalArgumentException ignore) {
        }

        // Distinct
        try {
            dynamicRealm.where(ClassWithPolicy.CLASS_NAME).distinct("camelCase");
        } catch (IllegalArgumentException ignore) {
        }
    }

    //
    // Schema tests
    //
    @Test
    public void typedSchemaReturnsInternalNames() {
        RealmSchema schema = realm.getSchema();
        assertTrue(schema.contains(ClassWithPolicy.CLASS_NAME));
        RealmObjectSchema classSchema = schema.get(ClassWithPolicy.CLASS_NAME);
        assertEquals(ClassWithPolicy.ALL_FIELDS.size(), classSchema.getFieldNames().size());
        for (String fieldName : ClassWithPolicy.ALL_FIELDS) {
            assertTrue("Could not find: " + fieldName, classSchema.hasField(fieldName));
        }
    }

    @Test
    public void dynamicSchemaReturnsInternalNames() {
        RealmSchema schema = realm.getSchema();
        assertTrue(schema.contains(ClassWithPolicy.CLASS_NAME));
        RealmObjectSchema classSchema = schema.get(ClassWithPolicy.CLASS_NAME);
        assertEquals(ClassWithPolicy.ALL_FIELDS.size(), classSchema.getFieldNames().size());
        for (String fieldName : ClassWithPolicy.ALL_FIELDS) {
            assertTrue("Could not find: " + fieldName, classSchema.hasField(fieldName));
        }
    }

    // Verify that names using the default value() parameter on annotations are used correctly
    @Test
    public void valueParameterDefinedNamesInsteadOfExplicit() {
        RealmSchema schema = realm.getSchema();
        assertTrue(schema.contains(ClassWithValueDefinedNames.REALM_CLASS_NAME));
        assertFalse(schema.contains(ClassWithValueDefinedNames.JAVA_CLASS_NAME));

        RealmObjectSchema classSchema = schema.get(ClassWithValueDefinedNames.REALM_CLASS_NAME);
        assertTrue(classSchema.hasField(ClassWithValueDefinedNames.REALM_FIELD_NAME));
        assertFalse(classSchema.hasField(ClassWithValueDefinedNames.JAVA_FIELD_NAME));
    }

    //
    // Dynamic Realm tests
    //
    @Test
    public void createObjects() {
        dynamicRealm.executeTransaction(r -> {
            // Use internal name
            DynamicRealmObject obj = r.createObject(ClassWithPolicy.CLASS_NAME);
            assertNotNull(obj);
        });
    }


    //
    // Realm tests
    //
    @Test
    public void copyOrUpdate() {
        realm.executeTransaction(r -> {
            ClassWithPolicy obj = new ClassWithPolicy();
            try {
                r.copyToRealmOrUpdate(obj); // Verify that we correctly check that a primary key is missing
                fail();
            } catch (IllegalArgumentException e) {
                assertTrue(e.getMessage().startsWith("A RealmObject with no @PrimaryKey cannot be updated"));
            }
        });
    }
}<|MERGE_RESOLUTION|>--- conflicted
+++ resolved
@@ -117,15 +117,11 @@
     // Java field names and cores.
     //
     @Test
-<<<<<<< HEAD
-    @Ignore("FIXME: See https://github.com/realm/realm-core/issues/4480")
-=======
     @Ignore("FIXME: See https://github.com/realm/realm-core/issues/4550")
->>>>>>> e7de7c9d
     public void typedQueryWithJavaNames() {
         RealmResults<ClassWithPolicy> results = realm.where(ClassWithPolicy.class)
                 .equalTo("camelCase", "foo") // Java name in model class
-                .equalTo("parents.pascal_case", 1) // Backlinks also uses java names
+                .equalTo("parents.PascalCase", 1) // Backlinks also uses java names
                 .sort("mHungarian") // Sorting uses Java names
                 .distinct("customName") // Distinct uses Java names
                 .findAll();
@@ -158,7 +154,6 @@
 
 
     @Test
-    @Ignore("FIXME: See https://github.com/realm/realm-core/issues/4468")
     public void dynamicQueryWithInternalNames() {
         // Backlink queries not supported on dynamic queries
         RealmResults<DynamicRealmObject> results = dynamicRealm.where(ClassWithPolicy.CLASS_NAME)
@@ -170,7 +165,6 @@
     }
 
     @Test
-    @Ignore("FIXME: See https://github.com/realm/realm-core/issues/4469")
     public void dynamicQueryWithJavaNamesThrows() {
         try {
             dynamicRealm.where(ClassWithPolicy.CLASS_NAME).equalTo("camelCase", "");
