--- conflicted
+++ resolved
@@ -5,14 +5,10 @@
 import io.realm.rule.TestRealmConfigurationFactory
 import org.bson.types.Decimal128
 import org.bson.types.ObjectId
-<<<<<<< HEAD
-import org.junit.*
-=======
 import org.junit.After
 import org.junit.Before
 import org.junit.Rule
 import org.junit.Test
->>>>>>> f1d3c322
 import org.junit.rules.TemporaryFolder
 import org.junit.runner.RunWith
 import java.util.*
@@ -186,11 +182,6 @@
         assertTrue(mixedList[14]!!.isNull)
 
         assertEquals("dynamic", mixedList[15]!!.asRealmModel(DynamicRealmObject::class.java).getString("aString"))
-<<<<<<< HEAD
-
-        realm.close()
-=======
->>>>>>> f1d3c322
     }
 
 
@@ -245,19 +236,9 @@
         assertTrue(mixedList[2]!!.isNull)
         assertTrue(mixedList[1]!!.isNull)
         assertEquals("dynamic", mixedList[0]!!.asRealmModel(DynamicRealmObject::class.java).getString("aString"))
-<<<<<<< HEAD
-
-
-        realm.close()
-    }
-
-    @Test
-    @Ignore("FIXME: See: https://github.com/realm/realm-core/issues/4304")
-=======
-    }
-
-    @Test
->>>>>>> f1d3c322
+    }
+
+    @Test
     fun managed_listsSetAllTypes() {
         val aString = "a string"
         val byteArray = byteArrayOf(0, 1, 0)
@@ -271,11 +252,7 @@
             val dynamicRealmObject = it.createObject("ObjectString", "dynamic")
 
             val initialList = RealmList<Mixed>()
-<<<<<<< HEAD
-            initialList.addAll(arrayOfNulls(15))
-=======
             initialList.addAll(arrayOfNulls(16))
->>>>>>> f1d3c322
             allJavaTypes.setList("aList", initialList)
 
             val mixedList = allJavaTypes.getList("aList", Mixed::class.java)
@@ -295,11 +272,7 @@
             mixedList[12] = Mixed.valueOf(uuid)
             mixedList[13] = Mixed.nullValue()
             mixedList[14] = null
-<<<<<<< HEAD
-            mixedList.add(Mixed.valueOf(dynamicRealmObject))
-=======
             mixedList[15] = Mixed.valueOf(dynamicRealmObject)
->>>>>>> f1d3c322
         }
 
         val allJavaTypes = realm.where("MixedListObject").findFirst()
@@ -321,18 +294,9 @@
         assertTrue(mixedList[13]!!.isNull)
         assertTrue(mixedList[14]!!.isNull)
         assertEquals("dynamic", mixedList[15]!!.asRealmModel(DynamicRealmObject::class.java).getString("aString"))
-<<<<<<< HEAD
-
-        realm.close()
-    }
-
-    @Test
-    @Ignore("FIXME: See: https://github.com/realm/realm-core/issues/4304")
-=======
-    }
-
-    @Test
->>>>>>> f1d3c322
+    }
+
+    @Test
     fun managed_listsRemoveAllTypes() {
         val aString = "a string"
         val byteArray = byteArrayOf(0, 1, 0)
@@ -345,13 +309,6 @@
             val allJavaTypes = it.createObject("MixedListObject")
             val dynamicRealmObject = it.createObject("ObjectString", "dynamic")
 
-<<<<<<< HEAD
-            val initialList = RealmList<Mixed>()
-            initialList.addAll(arrayOfNulls(15))
-            allJavaTypes.setList("aList", initialList)
-
-=======
->>>>>>> f1d3c322
             val mixedList = allJavaTypes.getList("aList", Mixed::class.java)
 
             mixedList.add(Mixed.valueOf(true))
@@ -381,10 +338,5 @@
 
             assertEquals(0, mixedList.size)
         }
-<<<<<<< HEAD
-
-        realm.close()
-=======
->>>>>>> f1d3c322
     }
 }