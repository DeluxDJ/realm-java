--- conflicted
+++ resolved
@@ -176,8 +176,7 @@
             // Contains a managed set (itself)
             assertTrue(set.containsAll(set))
 
-<<<<<<< HEAD
-            // Contains an empty collection
+            // Contains an empty collection - every set contains the empty set
             assertTrue(set.containsAll(listOf()))
 
             // Contains a managed set containing the same values
@@ -197,42 +196,25 @@
             assertTrue(emptyManagedSet.isEmpty())
             assertTrue(set.containsAll(emptyManagedSet))
 
+            // Contains a managed list with the same elements
+            val sameValuesManagedList = managedCollectionGetter.call(transactionRealm.createObject<AllTypes>())
+            sameValuesManagedList.addAll(initializedSet)
+            assertTrue(set.containsAll(sameValuesManagedList))
+
+            // Does not contain a managed list with the other elements
+            val differentValuesManagedList = managedCollectionGetter.call(transactionRealm.createObject<AllTypes>())
+            differentValuesManagedList.add(notPresentValue)
+            assertFalse(set.containsAll(differentValuesManagedList))
+
+            // Contains an empty managed list
+            val emptyValuesManagedList = managedCollectionGetter.call(transactionRealm.createObject<AllTypes>())
+            assertTrue(set.containsAll(emptyValuesManagedList))
+
             // TODO: it's not possible to test passing a null value from Kotlin, even if using
             //  TestHelper.getNull(). It seems that Kotlin generates different bytecode when the
             //  parameter to the function is a generics collection with an upper bound.
             //  The only way to test this is by writing a Java test instead.
         }
-=======
-        // Contains a managed list with the same elements
-        val sameValuesContainer = createAllTypesManagedContainerAndAssert(realm, "sameValues")
-        val sameValuesManagedList = managedCollectionGetter.call(sameValuesContainer)
-        realm.executeTransaction {
-            sameValuesManagedList.addAll(initializedSet)
-        }
-        assertTrue(set.containsAll(sameValuesManagedList))
-
-        // Does not contain a managed list with the other elements
-        val differentValuesContainer = createAllTypesManagedContainerAndAssert(realm, "differentValues")
-        val differentValuesManagedList = managedCollectionGetter.call(differentValuesContainer)
-        realm.executeTransaction {
-            differentValuesManagedList.add(notPresentValue)
-        }
-        assertFalse(set.containsAll(differentValuesManagedList))
-
-        // Does not contain an empty managed list
-        val emptyValuesContainer = createAllTypesManagedContainerAndAssert(realm, "emptyValues")
-        val emptyValuesManagedList = managedCollectionGetter.call(emptyValuesContainer)
-        assertFalse(set.containsAll(emptyValuesManagedList))
-
-        // Does not contain an empty collection
-        assertFalse(set.containsAll(listOf()))
-
-        // FIXME: Fails if passed null fails due to Kotlin generating bytecode that doesn't
-        //  allow using TestHelper.getNull() when the generic type is not upper-bound
-//        assertFailsWith<NullPointerException> {
-//            set.containsAll(TestHelper.getNull())
-//        }
->>>>>>> 8da25396
     }
 
     override fun addAll() {
@@ -382,7 +364,6 @@
 
             // Does not change if we add some values and remove a value not contained in the set afterwards
             set.addAll(initializedSet)
-<<<<<<< HEAD
             assertEquals(initializedSet.size, set.size)
             val notPresentValueSet = managedSetGetter.get(transactionRealm.createObject())
             assertNotNull(notPresentValueSet)
@@ -394,19 +375,6 @@
             //  TestHelper.getNull(). It seems that Kotlin generates different bytecode when the
             //  parameter to the function is a generics collection with an upper bound.
             //  The only way to test this is by writing a Java test instead.
-=======
-            assertFalse(set.isEmpty())
-            val managedSet = managedSetGetter.get(transactionRealm.createObject())
-            assertNotNull(managedSet)
-            managedSet.add(notPresentValue)
-            assertFalse(set.removeAll(managedSet as Collection<T>))
-
-            // FIXME: Fails if passed null fails due to Kotlin generating bytecode that doesn't
-            //  allow using TestHelper.getNull() when the generic type is not upper-bound
-//            assertFailsWith<NullPointerException> {
-//                set.removeAll(TestHelper.getNull())
-//            }
->>>>>>> 8da25396
         }
     }
 
