--- conflicted
+++ resolved
@@ -421,7 +421,16 @@
     CATCH_STD()
 }
 
-<<<<<<< HEAD
+JNIEXPORT void JNICALL Java_io_realm_internal_objectstore_OsObjectBuilder_nativeAddMixedListItem
+        (JNIEnv* env, jclass, jlong list_ptr, long mixed_ptr)
+{
+    try {
+        auto java_value = *reinterpret_cast<JavaValue*>(mixed_ptr);
+        add_list_element(list_ptr, java_value);
+    }
+    CATCH_STD()
+}
+
 JNIEXPORT jlong JNICALL
 Java_io_realm_internal_objectstore_OsObjectBuilder_nativeStartDictionary(JNIEnv* env,
                                                                          jclass) {
@@ -513,15 +522,4 @@
 //        dictionary->insert(std::make_pair(key, mixed_value));
 //    }
 //    CATCH_STD()
-//}
-=======
-JNIEXPORT void JNICALL Java_io_realm_internal_objectstore_OsObjectBuilder_nativeAddMixedListItem
-        (JNIEnv* env, jclass, jlong list_ptr, long mixed_ptr)
-{
-    try {
-        auto java_value = *reinterpret_cast<JavaValue*>(mixed_ptr);
-        add_list_element(list_ptr, java_value);
-    }
-    CATCH_STD()
-}
->>>>>>> 9337cab1
+//}