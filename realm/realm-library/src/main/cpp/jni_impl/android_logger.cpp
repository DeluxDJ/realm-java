/*
 * Copyright 2016 Realm Inc.
 *
 * Licensed under the Apache License, Version 2.0 (the "License");
 * you may not use this file except in compliance with the License.
 * You may obtain a copy of the License at
 *
 * http://www.apache.org/licenses/LICENSE-2.0
 *
 * Unless required by applicable law or agreed to in writing, software
 * distributed under the License is distributed on an "AS IS" BASIS,
 * WITHOUT WARRANTIES OR CONDITIONS OF ANY KIND, either express or implied.
 * See the License for the specific language governing permissions and
 * limitations under the License.
 */

#include <cstring>

<<<<<<< HEAD
#include <realm/util/to_string.hpp>

=======
>>>>>>> 3529e041
#include "android_logger.hpp"

using namespace realm;
using namespace realm::jni_util;
using namespace realm::jni_impl;
using namespace realm::util;

std::shared_ptr<AndroidLogger> AndroidLogger::shared()
{
    // Private constructor, make_shared is not available.
    static std::shared_ptr<AndroidLogger> android_logger(new AndroidLogger());
    return android_logger;
}

void AndroidLogger::log(Log::Level level, const char* tag, jthrowable, const char* message)
{
    android_LogPriority android_log_priority;
    switch (level) {
        case Log::Level::trace:
            android_log_priority = ANDROID_LOG_VERBOSE;
            break;
        case Log::Level::debug:
            android_log_priority = ANDROID_LOG_DEBUG;
            break;
        case Log::Level::info:
            android_log_priority = ANDROID_LOG_INFO;
            break;
        case Log::Level::warn:
            android_log_priority = ANDROID_LOG_WARN;
            break;
        case Log::Level::error:
            android_log_priority = ANDROID_LOG_ERROR;
            break;
        case Log::Level::fatal:
            android_log_priority = ANDROID_LOG_FATAL;
            break;
        default: // Cannot get here.
            throw std::invalid_argument(format("Invalid log level: %1.", level));
    }
    if (message) {
        print(android_log_priority, tag, message);
    }
}

void AndroidLogger::print(android_LogPriority priority, const char* tag, const char* log_string)
{
    size_t log_size = strlen(log_string);

    if (log_size > LOG_ENTRY_MAX_LENGTH) {
        size_t start = 0;

        while (start < log_size) {
            size_t count = log_size - start > LOG_ENTRY_MAX_LENGTH ? LOG_ENTRY_MAX_LENGTH : log_size - start;
            std::string tmp_str(log_string, start, count);
            __android_log_write(priority, tag, tmp_str.c_str());
            start += count;
        }
    }
    else {
        __android_log_write(priority, tag, log_string);
    }
}

namespace realm {
namespace jni_util {

std::shared_ptr<JniLogger> get_default_logger()
{
    return std::static_pointer_cast<JniLogger>(AndroidLogger::shared());
}
}
}<|MERGE_RESOLUTION|>--- conflicted
+++ resolved
@@ -16,11 +16,6 @@
 
 #include <cstring>
 
-<<<<<<< HEAD
-#include <realm/util/to_string.hpp>
-
-=======
->>>>>>> 3529e041
 #include "android_logger.hpp"
 
 using namespace realm;
