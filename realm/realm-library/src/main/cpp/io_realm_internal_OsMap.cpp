--- conflicted
+++ resolved
@@ -341,7 +341,6 @@
 }
 
 JNIEXPORT jlong JNICALL
-<<<<<<< HEAD
 Java_io_realm_internal_OsMap_nativeKeys(JNIEnv* env, jclass, jlong map_ptr) {
     try {
         auto& dictionary = *reinterpret_cast<realm::object_store::Dictionary*>(map_ptr);
@@ -374,7 +373,12 @@
         const object_store::Dictionary& frozen_dictionary = dictionary.freeze(shared_realm_ptr);
         auto* frozen_dictionary_ptr = new object_store::Dictionary(frozen_dictionary);
         return reinterpret_cast<jlong>(frozen_dictionary_ptr);
-=======
+    }
+    CATCH_STD()
+    return reinterpret_cast<jlong>(nullptr);
+}
+
+JNIEXPORT jlong JNICALL
 Java_io_realm_internal_OsMap_nativeCreateAndPutEmbeddedObject(JNIEnv* env, jclass,
                                                               jlong shared_realm_ptr,
                                                               jlong map_ptr,
@@ -390,7 +394,6 @@
         dictionary.insert(context, StringData(key), JavaValue(std::map<ColKey, JavaValue>()), CreatePolicy::Skip);
         const Mixed& mixed = dictionary.get_any(StringData(key));
         return reinterpret_cast<jlong>(mixed.get_link().get_obj_key().value);
->>>>>>> e54ccbf4
     }
     CATCH_STD()
     return reinterpret_cast<jlong>(nullptr);
