/*
 * Copyright 2014 Realm Inc.
 *
 * Licensed under the Apache License, Version 2.0 (the "License");
 * you may not use this file except in compliance with the License.
 * You may obtain a copy of the License at
 *
 * http://www.apache.org/licenses/LICENSE-2.0
 *
 * Unless required by applicable law or agreed to in writing, software
 * distributed under the License is distributed on an "AS IS" BASIS,
 * WITHOUT WARRANTIES OR CONDITIONS OF ANY KIND, either express or implied.
 * See the License for the specific language governing permissions and
 * limitations under the License.
 */

#include <sstream>

#include "util.hpp"
#include "io_realm_internal_Property.h"
#include "io_realm_internal_Table.h"

#include "java_accessor.hpp"
#include "java_exception_def.hpp"
#include <realm/object-store/shared_realm.hpp>
#include "jni_util/java_exception_thrower.hpp"

#include <realm/util/to_string.hpp>

using namespace std;
using namespace realm;
using namespace realm::_impl;
using namespace realm::jni_util;
using namespace realm::util;

static_assert(io_realm_internal_Table_MAX_STRING_SIZE == Table::max_string_size, "");
static_assert(io_realm_internal_Table_MAX_BINARY_SIZE == Table::max_binary_size, "");

static void finalize_table(jlong ptr);

inline static bool is_allowed_to_index(JNIEnv* env, DataType column_type)
{
    if (column_type == type_String
           || column_type == type_Int
           || column_type == type_Bool
           || column_type == type_Timestamp
           || column_type == type_OldDateTime
           || column_type == type_ObjectId
           || column_type == type_UUID) {
        return true;
    }

    ThrowException(env, IllegalArgument, "This field cannot be indexed - "
                                         "Only String/byte/short/int/long/boolean/Date/ObjectId fields are supported.");
    return false;
}

// Note: Don't modify spec on a table which has a shared_spec.
// A spec is shared on subtables that are not in Mixed columns.
//

JNIEXPORT jlong JNICALL Java_io_realm_internal_Table_nativeAddColumn(JNIEnv* env, jobject, jlong nativeTableRefPtr,
                                                                     jint colType, jstring name, jboolean isNullable)
{
    try {
        JStringAccessor name2(env, name); // throws
        bool is_column_nullable = to_bool(isNullable);
        DataType dataType = DataType(colType);
        if (is_column_nullable && dataType == type_LinkList) {
            ThrowException(env, IllegalArgument, "List fields cannot be nullable.");
        }
        TableRef table = TBL_REF(nativeTableRefPtr);
        ColKey col_key = table->add_column(dataType, name2, is_column_nullable);
        return (jlong)(col_key.value);
    }
    CATCH_STD()
    return 0;
}

JNIEXPORT jlong JNICALL Java_io_realm_internal_Table_nativeAddPrimitiveListColumn(JNIEnv* env, jobject,
                                                                                  jlong native_table_ptr, jint j_col_type,
                                                                                  jstring j_name, jboolean j_is_nullable)
{
    try {
        JStringAccessor name(env, j_name); // throws
        bool is_column_nullable = to_bool(j_is_nullable);
        DataType data_type = DataType(j_col_type);
        TableRef table = TBL_REF(native_table_ptr);
        return (jlong)(table->add_column_list(data_type, name, is_column_nullable).value);
    }
    CATCH_STD()
    return reinterpret_cast<jlong>(nullptr);
}

JNIEXPORT jlong JNICALL Java_io_realm_internal_Table_nativeAddColumnLink(JNIEnv* env, jobject, jlong nativeTableRefPtr,
                                                                         jint colType, jstring name,
                                                                         jlong targetTableRefPtr)
{
    TableRef targetTableRef = TBL_REF(targetTableRefPtr);
    if (!targetTableRef->is_group_level()) {
        ThrowException(env, UnsupportedOperation, "Links can only be made to toplevel tables.");
        return 0;
    }
    try {
        JStringAccessor name_accessor(env, name); // throws
        TableRef table = TBL_REF(nativeTableRefPtr);
        auto data_type = DataType(colType);

        if (REALM_UNLIKELY(!Table::is_link_type(ColumnType(data_type))))
            throw LogicError(LogicError::illegal_type);

        if (data_type == type_LinkList) {
            return static_cast<jlong>(table->add_column_list(*targetTableRef, name_accessor).value);
        }
        else {
            REALM_ASSERT(data_type == type_Link);
            return static_cast<jlong>(table->add_column(*targetTableRef, name_accessor).value);
        }
    }
    CATCH_STD()
    return 0;
}


JNIEXPORT void JNICALL Java_io_realm_internal_Table_nativeRemoveColumn(JNIEnv* env, jobject, jlong nativeTableRefPtr,
                                                                       jlong columnKey)
{
    try {
        TableRef table = TBL_REF(nativeTableRefPtr);
        table->remove_column(ColKey(columnKey));
    }
    CATCH_STD()
}

JNIEXPORT void JNICALL Java_io_realm_internal_Table_nativeRenameColumn(JNIEnv* env, jobject, jlong nativeTableRefPtr,
                                                                       jlong columnKey, jstring name)
{
    try {
        JStringAccessor name2(env, name); // throws
        TableRef table = TBL_REF(nativeTableRefPtr);
        table->rename_column(ColKey(columnKey), name2);
    }
    CATCH_STD()
}

JNIEXPORT jboolean JNICALL Java_io_realm_internal_Table_nativeIsColumnNullable(JNIEnv*, jobject,
                                                                               jlong nativeTableRefPtr,
                                                                               jlong columnKey)
{
    TableRef table = TBL_REF(nativeTableRefPtr);
    return to_jbool(table->is_nullable(ColKey(columnKey))); // noexcept
}

JNIEXPORT void JNICALL Java_io_realm_internal_Table_nativeConvertColumnToNullable(JNIEnv* env, jobject,
                                                                                  jlong native_table_ref_ptr,
                                                                                  jlong j_column_key,
                                                                                  jboolean is_primary_key)
{
    try {
        TableRef table = TBL_REF(native_table_ref_ptr);
        ColKey col_key(j_column_key);
        bool nullable = true;
        bool throw_on_value_conversion = false;
        ColKey newCol = table->set_nullability(col_key, nullable, throw_on_value_conversion);
        if (to_bool(is_primary_key)) {
            table->set_primary_key_column(newCol);
        }

    }
    CATCH_STD()
}

JNIEXPORT void JNICALL Java_io_realm_internal_Table_nativeConvertColumnToNotNullable(JNIEnv* env, jobject,
                                                                                     jlong native_table_ref_ptr,
                                                                                     jlong j_column_key,
                                                                                     jboolean is_primary_key)
{
    try {
        TableRef table = TBL_REF(native_table_ref_ptr);
        ColKey col_key(j_column_key);
        bool nullable = false;
        bool throw_on_value_conversion = is_primary_key;
        ColKey newCol = table->set_nullability(col_key, nullable, throw_on_value_conversion);
        if (to_bool(is_primary_key)) {
            table->set_primary_key_column(newCol);
        }
    }
    CATCH_STD()
}

JNIEXPORT jlong JNICALL Java_io_realm_internal_Table_nativeSize(JNIEnv*, jobject, jlong nativeTableRefPtr)
{
    TableRef table = TBL_REF(nativeTableRefPtr);
    return static_cast<jlong>(table->size()); // noexcept
}

JNIEXPORT void JNICALL Java_io_realm_internal_Table_nativeClear(JNIEnv* env, jobject, jlong nativeTableRefPtr)
{
    try {
        TableRef table = TBL_REF(nativeTableRefPtr);
        table->clear();
    }
    CATCH_STD()
}


// -------------- Column information


JNIEXPORT jlong JNICALL Java_io_realm_internal_Table_nativeGetColumnCount(JNIEnv*, jobject, jlong nativeTableRefPtr)
{
    TableRef table = TBL_REF(nativeTableRefPtr);
    return static_cast<jlong>(table->get_column_count()); // noexcept
}

JNIEXPORT jstring JNICALL Java_io_realm_internal_Table_nativeGetColumnName(JNIEnv* env, jobject, jlong nativeTableRefPtr,
                                                                           jlong columnKey)
{
    try {
        TableRef table = TBL_REF(nativeTableRefPtr);
        ColKey col_key(columnKey);
        StringData stringData = table->get_column_name(col_key);
        return to_jstring(env, stringData);
    }
    CATCH_STD();
    return nullptr;
}

JNIEXPORT jobjectArray JNICALL Java_io_realm_internal_Table_nativeGetColumnNames(JNIEnv* env, jobject, jlong nativeTableRefPtr)
{
    try {
        TableRef table = TBL_REF(nativeTableRefPtr);
        ColKeys col_keys = table->get_column_keys();
        size_t size = col_keys.size();
        jobjectArray col_keys_array = env->NewObjectArray(size, JavaClassGlobalDef::java_lang_string(), 0);
        if (col_keys_array == NULL) {
            ThrowException(env, OutOfMemory, "Could not allocate memory to return column names.");
            return NULL;
        }
        for (size_t i = 0; i < size; ++i) {
            env->SetObjectArrayElement(col_keys_array, i, to_jstring(env,  table->get_column_name(col_keys[i])));
        }

        return col_keys_array;
    }
    CATCH_STD();
    return NULL;
}

JNIEXPORT jlong JNICALL Java_io_realm_internal_Table_nativeGetColumnKey(JNIEnv* env, jobject, jlong nativeTableRefPtr,
                                                                          jstring columnName)
{
    try {
        JStringAccessor columnName2(env, columnName);                                     // throws
        TableRef table = TBL_REF(nativeTableRefPtr);
        ColKey col_key = table->get_column_key(columnName2);
        if (table->valid_column(col_key)) {
            return col_key.value;
        }
        return -1;
    }
    CATCH_STD()
    return -1;
}

JNIEXPORT jint JNICALL Java_io_realm_internal_Table_nativeGetColumnType(JNIEnv*, jobject, jlong nativeTableRefPtr,
                                                                        jlong columnKey)
{
    ColKey column_key (columnKey);
    TableRef table = TBL_REF(nativeTableRefPtr);
    jint column_type = table->get_column_type(column_key);
    if (column_type != type_LinkList && column_key.is_list()) {
        // add the offset so it can be mapped correctly in Java (RealmFieldType#fromNativeValue)
        column_type += 128;     // PropertyType::Array
    } else if (column_key.is_dictionary()) {
        column_type += 512;     // PropertyType::Dictionary
    }

    return column_type;
    // For primitive list
    // FIXME: Add test in https://github.com/realm/realm-java/pull/5221 before merging to master
    // FIXME: Add method in Object Store to return a PropertyType.
}


// ---------------- Row handling

JNIEXPORT void JNICALL Java_io_realm_internal_Table_nativeMoveLastOver(JNIEnv* env, jobject, jlong nativeTableRefPtr,
                                                                       jlong rowKey)
{
    try {
        TableRef table = TBL_REF(nativeTableRefPtr);
        table->remove_object(ObjKey(rowKey));
    }
    CATCH_STD()
}

// ----------------- Get cell

JNIEXPORT jlong JNICALL Java_io_realm_internal_Table_nativeGetLong(JNIEnv* env, jobject, jlong nativeTableRefPtr,
                                                                   jlong columnKey, jlong rowKey)
{
    TableRef table = TBL_REF(nativeTableRefPtr);
    if (!TYPE_VALID(env, table, columnKey, type_Int)) {
        return 0;
    }
    return table->get_object(ObjKey(rowKey)).get<Int>(ColKey(columnKey)); // noexcept
}

JNIEXPORT jboolean JNICALL Java_io_realm_internal_Table_nativeGetBoolean(JNIEnv* env, jobject, jlong nativeTableRefPtr,
                                                                         jlong columnKey, jlong rowKey)
{
    TableRef table = TBL_REF(nativeTableRefPtr);
    if (!TYPE_VALID(env, table, columnKey, type_Bool)) {
        return JNI_FALSE;
    }

    return to_jbool(table->get_object(ObjKey(rowKey)).get<bool>(ColKey(columnKey)));
}

JNIEXPORT jfloat JNICALL Java_io_realm_internal_Table_nativeGetFloat(JNIEnv* env, jobject, jlong nativeTableRefPtr,
                                                                     jlong columnKey, jlong rowKey)
{
    TableRef table = TBL_REF(nativeTableRefPtr);
    if (!TYPE_VALID(env, table, columnKey, type_Float)) {
        return 0;
    }

    return table->get_object(ObjKey(rowKey)).get<float>(ColKey(columnKey));
}

JNIEXPORT jdouble JNICALL Java_io_realm_internal_Table_nativeGetDouble(JNIEnv* env, jobject, jlong nativeTableRefPtr,
                                                                       jlong columnKey, jlong rowKey)
{
    TableRef table = TBL_REF(nativeTableRefPtr);
    if (!TYPE_VALID(env, table, columnKey, type_Double)) {
        return 0;
    }

    return table->get_object(ObjKey(rowKey)).get<double>(ColKey(columnKey));
}

JNIEXPORT jlong JNICALL Java_io_realm_internal_Table_nativeGetTimestamp(JNIEnv* env, jobject, jlong nativeTableRefPtr,
                                                                        jlong columnKey, jlong rowKey)
{
    TableRef table = TBL_REF(nativeTableRefPtr);
    if (!TYPE_VALID(env, table, columnKey, type_Timestamp)) {
        return 0;
    }
    try {
        return to_milliseconds(table->get_object(ObjKey(rowKey)).get<Timestamp>(ColKey(columnKey)));
    }
    CATCH_STD()
    return 0;
}

JNIEXPORT jstring JNICALL Java_io_realm_internal_Table_nativeGetString(JNIEnv* env, jobject, jlong nativeTableRefPtr,
                                                                       jlong columnKey, jlong rowKey)
{
    TableRef table = TBL_REF(nativeTableRefPtr);
    if (!TYPE_VALID(env, table, columnKey, type_String)) {
        return nullptr;
    }
    try {
        return to_jstring(env, table->get_object(ObjKey(rowKey)).get<StringData>(ColKey(columnKey)));
    }
    CATCH_STD()
    return nullptr;
}

JNIEXPORT jlongArray JNICALL Java_io_realm_internal_Table_nativeGetDecimal128(JNIEnv* env, jobject, jlong nativeTableRefPtr,
                                                                       jlong columnKey, jlong rowKey)
{
    TableRef table = TBL_REF(nativeTableRefPtr);
    if (!TYPE_VALID(env, table, columnKey, type_Decimal)) {
        return nullptr;
    }
    try {
        Decimal128 decimal128 = table->get_object(ObjKey(rowKey)).get<Decimal128>(ColKey(columnKey));
        RETURN_DECIMAL128_AS_JLONG_ARRAY__OR_NULL(decimal128)
    }
    CATCH_STD()
    return nullptr;
}

JNIEXPORT jstring JNICALL Java_io_realm_internal_Table_nativeGetObjectId(JNIEnv* env, jobject, jlong nativeTableRefPtr,
                                                                       jlong columnKey, jlong rowKey)
{
    TableRef table = TBL_REF(nativeTableRefPtr);
    if (!TYPE_VALID(env, table, columnKey, type_ObjectId)) {
        return nullptr;
    }
    try {
        return to_jstring(env, table->get_object(ObjKey(rowKey)).get<ObjectId>(ColKey(columnKey)).to_string().data());
    }
    CATCH_STD()
    return nullptr;
}

JNIEXPORT jbyteArray JNICALL Java_io_realm_internal_Table_nativeGetByteArray(JNIEnv* env, jobject,
                                                                             jlong nativeTableRefPtr, jlong columnKey,
                                                                             jlong rowKey)
{
    TableRef table = TBL_REF(nativeTableRefPtr);
    if (!TYPE_VALID(env, table, columnKey, type_Binary)) {
        return nullptr;
    }
    try {
        realm::BinaryData bin = table->get_object(ObjKey(rowKey)).get<BinaryData>(ColKey(columnKey));
        return JavaClassGlobalDef::new_byte_array(env, bin);
    }
    CATCH_STD()

    return nullptr;
}
JNIEXPORT jlong JNICALL Java_io_realm_internal_Table_nativeGetLink(JNIEnv* env, jobject, jlong nativeTableRefPtr,
                                                                   jlong columnKey, jlong rowKey)
{
    TableRef table = TBL_REF(nativeTableRefPtr);
    if (!TYPE_VALID(env, table, columnKey, type_Link)) {
        return 0;
    }
    return static_cast<jlong>(table->get_object(ObjKey(rowKey)).get<ObjKey>(ColKey(columnKey)).value); // noexcept
}

JNIEXPORT jlong JNICALL Java_io_realm_internal_Table_nativeGetLinkTarget(JNIEnv* env, jobject, jlong nativeTableRefPtr,
                                                                         jlong columnKey)
{
    try {
        TableRef table_ref = TBL_REF(nativeTableRefPtr);
        return reinterpret_cast<jlong>(new TableRef(table_ref->get_link_target(ColKey(columnKey))));
    }
    CATCH_STD()
    return 0;
}

JNIEXPORT jboolean JNICALL Java_io_realm_internal_Table_nativeIsNull(JNIEnv*, jobject, jlong nativeTableRefPtr,
                                                                     jlong columnKey, jlong rowKey)
{
    TableRef table = TBL_REF(nativeTableRefPtr);
    return to_jbool(table->get_object(ObjKey(rowKey)).is_null(ColKey(columnKey))); // noexcept
}

// ----------------- Mixed getters

JNIEXPORT jint JNICALL Java_io_realm_internal_Table_nativeMixedGetType(JNIEnv* env, jclass, jlong nativeTableRefPtr,
                                                                       jlong columnKey, jlong rowKey)
{
    TableRef table = TBL_REF(nativeTableRefPtr);
    if (!TYPE_VALID(env, table, columnKey, type_Mixed)) {
        THROW_JAVA_EXCEPTION(env, JavaExceptionDef::IllegalState,
                             "Cannot retrieve the Mixed type as the column is not of type Mixed.");
    }
    auto mixed = table->get_object(ObjKey(rowKey)).get<Mixed>(ColKey(columnKey));

    if(mixed.is_null()){
        return -1;
    } else {
        return mixed.get_type();
    }
}

JNIEXPORT jlong JNICALL Java_io_realm_internal_Table_nativeMixedAsLong(JNIEnv* env, jclass, jlong nativeTableRefPtr,
                                                                       jlong columnKey, jlong rowKey)
{
    TableRef table = TBL_REF(nativeTableRefPtr);
    if (!TYPE_VALID(env, table, columnKey, type_Mixed)) {
        return 0;
    }
    try {
        return table->get_object(ObjKey(rowKey)).get<Mixed>(ColKey(columnKey)).get<int64_t>();
    }
    CATCH_STD()
    return 0;
}

JNIEXPORT jboolean JNICALL Java_io_realm_internal_Table_nativeMixedAsBoolean(JNIEnv* env, jclass, jlong nativeTableRefPtr,
                                                                       jlong columnKey, jlong rowKey)
{
    TableRef table = TBL_REF(nativeTableRefPtr);
    if (!TYPE_VALID(env, table, columnKey, type_Mixed)) {
        return JNI_FALSE;
    }
    try {
        return table->get_object(ObjKey(rowKey)).get<Mixed>(ColKey(columnKey)).get<bool>();
    }
    CATCH_STD()
    return JNI_FALSE;
}

JNIEXPORT jfloat JNICALL Java_io_realm_internal_Table_nativeMixedAsFloat(JNIEnv* env, jclass, jlong nativeTableRefPtr,
                                                                       jlong columnKey, jlong rowKey)
{
    TableRef table = TBL_REF(nativeTableRefPtr);
    if (!TYPE_VALID(env, table, columnKey, type_Mixed)) {
        return 0;
    }
    try {
        return table->get_object(ObjKey(rowKey)).get<Mixed>(ColKey(columnKey)).get<float>();
    }
    CATCH_STD()
    return 0;
}

JNIEXPORT jdouble JNICALL Java_io_realm_internal_Table_nativeMixedAsDouble(JNIEnv* env, jclass, jlong nativeTableRefPtr,
                                                                       jlong columnKey, jlong rowKey)
{
    TableRef table = TBL_REF(nativeTableRefPtr);
    if (!TYPE_VALID(env, table, columnKey, type_Mixed)) {
        return 0;
    }
    try {
        return table->get_object(ObjKey(rowKey)).get<Mixed>(ColKey(columnKey)).get<double>();
    }
    CATCH_STD()
    return 0;
}

JNIEXPORT jstring JNICALL Java_io_realm_internal_Table_nativeMixedAsString(JNIEnv* env, jclass, jlong nativeTableRefPtr,
                                                                       jlong columnKey, jlong rowKey) {
    TableRef table = TBL_REF(nativeTableRefPtr);
    if (!TYPE_VALID(env, table, columnKey, type_Mixed)) {
        return nullptr;
    }
    try {
        return to_jstring(env,
                table->get_object(ObjKey(rowKey)).get<Mixed>(ColKey(columnKey)).get<StringData>());
    }
    CATCH_STD()
    return nullptr;

}

JNIEXPORT jbyteArray JNICALL Java_io_realm_internal_Table_nativeMixedAsByteArray(JNIEnv* env, jclass, jlong nativeTableRefPtr,
                                                                       jlong columnKey, jlong rowKey)
{
    TableRef table = TBL_REF(nativeTableRefPtr);
    if (!TYPE_VALID(env, table, columnKey, type_Mixed)) {
        return nullptr;
    }
    try {
        realm::BinaryData bin = table->get_object(ObjKey(rowKey)).get<Mixed>(ColKey(columnKey)).get<BinaryData>();
        return JavaClassGlobalDef::new_byte_array(env, bin);
    }
    CATCH_STD()

    return nullptr;
}

JNIEXPORT jlong JNICALL Java_io_realm_internal_Table_nativeMixedAsTimestamp(JNIEnv* env, jclass, jlong nativeTableRefPtr,
                                                                       jlong columnKey, jlong rowKey)
{
    TableRef table = TBL_REF(nativeTableRefPtr);
    if (!TYPE_VALID(env, table, columnKey, type_Mixed)) {
        return 0;
    }
    try {
        return to_milliseconds(table->get_object(ObjKey(rowKey)).get<Mixed>(ColKey(columnKey)).get<Timestamp>());
    }
    CATCH_STD()
    return 0;
}

JNIEXPORT jstring JNICALL Java_io_realm_internal_Table_nativeMixedAsObjectId(JNIEnv* env, jclass, jlong nativeTableRefPtr,
                                                                             jlong columnKey, jlong rowKey)
{
    TableRef table = TBL_REF(nativeTableRefPtr);
    if (!TYPE_VALID(env, table, columnKey, type_Mixed)) {
        return nullptr;
    }
    try {
        return to_jstring(env, table->get_object(ObjKey(rowKey)).get<Mixed>(ColKey(columnKey)).get<ObjectId>().to_string().data());
    }
    CATCH_STD()
    return nullptr;
}

JNIEXPORT jlong JNICALL Java_io_realm_internal_Table_nativeMixedGetRowKey(JNIEnv* env, jclass, jlong nativeTableRefPtr,
                                                                          jlong columnKey, jlong rowKey)
{
    TableRef table = TBL_REF(nativeTableRefPtr);
    if (!TYPE_VALID(env, table, columnKey, type_Mixed)) {
        return -1;
    }
    try {
        auto obj_link = table->get_object(ObjKey(rowKey)).get<Mixed>(ColKey(columnKey)).get<ObjLink>();
        return obj_link.get_obj_key().value;
    }
    CATCH_STD()
    return -1;
}

JNIEXPORT jstring JNICALL Java_io_realm_internal_Table_nativeMixedGetTableName(JNIEnv* env, jclass, jlong nativeSharedRealmPtr, jlong nativeTableRefPtr,
                                                                            jlong columnKey, jlong rowKey)
{
    TableRef table = TBL_REF(nativeTableRefPtr);
    if (!TYPE_VALID(env, table, columnKey, type_Mixed)) {
        return nullptr;
    }
    try {
        auto& shared_realm = *(reinterpret_cast<SharedRealm*>(nativeSharedRealmPtr));

        auto obj_link = table->get_object(ObjKey(rowKey)).get<Mixed>(ColKey(columnKey)).get<ObjLink>();

        return to_jstring(env, shared_realm->read_group().get_table(obj_link.get_table_key())->get_name());
    }
    CATCH_STD()
    return nullptr;
}

JNIEXPORT jstring JNICALL Java_io_realm_internal_Table_nativeMixedAsUUID(JNIEnv* env, jclass, jlong nativeTableRefPtr,
                                                                       jlong columnKey, jlong rowKey)
{
    TableRef table = TBL_REF(nativeTableRefPtr);
    if (!TYPE_VALID(env, table, columnKey, type_Mixed)) {
        return nullptr;
    }
    try {
        return to_jstring(env, table->get_object(ObjKey(rowKey)).get<Mixed>(ColKey(columnKey)).get<UUID>().to_string().data());
    }
    CATCH_STD()
    return nullptr;
}

JNIEXPORT jlongArray JNICALL Java_io_realm_internal_Table_nativeMixedAsDecimal128(JNIEnv* env, jclass, jlong nativeTableRefPtr,
                                                                       jlong columnKey, jlong rowKey)
{
    TableRef table = TBL_REF(nativeTableRefPtr);
    if (!TYPE_VALID(env, table, columnKey, type_Mixed)) {
        return nullptr;
    }
    try {
        Decimal128 decimal128 = table->get_object(ObjKey(rowKey)).get<Mixed>(ColKey(columnKey)).get<Decimal128>();
        RETURN_DECIMAL128_AS_JLONG_ARRAY__OR_NULL(decimal128)
    }
    CATCH_STD()
    return nullptr;
}

JNIEXPORT jboolean JNICALL Java_io_realm_internal_Table_nativeMixedIsNull(JNIEnv* env, jclass, jlong nativeTableRefPtr,
                                                                       jlong columnKey, jlong rowKey)
{
    TableRef table = TBL_REF(nativeTableRefPtr);
    if (!TYPE_VALID(env, table, columnKey, type_Mixed)) {
        THROW_JAVA_EXCEPTION(env, JavaExceptionDef::IllegalState,
                             "Cannot retrieve the Mixed type as the column is not of type Mixed.");
    }
    return table->get_object(ObjKey(rowKey)).get<Mixed>(ColKey(columnKey)).is_null(); // noexcept
}

// ----------------- Mixed setters

<<<<<<< HEAD
JNIEXPORT void JNICALL Java_io_realm_internal_Table_nativeMixedSetLong(JNIEnv* env, jclass, jlong nativeTableRefPtr,
                                                                  jlong columnKey, jlong rowKey, jlong value,
=======
JNIEXPORT void JNICALL Java_io_realm_internal_Table_nativeSetMixed(JNIEnv* env, jclass, jlong nativeTableRefPtr,
                                                                  jlong columnKey, jlong rowKey, jlong nativePtr,
>>>>>>> b995edc7
                                                                  jboolean isDefault)
{
    TableRef table = TBL_REF(nativeTableRefPtr);
    if (!TYPE_VALID(env, table, columnKey, type_Mixed)) {
        return;
    }
    try {
<<<<<<< HEAD
        table->get_object(ObjKey(rowKey)).set<Mixed>(ColKey(columnKey), Mixed(value), B(isDefault));
=======
        Mixed mixed = reinterpret_cast<Mixed*>(nativePtr);
        table->get_object(ObjKey(rowKey)).set<Mixed>(ColKey(columnKey), mixed, B(isDefault));
>>>>>>> b995edc7
    }
    CATCH_STD()
}

JNIEXPORT void JNICALL Java_io_realm_internal_Table_nativeMixedSetBoolean(JNIEnv* env, jclass, jlong nativeTableRefPtr,
                                                                     jlong columnKey, jlong rowKey,
                                                                     jboolean value, jboolean isDefault)
{
    TableRef table = TBL_REF(nativeTableRefPtr);
    if (!TYPE_VALID(env, table, columnKey, type_Mixed)) {
        return;
    }
    try {
        table->get_object(ObjKey(rowKey)).set(ColKey(columnKey), Mixed(B(value)), B(isDefault));
    }
    CATCH_STD()
}

JNIEXPORT void JNICALL Java_io_realm_internal_Table_nativeMixedSetFloat(JNIEnv* env, jclass, jlong nativeTableRefPtr,
                                                                   jlong columnKey, jlong rowKey, jfloat value,
                                                                   jboolean isDefault)
{
    TableRef table = TBL_REF(nativeTableRefPtr);
    if (!TYPE_VALID(env, table, columnKey, type_Mixed)) {
        return;
    }
    try {
        table->get_object(ObjKey(rowKey)).set(ColKey(columnKey), Mixed(value), B(isDefault));
    }
    CATCH_STD()
}

JNIEXPORT void JNICALL Java_io_realm_internal_Table_nativeMixedSetDouble(JNIEnv* env, jclass, jlong nativeTableRefPtr,
                                                                    jlong columnKey, jlong rowKey, jdouble value,
                                                                    jboolean isDefault)
{
    TableRef table = TBL_REF(nativeTableRefPtr);
    if (!TYPE_VALID(env, table, columnKey, type_Mixed)) {
        return;
    }
    try {
        table->get_object(ObjKey(rowKey)).set(ColKey(columnKey), Mixed(value), B(isDefault));
    }
    CATCH_STD()
}

JNIEXPORT void JNICALL Java_io_realm_internal_Table_nativeMixedSetString(JNIEnv* env, jclass, jlong nativeTableRefPtr,
                                                                    jlong columnKey, jlong rowKey, jstring value,
                                                                    jboolean isDefault)
{
    TableRef table = TBL_REF(nativeTableRefPtr);
    if (!TYPE_VALID(env, table, columnKey, type_Mixed)) {
        return;
    }
    try {
        if (value == nullptr) {
            if (!COL_NULLABLE(env, table, columnKey)) {
                return;
            }
        }
        JStringAccessor value2(env, value); // throws
        table->get_object(ObjKey(rowKey)).set(ColKey(columnKey), Mixed(StringData(value2)), B(isDefault));
    }
    CATCH_STD()
}

JNIEXPORT void JNICALL Java_io_realm_internal_Table_nativeMixedSetTimestamp(JNIEnv* env, jclass, jlong nativeTableRefPtr,
                                                                       jlong columnKey, jlong rowKey,
                                                                       jlong timestampValue, jboolean isDefault)
{
    TableRef table = TBL_REF(nativeTableRefPtr);
    if (!TYPE_VALID(env, table, columnKey, type_Mixed)) {
        return;
    }
    try {
        table->get_object(ObjKey(rowKey)).set(ColKey(columnKey), Mixed(from_milliseconds(timestampValue)), B(isDefault));
    }
    CATCH_STD()
}

JNIEXPORT void JNICALL Java_io_realm_internal_Table_nativeMixedSetByteArray(JNIEnv* env, jclass, jlong nativeTableRefPtr,
                                                                       jlong columnKey, jlong rowKey,
                                                                       jbyteArray dataArray, jboolean isDefault)
{
    TableRef table = TBL_REF(nativeTableRefPtr);
    if (!TYPE_VALID(env, table, columnKey, type_Mixed)) {
        return;
    }
    try {
        if (dataArray == nullptr && !COL_NULLABLE(env, table, columnKey)) {
            return;
        }

        JByteArrayAccessor jarray_accessor(env, dataArray);
        table->get_object(ObjKey(rowKey)).set(ColKey(columnKey), Mixed(jarray_accessor.transform<BinaryData>()), B(isDefault));
    }
    CATCH_STD()
}

JNIEXPORT void JNICALL Java_io_realm_internal_Table_nativeMixedSetDecimal128(JNIEnv* env, jclass, jlong nativeTableRefPtr,
                                                                        jlong columnKey, jlong rowKey, jlong low,
                                                                        jlong high, jboolean isDefault)
{
    TableRef table = TBL_REF(nativeTableRefPtr);
    if (!TYPE_VALID(env, table, columnKey, type_Mixed)) {
        return;
    }
    try {
        Decimal128::Bid128 raw {static_cast<uint64_t>(low), static_cast<uint64_t>(high)};
        table->get_object(ObjKey(rowKey)).set(ColKey(columnKey), Mixed(Decimal128(raw)), B(isDefault));
    }
    CATCH_STD()
}

JNIEXPORT void JNICALL Java_io_realm_internal_Table_nativeMixedSetObjectId(JNIEnv* env, jclass, jlong nativeTableRefPtr,
                                                                      jlong columnKey, jlong rowKey, jstring j_value,
                                                                      jboolean isDefault)
{
    TableRef table = TBL_REF(nativeTableRefPtr);
    if (!TYPE_VALID(env, table, columnKey, type_Mixed)) {
        return;
    }
    try {
        JStringAccessor value(env, j_value);
        table->get_object(ObjKey(rowKey)).set(ColKey(columnKey), Mixed(ObjectId(StringData(value).data())), B(isDefault));
    }
    CATCH_STD()
}

JNIEXPORT void JNICALL Java_io_realm_internal_Table_nativeMixedSetUUID(JNIEnv* env, jclass, jlong nativeTableRefPtr,
                                                                      jlong columnKey, jlong rowKey, jstring j_value,
                                                                      jboolean isDefault)
{
    TableRef table = TBL_REF(nativeTableRefPtr);
    if (!TYPE_VALID(env, table, columnKey, type_Mixed)) {
        return;
    }
    try {
        JStringAccessor value(env, j_value);
        table->get_object(ObjKey(rowKey)).set(ColKey(columnKey), Mixed(UUID(StringData(value).data())), B(isDefault));
    }
    CATCH_STD()
}

JNIEXPORT void JNICALL Java_io_realm_internal_Table_nativeMixedSetNull(JNIEnv* env, jclass, jlong nativeTableRefPtr,
                                                                  jlong columnKey, jlong rowKey,
                                                                  jboolean isDefault)
{
    TableRef table = TBL_REF(nativeTableRefPtr);
    if (!TYPE_VALID(env, table, columnKey, type_Mixed)) {
        return;
    }

    try {
        table->get_object(ObjKey(rowKey)).set(ColKey(columnKey), Mixed(), B(isDefault));
    }
    CATCH_STD()
}

JNIEXPORT void JNICALL Java_io_realm_internal_Table_nativeMixedSetLink(JNIEnv* env, jclass, jlong nativeTableRefPtr,
                                                                  jlong columnKey, jlong rowKey,
                                                                  jlong targetTableRef, jlong targetObjectKey, jboolean isDefault)
{
    TableRef table = TBL_REF(nativeTableRefPtr);
    if (!TYPE_VALID(env, table, columnKey, type_Mixed)) {
        return;
    }
    try {
        TableRef target_table = TBL_REF(targetTableRef);
        ObjKey object_key(targetObjectKey);
        ObjLink object_link(target_table->get_key(), object_key);

        table->get_object(ObjKey(rowKey)).set(ColKey(columnKey), Mixed(object_link), B(isDefault));
    }
    CATCH_STD()
}

// ----------------- Set cell

JNIEXPORT void JNICALL Java_io_realm_internal_Table_nativeSetLink(JNIEnv* env, jclass, jlong nativeTableRefPtr,
                                                                  jlong columnKey, jlong rowKey,
                                                                  jlong targetRowKey, jboolean isDefault)
{
    TableRef table = TBL_REF(nativeTableRefPtr);
    if (!TYPE_VALID(env, table, columnKey, type_Link)) {
        return;
    }
    try {
        table->get_object(ObjKey(rowKey)).set(ColKey(columnKey), ObjKey(targetRowKey), B(isDefault));
    }
    CATCH_STD()
}

JNIEXPORT void JNICALL Java_io_realm_internal_Table_nativeSetLong(JNIEnv* env, jclass, jlong nativeTableRefPtr,
                                                                  jlong columnKey, jlong rowKey, jlong value,
                                                                  jboolean isDefault)
{
    TableRef table = TBL_REF(nativeTableRefPtr);
    if (!TYPE_VALID(env, table, columnKey, type_Int)) {
        return;
    }
    try {
        table->get_object(ObjKey(rowKey)).set<int64_t>(ColKey(columnKey), value, B(isDefault));
    }
    CATCH_STD()
}

JNIEXPORT void JNICALL Java_io_realm_internal_Table_nativeIncrementLong(JNIEnv* env, jclass, jlong nativeTableRefPtr,
                                                                  jlong columnKey, jlong rowKey, jlong value)
{

    TableRef table = TBL_REF(nativeTableRefPtr);
    if (!TYPE_VALID(env, table, columnKey, type_Int)) {
        return;
    }

    try {
        auto obj = table->get_object(ObjKey(rowKey));
        if (obj.is_null(ColKey(columnKey))) {
            THROW_JAVA_EXCEPTION(env, JavaExceptionDef::IllegalState,
                                 "Cannot increment a MutableRealmInteger whose value is null. Set its value first.");
        }

        obj.add_int(ColKey(columnKey), value);
    }
    CATCH_STD()
}

JNIEXPORT void JNICALL Java_io_realm_internal_Table_nativeSetBoolean(JNIEnv* env, jclass, jlong nativeTableRefPtr,
                                                                     jlong columnKey, jlong rowKey,
                                                                     jboolean value, jboolean isDefault)
{
    TableRef table = TBL_REF(nativeTableRefPtr);
    if (!TYPE_VALID(env, table, columnKey, type_Bool)) {
        return;
    }
    try {
        table->get_object(ObjKey(rowKey)).set(ColKey(columnKey), B(value), B(isDefault));
    }
    CATCH_STD()
}

JNIEXPORT void JNICALL Java_io_realm_internal_Table_nativeSetFloat(JNIEnv* env, jclass, jlong nativeTableRefPtr,
                                                                   jlong columnKey, jlong rowKey, jfloat value,
                                                                   jboolean isDefault)
{
    TableRef table = TBL_REF(nativeTableRefPtr);
    if (!TYPE_VALID(env, table, columnKey, type_Float)) {
        return;
    }
    try {
        table->get_object(ObjKey(rowKey)).set(ColKey(columnKey), value, B(isDefault));
    }
    CATCH_STD()
}

JNIEXPORT void JNICALL Java_io_realm_internal_Table_nativeSetDouble(JNIEnv* env, jclass, jlong nativeTableRefPtr,
                                                                    jlong columnKey, jlong rowKey, jdouble value,
                                                                    jboolean isDefault)
{
    TableRef table = TBL_REF(nativeTableRefPtr);
    if (!TYPE_VALID(env, table, columnKey, type_Double)) {
        return;
    }
    try {
        table->get_object(ObjKey(rowKey)).set(ColKey(columnKey), value, B(isDefault));
    }
    CATCH_STD()
}

JNIEXPORT void JNICALL Java_io_realm_internal_Table_nativeSetString(JNIEnv* env, jclass, jlong nativeTableRefPtr,
                                                                    jlong columnKey, jlong rowKey, jstring value,
                                                                    jboolean isDefault)
{
    TableRef table = TBL_REF(nativeTableRefPtr);
    if (!TYPE_VALID(env, table, columnKey, type_String)) {
        return;
    }
    try {
        if (value == nullptr) {
            if (!COL_NULLABLE(env, table, columnKey)) {
                return;
            }
        }
        JStringAccessor value2(env, value); // throws
        table->get_object(ObjKey(rowKey)).set(ColKey(columnKey), StringData(value2), B(isDefault));
    }
    CATCH_STD()
}

JNIEXPORT void JNICALL Java_io_realm_internal_Table_nativeSetTimestamp(JNIEnv* env, jclass, jlong nativeTableRefPtr,
                                                                       jlong columnKey, jlong rowKey,
                                                                       jlong timestampValue, jboolean isDefault)
{
    TableRef table = TBL_REF(nativeTableRefPtr);
    if (!TYPE_VALID(env, table, columnKey, type_Timestamp)) {
        return;
    }
    try {
        table->get_object(ObjKey(rowKey)).set(ColKey(columnKey), from_milliseconds(timestampValue), B(isDefault));
    }
    CATCH_STD()
}

JNIEXPORT void JNICALL Java_io_realm_internal_Table_nativeSetByteArray(JNIEnv* env, jclass, jlong nativeTableRefPtr,
                                                                       jlong columnKey, jlong rowKey,
                                                                       jbyteArray dataArray, jboolean isDefault)
{
    TableRef table = TBL_REF(nativeTableRefPtr);
    if (!TYPE_VALID(env, table, columnKey, type_Binary)) {
        return;
    }
    try {
        if (dataArray == nullptr && !COL_NULLABLE(env, table, columnKey)) {
            return;
        }

        JByteArrayAccessor jarray_accessor(env, dataArray);
        table->get_object(ObjKey(rowKey)).set(ColKey(columnKey), jarray_accessor.transform<BinaryData>(), B(isDefault));
    }
    CATCH_STD()
}

JNIEXPORT void JNICALL Java_io_realm_internal_Table_nativeSetDecimal128(JNIEnv* env, jclass, jlong nativeTableRefPtr,
                                                                        jlong columnKey, jlong rowKey, jlong low,
                                                                        jlong high, jboolean isDefault)
{
    TableRef table = TBL_REF(nativeTableRefPtr);
    if (!TYPE_VALID(env, table, columnKey, type_Decimal)) {
        return;
    }
    try {
        Decimal128::Bid128 raw {static_cast<uint64_t>(low), static_cast<uint64_t>(high)};
        table->get_object(ObjKey(rowKey)).set(ColKey(columnKey), Decimal128(raw), B(isDefault));
    }
    CATCH_STD()
}

JNIEXPORT void JNICALL Java_io_realm_internal_Table_nativeSetObjectId(JNIEnv* env, jclass, jlong nativeTableRefPtr,
                                                                      jlong columnKey, jlong rowKey, jstring j_value,
                                                                      jboolean isDefault)
{
    TableRef table = TBL_REF(nativeTableRefPtr);
    if (!TYPE_VALID(env, table, columnKey, type_ObjectId)) {
        return;
    }
    try {
        JStringAccessor value(env, j_value);
        table->get_object(ObjKey(rowKey)).set(ColKey(columnKey), ObjectId(StringData(value).data()), B(isDefault));
    }
    CATCH_STD()
}

JNIEXPORT void JNICALL Java_io_realm_internal_Table_nativeSetUUID(JNIEnv* env, jclass, jlong nativeTableRefPtr,
                                                                      jlong columnKey, jlong rowKey, jstring j_value,
                                                                      jboolean isDefault)
{
    TableRef table = TBL_REF(nativeTableRefPtr);
    if (!TYPE_VALID(env, table, columnKey, type_UUID)) {
        return;
    }
    try {
        JStringAccessor value(env, j_value);
        table->get_object(ObjKey(rowKey)).set(ColKey(columnKey), UUID(StringData(value).data()), B(isDefault));
    }
    CATCH_STD()
}


JNIEXPORT void JNICALL Java_io_realm_internal_Table_nativeSetNull(JNIEnv* env, jclass, jlong nativeTableRefPtr,
                                                                  jlong columnKey, jlong rowKey,
                                                                  jboolean isDefault)
{
    TableRef table = TBL_REF(nativeTableRefPtr);
    if (!COL_NULLABLE(env, table, columnKey)) {
        return;
    }

    try {
        table->get_object(ObjKey(rowKey)).set_null(ColKey(columnKey), B(isDefault));
    }
    CATCH_STD()
}

JNIEXPORT jlong JNICALL Java_io_realm_internal_Table_nativeGetRowPtr(JNIEnv* env, jobject, jlong nativeTableRefPtr,
                                                                     jlong key)
{
    try {
        TableRef table = TBL_REF(nativeTableRefPtr);
        Obj* obj = new Obj(table->get_object(ObjKey(key)));
        return reinterpret_cast<jlong>(obj);
    }
    CATCH_STD()
    return reinterpret_cast<jlong>(nullptr);
}

//--------------------- Indexing methods:

JNIEXPORT void JNICALL Java_io_realm_internal_Table_nativeAddSearchIndex(JNIEnv* env, jobject, jlong nativeTableRefPtr,
                                                                         jlong columnKey)
{
    TableRef table = TBL_REF(nativeTableRefPtr);
    ColKey colKey(columnKey);
    DataType column_type = table->get_column_type(colKey);
    if (!is_allowed_to_index(env, column_type)) {
        return;
    }

    try {
        table->add_search_index(colKey);
    }
    CATCH_STD()
}

JNIEXPORT void JNICALL Java_io_realm_internal_Table_nativeRemoveSearchIndex(JNIEnv* env, jobject,
                                                                            jlong nativeTableRefPtr, jlong columnKey)
{
    TableRef table = TBL_REF(nativeTableRefPtr);
    DataType column_type = table->get_column_type(ColKey(columnKey));
    if (!is_allowed_to_index(env, column_type)) {
        return;
    }
    try {
        table->remove_search_index(ColKey(columnKey));
    }
    CATCH_STD()
}


JNIEXPORT jboolean JNICALL Java_io_realm_internal_Table_nativeHasSearchIndex(JNIEnv* env, jobject,
                                                                             jlong nativeTableRefPtr, jlong columnKey)
{
    try {
        TableRef table = TBL_REF(nativeTableRefPtr);
        return to_jbool(table->has_search_index(ColKey(columnKey)));
    }
    CATCH_STD()
    return JNI_FALSE;
}

JNIEXPORT jboolean JNICALL Java_io_realm_internal_Table_nativeIsNullLink(JNIEnv* env, jobject, jlong nativeTableRefPtr,
                                                                         jlong columnKey, jlong rowKey)
{
    TableRef table = TBL_REF(nativeTableRefPtr);
    if (!TYPE_VALID(env, table, columnKey, type_Link)) {
        return JNI_FALSE;
    }

    return to_jbool(table->get_object(ObjKey(rowKey)).is_null(ColKey(columnKey)));
}

JNIEXPORT void JNICALL Java_io_realm_internal_Table_nativeNullifyLink(JNIEnv* env, jclass, jlong nativeTableRefPtr,
                                                                      jlong columnKey, jlong rowKey)
{
    TableRef table = TBL_REF(nativeTableRefPtr);
    if (!TYPE_VALID(env, table, columnKey, type_Link)) {
        return;
    }
    try {
        table->get_object(ObjKey(rowKey)).set_null(ColKey(columnKey));
    }
    CATCH_STD()
}

//---------------------- Count

JNIEXPORT jlong JNICALL Java_io_realm_internal_Table_nativeCountLong(JNIEnv* env, jobject, jlong nativeTableRefPtr,
                                                                     jlong columnKey, jlong value)
{
    TableRef table = TBL_REF(nativeTableRefPtr);
    if (!TYPE_VALID(env, table, columnKey, type_Int)) {
        return 0;
    }
    try {
        return static_cast<jlong>(table->count_int(ColKey(columnKey), value));
    }
    CATCH_STD()
    return 0;
}

JNIEXPORT jlong JNICALL Java_io_realm_internal_Table_nativeCountFloat(JNIEnv* env, jobject, jlong nativeTableRefPtr,
                                                                      jlong columnKey, jfloat value)
{
    TableRef table = TBL_REF(nativeTableRefPtr);
    if (!TYPE_VALID(env, table, columnKey, type_Float)) {
        return 0;
    }
    try {
        return static_cast<jlong>(table->count_float(ColKey(columnKey), value));
    }
    CATCH_STD()
    return 0;
}

JNIEXPORT jlong JNICALL Java_io_realm_internal_Table_nativeCountDouble(JNIEnv* env, jobject, jlong nativeTableRefPtr,
                                                                       jlong columnKey, jdouble value)
{
    TableRef table = TBL_REF(nativeTableRefPtr);
    if (!TYPE_VALID(env, table, columnKey, type_Double)) {
        return 0;
    }
    try {
        return static_cast<jlong>(table->count_double(ColKey(columnKey), value));
    }
    CATCH_STD()
    return 0;
}

JNIEXPORT jlong JNICALL Java_io_realm_internal_Table_nativeCountString(JNIEnv* env, jobject, jlong nativeTableRefPtr,
                                                                       jlong columnKey, jstring value)
{
    TableRef table = TBL_REF(nativeTableRefPtr);
    if (!TYPE_VALID(env, table, columnKey, type_String)) {
        return 0;
    }
    try {
        JStringAccessor value2(env, value); // throws
        return static_cast<jlong>(table->count_string(ColKey(columnKey), value2));
    }
    CATCH_STD()
    return 0;
}


JNIEXPORT jlong JNICALL Java_io_realm_internal_Table_nativeWhere(JNIEnv* env, jobject, jlong nativeTableRefPtr)
{
    try {
        TableRef table = TBL_REF(nativeTableRefPtr);
        Query* queryPtr = new Query(table->where());
        return reinterpret_cast<jlong>(queryPtr);
    }
    CATCH_STD()
    return reinterpret_cast<jlong>(nullptr);
}

//----------------------- FindFirst

JNIEXPORT jlong JNICALL Java_io_realm_internal_Table_nativeFindFirstInt(JNIEnv* env, jclass, jlong nativeTableRefPtr,
                                                                        jlong columnKey, jlong value)
{
    TableRef table = TBL_REF(nativeTableRefPtr);
    if (!TYPE_VALID(env, table, columnKey, type_Int)) {
        return -1;
    }
    try {
        return to_jlong_or_not_found(table->find_first_int(ColKey(columnKey), value));
    }
    CATCH_STD()
    return -1;
}

JNIEXPORT jlong JNICALL Java_io_realm_internal_Table_nativeFindFirstBool(JNIEnv* env, jobject, jlong nativeTableRefPtr,
                                                                         jlong columnKey, jboolean value)
{
    TableRef table = TBL_REF(nativeTableRefPtr);
    if (!TYPE_VALID(env, table, columnKey, type_Bool)) {
        return -1;
    }
    try {
        return to_jlong_or_not_found(table->find_first_bool(ColKey(columnKey), to_bool(value)));
    }
    CATCH_STD()
    return -1;
}

JNIEXPORT jlong JNICALL Java_io_realm_internal_Table_nativeFindFirstFloat(JNIEnv* env, jobject, jlong nativeTableRefPtr,
                                                                          jlong columnKey, jfloat value)
{
    TableRef table = TBL_REF(nativeTableRefPtr);
    if (!TYPE_VALID(env, table, columnKey, type_Float)) {
        return -1;
    }
    try {
        return to_jlong_or_not_found(table->find_first_float(ColKey(columnKey), value));
    }
    CATCH_STD()
    return -1;
}

JNIEXPORT jlong JNICALL Java_io_realm_internal_Table_nativeFindFirstDouble(JNIEnv* env, jobject, jlong nativeTableRefPtr,
                                                                           jlong columnKey, jdouble value)
{
    TableRef table = TBL_REF(nativeTableRefPtr);
    if (!TYPE_VALID(env, table, columnKey, type_Double)) {
        return -1;
    }
    try {
        return to_jlong_or_not_found(table->find_first_double(ColKey(columnKey), value));
    }
    CATCH_STD()
    return -1;
}

JNIEXPORT jlong JNICALL Java_io_realm_internal_Table_nativeFindFirstTimestamp(JNIEnv* env, jobject,
                                                                              jlong nativeTableRefPtr, jlong columnKey,
                                                                              jlong dateTimeValue)
{
    TableRef table = TBL_REF(nativeTableRefPtr);
    if (!TYPE_VALID(env, table, columnKey, type_Timestamp)) {
        return -1;
    }
    try {
        return to_jlong_or_not_found(table->find_first_timestamp(ColKey(columnKey), from_milliseconds(dateTimeValue)));
    }
    CATCH_STD()
    return -1;
}

JNIEXPORT jlong JNICALL Java_io_realm_internal_Table_nativeFindFirstString(JNIEnv* env, jclass, jlong nativeTableRefPtr,
                                                                           jlong columnKey, jstring value)
{
    TableRef table = TBL_REF(nativeTableRefPtr);
    if (!TYPE_VALID(env, table, columnKey, type_String)) {
        return -1;
    }

    try {
        JStringAccessor value2(env, value); // throws
        return to_jlong_or_not_found(table->find_first_string(ColKey(columnKey), value2));
    }
    CATCH_STD()
    return -1;
}

JNIEXPORT jlong JNICALL Java_io_realm_internal_Table_nativeFindFirstDecimal128(JNIEnv* env, jclass, jlong nativeTableRefPtr,
                                                                             jlong columnKey, jlong low, jlong high)
{
    TableRef table = TBL_REF(nativeTableRefPtr);
    if (!TYPE_VALID(env, table, columnKey, type_Decimal)) {
        return -1;
    }

    try {
        Decimal128::Bid128 raw {static_cast<uint64_t>(low), static_cast<uint64_t>(high)};
        return to_jlong_or_not_found(table->find_first_decimal(ColKey(columnKey), Decimal128(raw)));
    }
    CATCH_STD()
    return -1;
}

JNIEXPORT jlong JNICALL Java_io_realm_internal_Table_nativeFindFirstObjectId(JNIEnv* env, jclass, jlong nativeTableRefPtr,
                                                                             jlong columnKey, jstring j_value)
{
    TableRef table = TBL_REF(nativeTableRefPtr);
    if (!TYPE_VALID(env, table, columnKey, type_ObjectId)) {
        return -1;
    }

    try {
        JStringAccessor value(env, j_value); // throws
        ObjectId id = ObjectId(StringData(value).data());
        return to_jlong_or_not_found(table->find_first_object_id(ColKey(columnKey), id));
    }
    CATCH_STD()
    return -1;
}

JNIEXPORT jlong JNICALL Java_io_realm_internal_Table_nativeFindFirstUUID(JNIEnv* env, jclass, jlong nativeTableRefPtr,
                                                                             jlong columnKey, jstring j_value)
{
    TableRef table = TBL_REF(nativeTableRefPtr);
    if (!TYPE_VALID(env, table, columnKey, type_UUID)) {
        return -1;
    }

    try {
        JStringAccessor value(env, j_value); // throws
        UUID uuid = UUID(StringData(value).data());
        return to_jlong_or_not_found(table->find_first_uuid(ColKey(columnKey), uuid));
    }
    CATCH_STD()
    return -1;
}


JNIEXPORT jlong JNICALL Java_io_realm_internal_Table_nativeFindFirstNull(JNIEnv* env, jclass, jlong nativeTableRefPtr,
                                                                         jlong columnKey)
{
    TableRef table = TBL_REF(nativeTableRefPtr);
    if (!COL_NULLABLE(env, table, columnKey)) {
        return static_cast<jlong>(realm::not_found);
    }
    try {
        return to_jlong_or_not_found(table->find_first_null(ColKey(columnKey)));
    }
    CATCH_STD()
    return static_cast<jlong>(realm::not_found);
}

// FindAll

//

JNIEXPORT jstring JNICALL Java_io_realm_internal_Table_nativeGetName(JNIEnv* env, jobject, jlong nativeTableRefPtr)
{
    try {
        TableRef table = TBL_REF(nativeTableRefPtr);
        // Mirror API in Java for now. Before Core 6 this would return null for tables not attached to the group.
        if (table) {
            return to_jstring(env, table->get_name());
        } else {
            return nullptr;
        }
    }
    CATCH_STD()
    return nullptr;
}

JNIEXPORT jboolean JNICALL Java_io_realm_internal_Table_nativeIsValid(JNIEnv*, jobject, jlong nativeTableRefPtr)
{
    if(TBL_REF(nativeTableRefPtr)) {
        return JNI_TRUE;
    } else {
        return JNI_FALSE;
    }
}

JNIEXPORT jboolean JNICALL Java_io_realm_internal_Table_nativeHasSameSchema(JNIEnv*, jobject, jlong thisTableRefPtr,
                                                                            jlong otherTableRefPtr)
{
    TableRef this_table = TBL_REF(thisTableRefPtr);
    TableRef other_table = TBL_REF(otherTableRefPtr);
    return to_jbool(this_table->get_key() == other_table->get_key());
}

static void finalize_table(jlong ptr)
{
    delete reinterpret_cast<realm::TableRef*>(ptr);
}

JNIEXPORT jlong JNICALL Java_io_realm_internal_Table_nativeGetFinalizerPtr(JNIEnv*, jclass)
{
    return reinterpret_cast<jlong>(&finalize_table);
}

JNIEXPORT jlong JNICALL Java_io_realm_internal_Table_nativeFreeze(JNIEnv*, jclass, jlong j_frozen_shared_realm_ptr, jlong j_table_ptr)
{
    auto& shared_realm = *(reinterpret_cast<SharedRealm*>(j_frozen_shared_realm_ptr));
    TableRef table = TableRef(TBL_REF(j_table_ptr));
    TableRef* frozen_table = new TableRef(shared_realm->import_copy_of(table));
    return reinterpret_cast<jlong>(frozen_table);
}

JNIEXPORT jboolean JNICALL Java_io_realm_internal_Table_nativeIsEmbedded(JNIEnv* env, jclass, jlong j_table_ptr)
{
    try {
        TableRef table = TableRef(TBL_REF(j_table_ptr));
        return to_jbool(table->is_embedded());
    }
    CATCH_STD()
    return false;
}

JNIEXPORT jboolean JNICALL Java_io_realm_internal_Table_nativeSetEmbedded(JNIEnv* env, jclass, jlong j_table_ptr, jboolean j_embedded)
{
    try {
        TableRef table = TableRef(TBL_REF(j_table_ptr));
        return to_jbool(table->set_embedded(to_bool(j_embedded)));
    }
    CATCH_STD()
    return false;
}<|MERGE_RESOLUTION|>--- conflicted
+++ resolved
@@ -650,13 +650,8 @@
 
 // ----------------- Mixed setters
 
-<<<<<<< HEAD
-JNIEXPORT void JNICALL Java_io_realm_internal_Table_nativeMixedSetLong(JNIEnv* env, jclass, jlong nativeTableRefPtr,
-                                                                  jlong columnKey, jlong rowKey, jlong value,
-=======
 JNIEXPORT void JNICALL Java_io_realm_internal_Table_nativeSetMixed(JNIEnv* env, jclass, jlong nativeTableRefPtr,
                                                                   jlong columnKey, jlong rowKey, jlong nativePtr,
->>>>>>> b995edc7
                                                                   jboolean isDefault)
 {
     TableRef table = TBL_REF(nativeTableRefPtr);
@@ -664,12 +659,8 @@
         return;
     }
     try {
-<<<<<<< HEAD
-        table->get_object(ObjKey(rowKey)).set<Mixed>(ColKey(columnKey), Mixed(value), B(isDefault));
-=======
         Mixed mixed = reinterpret_cast<Mixed*>(nativePtr);
         table->get_object(ObjKey(rowKey)).set<Mixed>(ColKey(columnKey), mixed, B(isDefault));
->>>>>>> b995edc7
     }
     CATCH_STD()
 }
