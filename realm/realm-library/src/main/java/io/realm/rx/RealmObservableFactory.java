/*
 * Copyright 2015 Realm Inc.
 *
 * Licensed under the Apache License, Version 2.0 (the "License");
 * you may not use this file except in compliance with the License.
 * You may obtain a copy of the License at
 *
 * http://www.apache.org/licenses/LICENSE-2.0
 *
 * Unless required by applicable law or agreed to in writing, software
 * distributed under the License is distributed on an "AS IS" BASIS,
 * WITHOUT WARRANTIES OR CONDITIONS OF ANY KIND, either express or implied.
 * See the License for the specific language governing permissions and
 * limitations under the License.
 */

package io.realm.rx;

import io.realm.DynamicRealm;
import io.realm.DynamicRealmObject;
import io.realm.Realm;
import io.realm.RealmChangeListener;
import io.realm.RealmList;
import io.realm.RealmObject;
import io.realm.RealmQuery;
import io.realm.RealmResults;
import rx.Observable;
import rx.Subscriber;
import rx.exceptions.Exceptions;
import rx.functions.Action0;
import rx.functions.Func0;
import rx.subscriptions.Subscriptions;

/**
 * Factory class for creating Observables for RxJava (&lt;=1.1.*).
 *
 * @see Realm#asObservable()
 * @see RealmObject#asObservable()
 * @see RealmResults#asObservable()
 * @see DynamicRealm#asObservable()
 * @see DynamicRealmObject#asObservable()
 */
public class RealmObservableFactory implements RxObservableFactory {

    private boolean rxJavaAvailable;

    public RealmObservableFactory() {
        try {
            Class.forName("rx.Observable");
            rxJavaAvailable = true;
        } catch (ClassNotFoundException ignore) {
            rxJavaAvailable = false;
        }
    }

    @Override
    public Observable<Realm> from(final Realm realm) {
        checkRxJavaAvailable();
        return Observable.create(new Observable.OnSubscribe<Realm>() {
            @Override
            public void call(final Subscriber<? super Realm> subscriber) {
                final RealmChangeListener listener = new RealmChangeListener() {
                    @Override
                    public void onChange() {
                        if (!subscriber.isUnsubscribed()) {
                            subscriber.onNext(realm);
                        }
                    }
                };
                realm.addChangeListener(listener);
                subscriber.add(Subscriptions.create(new Action0() {
                    @Override
                    public void call() {
                        realm.removeChangeListener(listener);
                    }
                }));
                subscriber.onNext(realm);
            }
        });
    }

    @Override
    public Observable<DynamicRealm> from(final DynamicRealm realm) {
        checkRxJavaAvailable();
        return Observable.create(new Observable.OnSubscribe<DynamicRealm>() {
            @Override
            public void call(final Subscriber<? super DynamicRealm> subscriber) {
                final RealmChangeListener listener = new RealmChangeListener() {
                    @Override
                    public void onChange() {
                        if (!subscriber.isUnsubscribed()) {
                            subscriber.onNext(realm);
                        }
                    }
                };
                realm.addChangeListener(listener);
                subscriber.add(Subscriptions.create(new Action0() {
                    @Override
                    public void call() {
                        realm.removeChangeListener(listener);
                    }
                }));

                // Immediately call onNext with the current value, as due to Realms auto-update, it will be the latest
                // value.
                subscriber.onNext(realm);
            }
        });
    }

    @Override
    public <E extends RealmObject> Observable<RealmResults<E>> from(Realm realm, RealmResults<E> results) {
        checkRxJavaAvailable();
        return getRealmResultsObservable(results);
    }

    @Override
    public Observable<RealmResults<DynamicRealmObject>> from(DynamicRealm realm, RealmResults<DynamicRealmObject> results) {
        checkRxJavaAvailable();
        return getRealmResultsObservable(results);
    }

    private <E extends RealmObject> Observable<RealmResults<E>> getRealmResultsObservable(final RealmResults<E> results) {
        return Observable.create(new Observable.OnSubscribe<RealmResults<E>>() {
            @Override
            public void call(final Subscriber<? super RealmResults<E>> subscriber) {
                final RealmChangeListener listener = new RealmChangeListener() {
                    @Override
                    public void onChange() {
                        if (!subscriber.isUnsubscribed()) {
                            subscriber.onNext(results);
                        }
                    }
                };
                results.addChangeListener(listener);
                subscriber.add(Subscriptions.create(new Action0() {
                    @Override
                    public void call() {
                        results.removeChangeListener(listener);
                    }
                }));

                // Immediately call onNext with the current value, as due to Realms auto-update, it will be the latest
                // value.
                subscriber.onNext(results);
            }
        });
    }

    @Override
    public <E extends RealmObject> Observable<RealmList<E>> from(Realm realm, RealmList<E> list) {
        checkRxJavaAvailable();
        return getRealmListObservable();
    }

    @Override
    public Observable<RealmList<DynamicRealmObject>> from(DynamicRealm realm, RealmList<DynamicRealmObject> list) {
        checkRxJavaAvailable();
        return getRealmListObservable();
    }

    private <E extends RealmObject> Observable<RealmList<E>> getRealmListObservable() {
        throw new RuntimeException("RealmList does not support change listeners yet, so cannot create an Observable");
    }

    @Override
    public <E extends RealmObject> Observable<E> from(Realm realm, final E object) {
        checkRxJavaAvailable();
        return getObjectObservable(object);
    }

    @Override
    public Observable<DynamicRealmObject> from(DynamicRealm realm, DynamicRealmObject object) {
        checkRxJavaAvailable();
        return getObjectObservable(object);
    }

    private <E extends RealmObject> Observable<E> getObjectObservable(final E object) {
        return Observable.create(new Observable.OnSubscribe<E>() {
            @Override
            public void call(final Subscriber<? super E> subscriber) {
                final RealmChangeListener listener = new RealmChangeListener() {
                    @Override
                    public void onChange() {
                        if (!subscriber.isUnsubscribed()) {
                            subscriber.onNext(object);
                        }
                    }
                };
                object.addChangeListener(listener);
                subscriber.add(Subscriptions.create(new Action0() {
                    @Override
                    public void call() {
                        object.removeChangeListener(listener);
                    }
                }));

                // Immediately call onNext with the current value, as due to Realms auto-update, it will be the latest
                // value.
                subscriber.onNext(object);
            }
        });
    }

    @Override
    public <E extends RealmObject> Observable<RealmQuery<E>> from(final Realm realm, RealmQuery<E> query) {
        checkRxJavaAvailable();
        // Create a copy of the RealmQuery to make sure it doesn't change.
        final RealmQuery<E> queryCopy = query.clone();

        return Observable.create(new Observable.OnSubscribe<RealmQuery<E>>() {
            @Override
            public void call(final Subscriber<? super RealmQuery<E>> subscriber) {
                // Create an Realm instance that is open for as long as the subscription is alive.
                Realm subscriberRealm = null;
                try {
                    subscriberRealm = Realm.getInstance(realm.getConfiguration());
                    RealmQuery<E> queryClone = subscriberRealm.threadLocalVersion(queryCopy);
                    if (!subscriber.isUnsubscribed()) {
                        subscriber.onNext(queryClone);
                    }
                    subscriberRealm.close(); // Close all Realm resources before completing.
                    if (!subscriber.isUnsubscribed()) {
                        subscriber.onCompleted();
                    }
                } catch (Throwable t) {
                    if (subscriberRealm != null && !subscriberRealm.isClosed()) {
                        subscriberRealm.close();
                    }
                    Exceptions.throwIfFatal(t);
                    if (!subscriber.isUnsubscribed()) {
                        subscriber.onError(t);
                    }
                }
            }
        });
    }

    @Override
    public Observable<RealmQuery<DynamicRealmObject>> from(final DynamicRealm realm, RealmQuery<DynamicRealmObject> query) {
        checkRxJavaAvailable();
        final RealmQuery<DynamicRealmObject> queryCopy = query.clone(); // Create a copy of the RealmQuery to make sure it doesn't change.

        return Observable.create(new Observable.OnSubscribe<RealmQuery<DynamicRealmObject>>() {
            @Override
            public void call(Subscriber<? super RealmQuery<DynamicRealmObject>> subscriber) {
                // Create an Realm instance that is open for as long as the subscription is alive.
                DynamicRealm subscriberRealm = null;
                try {
                    subscriberRealm = DynamicRealm.getInstance(realm.getConfiguration());
                    RealmQuery<DynamicRealmObject> queryClone = subscriberRealm.threadLocalVersion(queryCopy);
                    if (!subscriber.isUnsubscribed()) {
                        subscriber.onNext(queryClone);
                    }
                    subscriberRealm.close();  // Close all Realm resources before completing.
                    if (!subscriber.isUnsubscribed()) {
                        subscriber.onCompleted();
                    }
                } catch (Throwable t) {
                    if (subscriberRealm != null && !subscriberRealm.isClosed()) {
                        subscriberRealm.close();
                    }
                    Exceptions.throwIfFatal(t);
                    if (!subscriber.isUnsubscribed()) {
                        subscriber.onError(t);
                    }
                }
            }
        });
    }

    private void checkRxJavaAvailable() {
        if (!rxJavaAvailable) {
            throw new IllegalStateException("RxJava seems to be missing from the classpath. " +
                    "Remember to add it as a compile dependency. See https://realm.io/docs/java/latest/#rxjava for more details.");
        }
    }

    @Override
    public boolean equals(Object o) {
        return o instanceof RealmObservableFactory;
    }
<<<<<<< HEAD
=======

    @Override
    public int hashCode() {
        return 37;
    }

>>>>>>> 2eb0fbcb
}<|MERGE_RESOLUTION|>--- conflicted
+++ resolved
@@ -280,13 +280,9 @@
     public boolean equals(Object o) {
         return o instanceof RealmObservableFactory;
     }
-<<<<<<< HEAD
-=======
-
     @Override
     public int hashCode() {
         return 37;
     }
 
->>>>>>> 2eb0fbcb
 }