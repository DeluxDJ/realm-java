--- conflicted
+++ resolved
@@ -835,95 +835,25 @@
 
     @Override
     public void appendValue(Object value) {
-<<<<<<< HEAD
-        Mixed mixed = (Mixed) value;
-        mixed = CollectionUtils.copyToRealmIfNeeded(realm, mixed);
-        osList.addMixed(mixed.getNativePtr());
-=======
         RealmAny realmAny = (RealmAny) value;
-        realmAny = copyToRealmIfNeeded(realmAny);
+        realmAny = CollectionUtils.copyToRealmIfNeeded(realm, realmAny);
         osList.addRealmAny(realmAny.getNativePtr());
->>>>>>> d216d833
     }
 
     @Override
     public void insertValue(int index, Object value) {
         checkInsertIndex(index);
 
-<<<<<<< HEAD
-        Mixed mixed = (Mixed) value;
-        mixed = CollectionUtils.copyToRealmIfNeeded(realm, mixed);
-        osList.insertMixed(index, mixed.getNativePtr());
-=======
         RealmAny realmAny = (RealmAny) value;
-        realmAny = copyToRealmIfNeeded(realmAny);
+        realmAny = CollectionUtils.copyToRealmIfNeeded(realm, realmAny);
         osList.insertRealmAny(index, realmAny.getNativePtr());
->>>>>>> d216d833
     }
 
     @Override
     protected void setValue(int index, Object value) {
         RealmAny realmAny = (RealmAny) value;
 
-<<<<<<< HEAD
-        mixed = CollectionUtils.copyToRealmIfNeeded(realm, mixed);
-        osList.setMixed(index, mixed.getNativePtr());
-    }
-=======
-        realmAny = copyToRealmIfNeeded(realmAny);
+        realmAny = CollectionUtils.copyToRealmIfNeeded(realm, realmAny);
         osList.setRealmAny(index, realmAny.getNativePtr());
     }
-
-    @SuppressWarnings("unchecked")
-    private RealmAny copyToRealmIfNeeded(RealmAny realmAny) {
-        if (realmAny.getType() == RealmAnyType.OBJECT) {
-            Class<? extends RealmModel> objectClass = (Class<? extends RealmModel>) realmAny.getValueClass();
-            RealmModel object = realmAny.asRealmModel(objectClass);
-
-            if (object instanceof RealmObjectProxy) {
-                RealmObjectProxy proxy = (RealmObjectProxy) object;
-                if (proxy instanceof DynamicRealmObject) {
-                    if (proxy.realmGet$proxyState().getRealm$realm() == realm) {
-                        return realmAny;
-                    } else if (realm.threadId == proxy.realmGet$proxyState().getRealm$realm().threadId) {
-                        // We don't support moving DynamicRealmObjects across Realms automatically. The overhead is too big as
-                        // you have to run a full schema validation for each object.
-                        // And copying from another Realm instance pointed to the same Realm file is not supported as well.
-                        throw new IllegalArgumentException("Cannot copy DynamicRealmObject between Realm instances.");
-                    } else {
-                        throw new IllegalStateException("Cannot copy an object to a Realm instance created in another thread.");
-                    }
-                } else {
-                    if (realm.getSchema().getSchemaForClass(objectClass).isEmbedded()) {
-                        throw new IllegalArgumentException("Embedded objects are not supported by RealmAny.");
-                    }
-
-                    // Object is already in this realm
-                    if ((proxy.realmGet$proxyState().getRow$realm() != null) && proxy.realmGet$proxyState().getRealm$realm().getPath().equals(realm.getPath())) {
-                        if (realm != proxy.realmGet$proxyState().getRealm$realm()) {
-                            throw new IllegalArgumentException("Cannot copy an object from another Realm instance.");
-                        }
-                        return realmAny;
-                    }
-                }
-            }
-
-            return RealmAny.valueOf(copyToRealm(object));
-        }
-
-        return realmAny;
-    }
-
-    // Transparently copies an unmanaged object or managed object from another Realm to the Realm backing this RealmList.
-    private <E extends RealmModel> E copyToRealm(E object) {
-        // At this point the object can only be a typed object, so the backing Realm cannot be a DynamicRealm.
-        Realm realm = (Realm) this.realm;
-        if (OsObjectStore.getPrimaryKeyForObject(realm.getSharedRealm(),
-                realm.getConfiguration().getSchemaMediator().getSimpleClassName(object.getClass())) != null) {
-            return realm.copyToRealmOrUpdate(object);
-        } else {
-            return realm.copyToRealm(object);
-        }
-    }
->>>>>>> d216d833
 }