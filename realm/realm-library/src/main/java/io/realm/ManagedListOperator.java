--- conflicted
+++ resolved
@@ -27,16 +27,10 @@
 
 import io.realm.internal.OsList;
 import io.realm.internal.RealmObjectProxy;
-<<<<<<< HEAD
+
 import io.realm.internal.core.NativeRealmAny;
 
 import static io.realm.CollectionUtils.LIST_TYPE;
-=======
-import io.realm.internal.RealmProxyMediator;
-import io.realm.internal.Table;
-import io.realm.internal.Util;
-import io.realm.internal.core.NativeRealmAny;
->>>>>>> 02304a99
 
 
 /**
@@ -847,10 +841,6 @@
     @Override
     protected void setValue(int index, Object value) {
         RealmAny realmAny = (RealmAny) value;
-<<<<<<< HEAD
-
-=======
->>>>>>> 02304a99
         realmAny = CollectionUtils.copyToRealmIfNeeded(realm, realmAny);
         osList.setRealmAny(index, realmAny.getNativePtr());
     }
