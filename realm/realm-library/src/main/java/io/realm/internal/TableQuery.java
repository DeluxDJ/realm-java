/*
 * Copyright 2014 Realm Inc.
 *
 * Licensed under the Apache License, Version 2.0 (the "License");
 * you may not use this file except in compliance with the License.
 * You may obtain a copy of the License at
 *
 * http://www.apache.org/licenses/LICENSE-2.0
 *
 * Unless required by applicable law or agreed to in writing, software
 * distributed under the License is distributed on an "AS IS" BASIS,
 * WITHOUT WARRANTIES OR CONDITIONS OF ANY KIND, either express or implied.
 * See the License for the specific language governing permissions and
 * limitations under the License.
 */

package io.realm.internal;

import org.bson.types.Decimal128;
import org.bson.types.ObjectId;

import java.util.Date;
import java.util.UUID;

import javax.annotation.Nullable;

import io.realm.Mixed;
import io.realm.MixedNativeFunctionsImpl;
import io.realm.RealmModel;
import io.realm.RealmObject;
import io.realm.Sort;
import io.realm.internal.objectstore.OsKeyPathMapping;
import io.realm.log.RealmLog;


public class TableQuery implements NativeObject {
    private static final boolean DEBUG = false;

    private static final long nativeFinalizerPtr = nativeGetFinalizerPtr();

    private final Table table;
    private final long nativePtr;

    private final MixedNativeFunctionsImpl mixedNativeFunctions = new MixedNativeFunctionsImpl();

    private boolean queryValidated = true;

    private static String escapeFieldName(@Nullable String fieldName) {
        if (fieldName == null) { return null; }
        return fieldName.replace(" ", "\\ ");
    }

    public TableQuery(NativeContext context,
            Table table,
            long nativeQueryPtr) {
        if (DEBUG) {
            RealmLog.debug("New TableQuery: ptr=%x", nativeQueryPtr);
        }
        this.table = table;
        this.nativePtr = nativeQueryPtr;

        context.addReference(this);
    }

    @Override
    public long getNativePtr() {
        return nativePtr;
    }

    @Override
    public long getNativeFinalizerPtr() {
        return nativeFinalizerPtr;
    }

    public Table getTable() {
        return table;
    }

    /**
     * Checks in core if query syntax is valid. Throws exception, if not.
     */
    public void validateQuery() {
        if (!queryValidated) {
            String invalidMessage = nativeValidateQuery(nativePtr);
            if ("".equals(invalidMessage)) {
                queryValidated = true; // If empty string error message, query is valid
            } else { throw new UnsupportedOperationException(invalidMessage); }
        }
    }

    // Grouping

    public TableQuery beginGroup() {
        nativeBeginGroup(nativePtr);
        queryValidated = false;
        return this;
    }

    public TableQuery endGroup() {
        nativeEndGroup(nativePtr);
        queryValidated = false;
        return this;
    }

    public TableQuery or() {
        nativeOr(nativePtr);
        queryValidated = false;
        return this;
    }

    public TableQuery not() {
        nativeNot(nativePtr);
        queryValidated = false;
        return this;
    }

    public static String buildSortDescriptor(String[] fieldNames, Sort[] sortOrders) {
        StringBuilder descriptorBuilder = new StringBuilder("SORT(");

        String sortSeparator = "";
        for (int i = 0; i < fieldNames.length; i++) {
            String fieldName = fieldNames[i];

            descriptorBuilder.append(sortSeparator)
                    .append(escapeFieldName(fieldName))
                    .append(" ")
                    .append((sortOrders[i] == Sort.ASCENDING) ? "ASC" : "DESC");

            sortSeparator = ", ";
        }

        descriptorBuilder.append(")");

        return descriptorBuilder.toString();
    }

    public TableQuery sort(@Nullable OsKeyPathMapping mapping, String[] fieldNames, Sort[] sortOrders) {
        String descriptor = buildSortDescriptor(fieldNames, sortOrders);
        rawDescriptor(mapping, descriptor);
        return this;
    }

    public static String buildDistinctDescriptor(String[] fieldNames) {
        StringBuilder descriptorBuilder = new StringBuilder("DISTINCT(");

        String distinctSeparator = "";
        for (String fieldName : fieldNames) {
            descriptorBuilder.append(distinctSeparator)
                    .append(escapeFieldName(fieldName));

            distinctSeparator = ", ";
        }

        descriptorBuilder.append(")");

        return descriptorBuilder.toString();
    }

    public TableQuery distinct(@Nullable OsKeyPathMapping mapping, String[] fieldNames) {
        String descriptor = buildDistinctDescriptor(fieldNames);
        rawDescriptor(mapping, descriptor);
        return this;
    }

    public TableQuery limit(long limit) {
        rawDescriptor(null, "LIMIT(" + limit + ")");
        return this;
    }

    public TableQuery isEmpty(@Nullable OsKeyPathMapping mapping, String fieldName) {
        rawPredicateWithPointers(mapping, escapeFieldName(fieldName) + ".@count = 0");
        queryValidated = false;
        return this;
    }

    public TableQuery isNotEmpty(@Nullable OsKeyPathMapping mapping, String fieldName) {
        rawPredicateWithPointers(mapping, escapeFieldName(fieldName) + ".@count != 0");
        queryValidated = false;
        return this;
    }

    public TableQuery rawPredicate(@Nullable OsKeyPathMapping mapping, String predicate, Object... args) {
        Mixed[] mixedArgs = new Mixed[args.length];

        for (int i = 0; i < args.length; i++) {
            Object argument = args[i];
            if (argument == null) {
                mixedArgs[i] = Mixed.nullValue();
            } else if (argument instanceof Boolean) {
                mixedArgs[i] = Mixed.valueOf((Boolean) argument);
            } else if (argument instanceof Byte) {
                mixedArgs[i] = Mixed.valueOf((Byte) argument);
            } else if (argument instanceof Short) {
                mixedArgs[i] = Mixed.valueOf((Short) argument);
            } else if (argument instanceof Integer) {
                mixedArgs[i] = Mixed.valueOf((Integer) argument);
            } else if (argument instanceof Long) {
                mixedArgs[i] = Mixed.valueOf((Long) argument);
            } else if (argument instanceof Float) {
                mixedArgs[i] = Mixed.valueOf((Float) argument);
            } else if (argument instanceof Double) {
                mixedArgs[i] = Mixed.valueOf((Double) argument);
            } else if (argument instanceof Decimal128) {
                mixedArgs[i] = Mixed.valueOf((Decimal128) argument);
            } else if (argument instanceof String) {
                mixedArgs[i] = Mixed.valueOf((String) argument);
            } else if (argument instanceof byte[]) {
                mixedArgs[i] = Mixed.valueOf((byte[]) argument);
            } else if (argument instanceof Date) {
                mixedArgs[i] = Mixed.valueOf((Date) argument);
            } else if (argument instanceof ObjectId) {
                mixedArgs[i] = Mixed.valueOf((ObjectId) argument);
            } else if (argument instanceof UUID) {
                mixedArgs[i] = Mixed.valueOf((UUID) argument);
            } else if (argument instanceof Mixed) {
                mixedArgs[i] = (Mixed) argument;
            } else if (RealmModel.class.isAssignableFrom(argument.getClass())) {
                RealmModel value = (RealmModel) argument;

                if (!RealmObject.isValid(value) || !RealmObject.isManaged(value)) {
                    throw new IllegalArgumentException("Argument[" + i + "] is not a valid managed object.");
                }

                mixedArgs[i] = Mixed.valueOf((RealmModel) argument);
            } else {
                throw new IllegalArgumentException("Unsupported query argument type: " + argument.getClass().getSimpleName());
            }
        }

        mixedNativeFunctions.callRawPredicate(this, mapping, predicate, mixedArgs);

        return this;
    }

    public void rawPredicateWithPointers(@Nullable OsKeyPathMapping mapping, String predicate, long... values) {
        nativeRawPredicate(nativePtr,
                predicate,
                values,
                (mapping != null) ? mapping.getNativePtr() : 0);
    }

    private void rawDescriptor(@Nullable OsKeyPathMapping mapping, String descriptor) {
        nativeRawDescriptor(nativePtr,
                descriptor,
                (mapping != null) ? mapping.getNativePtr() : 0);
    }

    public TableQuery equalTo(@Nullable OsKeyPathMapping mapping, String fieldName, Mixed value) {
        mixedNativeFunctions.callRawPredicate(this, mapping, escapeFieldName(fieldName) + " = $0", value);
        queryValidated = false;
        return this;
    }

    public TableQuery notEqualTo(@Nullable OsKeyPathMapping mapping, String fieldName, Mixed value) {
        mixedNativeFunctions.callRawPredicate(this, mapping, escapeFieldName(fieldName) + " != $0", value);
        queryValidated = false;
        return this;
    }

    public TableQuery equalToInsensitive(@Nullable OsKeyPathMapping mapping, String fieldName, Mixed value) {
        mixedNativeFunctions.callRawPredicate(this, mapping, escapeFieldName(fieldName) + " =[c] $0", value);
        queryValidated = false;
        return this;
    }

    public TableQuery notEqualToInsensitive(@Nullable OsKeyPathMapping mapping, String fieldName, Mixed value) {
        mixedNativeFunctions.callRawPredicate(this, mapping, escapeFieldName(fieldName) + " !=[c] $0", value);
        queryValidated = false;
        return this;
    }

    public TableQuery greaterThan(@Nullable OsKeyPathMapping mapping, String fieldName, Mixed value) {
        mixedNativeFunctions.callRawPredicate(this, mapping, escapeFieldName(fieldName) + " > $0", value);
        queryValidated = false;
        return this;
    }

    public TableQuery greaterThanOrEqual(@Nullable OsKeyPathMapping mapping, String fieldName, Mixed value) {
        mixedNativeFunctions.callRawPredicate(this, mapping, escapeFieldName(fieldName) + " >= $0", value);
        queryValidated = false;
        return this;
    }

    public TableQuery lessThan(@Nullable OsKeyPathMapping mapping, String fieldName, Mixed value) {
        mixedNativeFunctions.callRawPredicate(this, mapping, escapeFieldName(fieldName) + " < $0", value);
        queryValidated = false;
        return this;
    }

    public TableQuery lessThanOrEqual(@Nullable OsKeyPathMapping mapping, String fieldName, Mixed value) {
        mixedNativeFunctions.callRawPredicate(this, mapping, escapeFieldName(fieldName) + " <= $0", value);
        queryValidated = false;
        return this;
    }

<<<<<<< HEAD
    public TableQuery between(String fieldName, Mixed value1, Mixed value2) {
        mixedNativeFunctions.callRawPredicate(this, escapeFieldName(fieldName)  + " >= $0 AND " + escapeFieldName(fieldName)  + " <= $1", value1, value2);
=======
    public TableQuery between(@Nullable OsKeyPathMapping mapping, String fieldName, Mixed value1, Mixed value2) {
        mixedNativeFunctions.callRawPredicate(this, mapping, "(" + escapeFieldName(fieldName) + " >= $0 AND " + escapeFieldName(fieldName) + " <= $1)", value1, value2);
>>>>>>> dcccda25
        queryValidated = false;
        return this;
    }

    public TableQuery beginsWith(@Nullable OsKeyPathMapping mapping, String fieldName, Mixed value) {
        mixedNativeFunctions.callRawPredicate(this, mapping, escapeFieldName(fieldName) + " BEGINSWITH $0", value);
        queryValidated = false;
        return this;
    }

    public TableQuery beginsWithInsensitive(@Nullable OsKeyPathMapping mapping, String fieldName, Mixed value) {
        mixedNativeFunctions.callRawPredicate(this, mapping, escapeFieldName(fieldName) + " BEGINSWITH[c] $0", value);
        queryValidated = false;
        return this;
    }

    public TableQuery endsWith(@Nullable OsKeyPathMapping mapping, String fieldName, Mixed value) {
        mixedNativeFunctions.callRawPredicate(this, mapping, escapeFieldName(fieldName) + " ENDSWITH $0", value);
        queryValidated = false;
        return this;
    }

    public TableQuery endsWithInsensitive(@Nullable OsKeyPathMapping mapping, String fieldName, Mixed value) {
        mixedNativeFunctions.callRawPredicate(this, mapping, escapeFieldName(fieldName) + " ENDSWITH[c] $0", value);
        queryValidated = false;
        return this;
    }

    public TableQuery like(@Nullable OsKeyPathMapping mapping, String fieldName, Mixed value) {
        mixedNativeFunctions.callRawPredicate(this, mapping, escapeFieldName(fieldName) + " LIKE $0", value);
        queryValidated = false;
        return this;
    }

    public TableQuery likeInsensitive(@Nullable OsKeyPathMapping mapping, String fieldName, Mixed value) {
        mixedNativeFunctions.callRawPredicate(this, mapping, escapeFieldName(fieldName) + " LIKE[c] $0", value);
        queryValidated = false;
        return this;
    }

    public TableQuery contains(@Nullable OsKeyPathMapping mapping, String fieldName, Mixed value) {
        mixedNativeFunctions.callRawPredicate(this, mapping, escapeFieldName(fieldName) + " CONTAINS $0", value);
        queryValidated = false;
        return this;
    }

    public TableQuery containsInsensitive(@Nullable OsKeyPathMapping mapping, String fieldName, Mixed value) {
        mixedNativeFunctions.callRawPredicate(this, mapping, escapeFieldName(fieldName) + " CONTAINS[c] $0", value);
        queryValidated = false;
        return this;
    }

    // isNull and isNotNull
    public TableQuery isNull(@Nullable OsKeyPathMapping mapping, String fieldName) {
        rawPredicateWithPointers(mapping, escapeFieldName(fieldName) + " = NULL");
        queryValidated = false;
        return this;
    }

    public TableQuery isNotNull(@Nullable OsKeyPathMapping mapping, String fieldName) {
        rawPredicateWithPointers(mapping, escapeFieldName(fieldName) + " != NULL");
        queryValidated = false;
        return this;
    }

    public TableQuery alwaysTrue() {
        rawPredicateWithPointers(null, "TRUEPREDICATE");
        queryValidated = false;
        return this;
    }

    public TableQuery alwaysFalse() {
        rawPredicateWithPointers(null, "FALSEPREDICATE");
        queryValidated = false;
        return this;
    }

    public TableQuery in(@Nullable OsKeyPathMapping mapping, String fieldName, Mixed[] values) {
        fieldName = escapeFieldName(fieldName);

        beginGroup();

        boolean first = true;
        for (Mixed value : values) {
            if (!first) { or(); }
            if (value == null) {
                isNull(mapping, fieldName);
            } else {
                equalTo(mapping, fieldName, value);
            }
            first = false;
        }
        endGroup();

        queryValidated = false;
        return this;
    }

    public TableQuery inInsensitive(@Nullable OsKeyPathMapping mapping, String fieldName, Mixed[] values) {
        fieldName = escapeFieldName(fieldName);

        beginGroup();

        boolean first = true;
        for (Mixed value : values) {
            if (!first) { or(); }
            if (value == null) {
                isNull(mapping, fieldName);
            } else {
                equalToInsensitive(mapping, fieldName, value);
            }
            first = false;
        }
        endGroup();

        queryValidated = false;
        return this;
    }

    // Searching methods.

    /**
     * Returns the table row index for the first element matching the query.
     */
    public long find() {
        validateQuery();
        return nativeFind(nativePtr);
    }

    //
    // Aggregation methods
    //

    // Integer aggregation

    public long sumInt(long columnKey) {
        validateQuery();
        return nativeSumInt(nativePtr, columnKey);
    }

    public Long maximumInt(long columnKey) {
        validateQuery();
        return nativeMaximumInt(nativePtr, columnKey);
    }

    public Long minimumInt(long columnKey) {
        validateQuery();
        return nativeMinimumInt(nativePtr, columnKey);
    }

    public double averageInt(long columnKey) {
        validateQuery();
        return nativeAverageInt(nativePtr, columnKey);
    }

    // Float aggregation

    public double sumFloat(long columnKey) {
        validateQuery();
        return nativeSumFloat(nativePtr, columnKey);
    }

    public Float maximumFloat(long columnKey) {
        validateQuery();
        return nativeMaximumFloat(nativePtr, columnKey);
    }

    public Float minimumFloat(long columnKey) {
        validateQuery();
        return nativeMinimumFloat(nativePtr, columnKey);
    }

    public double averageFloat(long columnKey) {
        validateQuery();
        return nativeAverageFloat(nativePtr, columnKey);
    }

    // Double aggregation

    public double sumDouble(long columnKey) {
        validateQuery();
        return nativeSumDouble(nativePtr, columnKey);
    }

    public Decimal128 sumDecimal128(long columnKey) {
        validateQuery();
        long[] data = nativeSumDecimal128(nativePtr, columnKey);
        if (data != null) {
            return Decimal128.fromIEEE754BIDEncoding(data[1]/*high*/, data[0]/*low*/);
        } else {
            return null;
        }
    }

    public Double maximumDouble(long columnKey) {
        validateQuery();
        return nativeMaximumDouble(nativePtr, columnKey);
    }

    public Double minimumDouble(long columnKey) {
        validateQuery();
        return nativeMinimumDouble(nativePtr, columnKey);
    }

    public double averageDouble(long columnKey) {
        validateQuery();
        return nativeAverageDouble(nativePtr, columnKey);
    }

    public Decimal128 averageDecimal128(long columnKey) {
        validateQuery();
        long[] result = nativeAverageDecimal128(nativePtr, columnKey);
        if (result != null) {
            return Decimal128.fromIEEE754BIDEncoding(result[1]/*high*/, result[0]/*low*/);
        }
        return null;
    }

    public Decimal128 maximumDecimal128(long columnKey) {
        validateQuery();
        long[] result = nativeMaximumDecimal128(nativePtr, columnKey);
        if (result != null) {
            return Decimal128.fromIEEE754BIDEncoding(result[1]/*high*/, result[0]/*low*/);
        }
        return null;
    }

    // Date aggregation

    public Date maximumDate(long columnKey) {
        validateQuery();
        Long result = nativeMaximumTimestamp(nativePtr, columnKey);
        if (result != null) {
            return new Date(result);
        }
        return null;
    }

    public Date minimumDate(long columnKey) {
        validateQuery();
        Long result = nativeMinimumTimestamp(nativePtr, columnKey);
        if (result != null) {
            return new Date(result);
        }
        return null;
    }

    public Decimal128 minimumDecimal128(long columnKey) {
        validateQuery();
        long[] result = nativeMinimumDecimal128(nativePtr, columnKey);
        if (result != null) {
            return Decimal128.fromIEEE754BIDEncoding(result[1]/*high*/, result[0]/*low*/);
        }
        return null;
    }

    // Count

    /**
     * Returns only the number of matching objects.
     * This method is very fast compared to evaluating a query completely, but it does not
     * goes around any logic implemented in Object Store and other parts of the API that works
     * on query results. So the primary use case for this method is testing.
     */
    @Deprecated
    public long count() {
        validateQuery();
        return nativeCount(nativePtr);
    }

    public long remove() {
        validateQuery();
        if (table.isImmutable()) { throwImmutable(); }
        return nativeRemove(nativePtr);
    }

    private void throwImmutable() {
        throw new IllegalStateException("Mutable method call during read transaction.");
    }

    private native long nativeFind(long nativeQueryPtr);

    private native long nativeSumInt(long nativeQueryPtr, long columnKey);

    private native Long nativeMaximumInt(long nativeQueryPtr, long columnKey);

    private native Long nativeMinimumInt(long nativeQueryPtr, long columnKey);

    private native double nativeAverageInt(long nativeQueryPtr, long columnKey);

    private native double nativeSumFloat(long nativeQueryPtr, long columnKey);

    private native Float nativeMaximumFloat(long nativeQueryPtr, long columnKey);

    private native Float nativeMinimumFloat(long nativeQueryPtr, long columnKey);

    private native double nativeAverageFloat(long nativeQueryPtr, long columnKey);

    private native double nativeSumDouble(long nativeQueryPtr, long columnKey);

    private native long[] nativeSumDecimal128(long nativeQueryPtr, long columnKey);

    private native Double nativeMaximumDouble(long nativeQueryPtr, long columnKey);

    private native long[] nativeMaximumDecimal128(long nativeQueryPtr, long columnKey);

    private native Double nativeMinimumDouble(long nativeQueryPtr, long columnKey);

    private native long[] nativeMinimumDecimal128(long nativeQueryPtr, long columnKey);

    private native double nativeAverageDouble(long nativeQueryPtr, long columnKey);

    private native long[] nativeAverageDecimal128(long nativeQueryPtr, long columnKey);

    private native Long nativeMaximumTimestamp(long nativeQueryPtr, long columnKey);

    private native Long nativeMinimumTimestamp(long nativeQueryPtr, long columnKey);

    private native long nativeCount(long nativeQueryPtr);

    private native long nativeRemove(long nativeQueryPtr);

    private native void nativeRawPredicate(long nativeQueryPtr, String filter, long[] argsPtr, long mappingPtr);

    private native void nativeRawDescriptor(long nativeQueryPtr, String descriptor, long mappingPtr);

    private native void nativeBeginGroup(long nativeQueryPtr);

    private native void nativeEndGroup(long nativeQueryPtr);

    private native void nativeOr(long nativeQueryPtr);

    private native void nativeNot(long nativeQueryPtr);

    private native String nativeValidateQuery(long nativeQueryPtr);

    private static native long nativeGetFinalizerPtr();
}<|MERGE_RESOLUTION|>--- conflicted
+++ resolved
@@ -293,13 +293,8 @@
         return this;
     }
 
-<<<<<<< HEAD
-    public TableQuery between(String fieldName, Mixed value1, Mixed value2) {
-        mixedNativeFunctions.callRawPredicate(this, escapeFieldName(fieldName)  + " >= $0 AND " + escapeFieldName(fieldName)  + " <= $1", value1, value2);
-=======
     public TableQuery between(@Nullable OsKeyPathMapping mapping, String fieldName, Mixed value1, Mixed value2) {
         mixedNativeFunctions.callRawPredicate(this, mapping, "(" + escapeFieldName(fieldName) + " >= $0 AND " + escapeFieldName(fieldName) + " <= $1)", value1, value2);
->>>>>>> dcccda25
         queryValidated = false;
         return this;
     }
