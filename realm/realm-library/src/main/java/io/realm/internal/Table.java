--- conflicted
+++ resolved
@@ -112,11 +112,8 @@
             case DOUBLE:
             case DECIMAL128:
             case OBJECT_ID:
-<<<<<<< HEAD
             case MIXED:
-=======
             case UUID:
->>>>>>> 864c06e2
                 return nativeAddColumn(nativeTableRefPtr, type.getNativeValue(), name, isNullable);
 
             case INTEGER_LIST:
@@ -128,11 +125,7 @@
             case DOUBLE_LIST:
             case DECIMAL128_LIST:
             case OBJECT_ID_LIST:
-<<<<<<< HEAD
-            case MIXED_LIST:
-=======
             case UUID_LIST:
->>>>>>> 864c06e2
                 return nativeAddPrimitiveListColumn(nativeTableRefPtr, type.getNativeValue() - 128, name, isNullable);
 
             default:
