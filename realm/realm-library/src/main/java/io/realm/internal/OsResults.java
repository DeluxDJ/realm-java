/*
 * Copyright 2017 Realm Inc.
 *
 * Licensed under the Apache License, Version 2.0 (the "License");
 * you may not use this file except in compliance with the License.
 * You may obtain a copy of the License at
 *
 * http://www.apache.org/licenses/LICENSE-2.0
 *
 * Unless required by applicable law or agreed to in writing, software
 * distributed under the License is distributed on an "AS IS" BASIS,
 * WITHOUT WARRANTIES OR CONDITIONS OF ANY KIND, either express or implied.
 * See the License for the specific language governing permissions and
 * limitations under the License.
 */

package io.realm.internal;

import java.util.Collections;
import java.util.ConcurrentModificationException;
import java.util.Date;
import java.util.NoSuchElementException;

import javax.annotation.Nullable;

import io.realm.MutableRealmInteger;
import io.realm.OrderedRealmCollectionChangeListener;
import io.realm.RealmChangeListener;
import io.realm.RealmList;
import io.realm.RealmModel;
import io.realm.internal.core.DescriptorOrdering;
import io.realm.internal.core.QueryDescriptor;
import io.realm.internal.objectstore.OsObjectBuilder;


/**
 * Java wrapper of Object Store Results class.
 * It is the backend of binding's query results and back links.
 */
public class OsResults implements NativeObject, ObservableCollection {

    private static final String CLOSED_REALM_MESSAGE =
            "This Realm instance has already been closed, making it unusable.";

    // Custom OsResults iterator. It ensures that we only iterate on a Realm OsResults that hasn't changed.
    public static abstract class Iterator<T> implements java.util.Iterator<T> {
        OsResults iteratorOsResults;
        protected int pos = -1;

        public Iterator(OsResults osResults) {
            if (osResults.sharedRealm.isClosed()) {
                throw new IllegalStateException(CLOSED_REALM_MESSAGE);
            }

            this.iteratorOsResults = osResults;

            if (osResults.isSnapshot) {
                // No need to detach a snapshot.
                return;
            }

            if (osResults.sharedRealm.isInTransaction()) {
                detach();
            } else {
                iteratorOsResults.sharedRealm.addIterator(this);
            }
        }

        /**
         * {@inheritDoc}
         */
        @Override
        public boolean hasNext() {
            checkValid();
            return pos + 1 < iteratorOsResults.size();
        }

        /**
         * {@inheritDoc}
         */
        @Override
        @Nullable
        public T next() {
            checkValid();
            pos++;
            if (pos >= iteratorOsResults.size()) {
                throw new NoSuchElementException("Cannot access index " + pos + " when size is " + iteratorOsResults.size() +
                        ". Remember to check hasNext() before using next().");
            }
            return get(pos);
        }

        /**
         * Not supported by Realm collection iterators.
         */
        @Override
        @Deprecated
        public void remove() {
            throw new UnsupportedOperationException("remove() is not supported by RealmResults iterators.");
        }

        void detach() {
            iteratorOsResults = iteratorOsResults.createSnapshot();
        }

        // The iterator becomes invalid after receiving a remote change notification. In Java, the destruction of
        // iterator totally depends on GC. If we just detach those iterators when remote change notification received
        // like what realm-cocoa does, we will have a massive overhead since all the iterators created in the previous
        // event loop need to be detached.
        void invalidate() {
            iteratorOsResults = null;
        }

        void checkValid() {
            if (iteratorOsResults == null) {
                throw new ConcurrentModificationException(
                        "No outside changes to a Realm is allowed while iterating a living Realm collection.");
            }
        }

        @Nullable
        T get(int pos) {
            return convertRowToObject(iteratorOsResults.getUncheckedRow(pos));
        }

        // Returns the RealmModel by given row in this list. This has to be implemented in the upper layer since
        // we don't have information about the object types in the internal package.
        protected abstract T convertRowToObject(UncheckedRow row);
    }

    // Custom Realm collection list iterator.
    public static abstract class ListIterator<T> extends Iterator<T> implements java.util.ListIterator<T> {

        public ListIterator(OsResults osResults, int start) {
            super(osResults);
            if (start >= 0 && start <= iteratorOsResults.size()) {
                pos = start - 1;
            } else {
                throw new IndexOutOfBoundsException("Starting location must be a valid index: [0, "
                        + (iteratorOsResults.size() - 1) + "]. Yours was " + start);
            }
        }

        /**
         * Unsupported by Realm collection iterators.
         */
        @Override
        @Deprecated
        public void add(@Nullable T object) {
            throw new UnsupportedOperationException("Adding an element is not supported. Use Realm.createObject() instead.");
        }

        /**
         * {@inheritDoc}
         */
        @Override
        public boolean hasPrevious() {
            checkValid();
            return pos >= 0;
        }

        /**
         * {@inheritDoc}
         */
        @Override
        public int nextIndex() {
            checkValid();
            return pos + 1;
        }

        /**
         * {@inheritDoc}
         */
        @Override
        @Nullable
        public T previous() {
            checkValid();
            try {
                T obj = get(pos);
                pos--;
                return obj;
            } catch (IndexOutOfBoundsException e) {
                throw new NoSuchElementException("Cannot access index less than zero. This was " + pos +
                        ". Remember to check hasPrevious() before using previous().");
            }
        }

        /**
         * {@inheritDoc}
         */
        @Override
        public int previousIndex() {
            checkValid();
            return pos;
        }

        /**
         * Unsupported by RealmResults iterators.
         */
        @Override
        @Deprecated
        public void set(@Nullable T object) {
            throw new UnsupportedOperationException("Replacing an element is not supported.");
        }
    }

    private final long nativePtr;
    private static final long nativeFinalizerPtr = nativeGetFinalizerPtr();
    private final OsSharedRealm sharedRealm;
    private final NativeContext context;
    private final Table table;
    protected boolean loaded;
    private boolean isSnapshot = false;

    protected final ObserverPairList<CollectionObserverPair> observerPairs =
            new ObserverPairList<CollectionObserverPair>();

    // Public for static checking in JNI
    @SuppressWarnings("WeakerAccess")
    public static final byte AGGREGATE_FUNCTION_MINIMUM = 1;
    @SuppressWarnings("WeakerAccess")
    public static final byte AGGREGATE_FUNCTION_MAXIMUM = 2;
    @SuppressWarnings("WeakerAccess")
    public static final byte AGGREGATE_FUNCTION_AVERAGE = 3;
    @SuppressWarnings("WeakerAccess")
    public static final byte AGGREGATE_FUNCTION_SUM = 4;

    public enum Aggregate {
        MINIMUM(AGGREGATE_FUNCTION_MINIMUM),
        MAXIMUM(AGGREGATE_FUNCTION_MAXIMUM),
        AVERAGE(AGGREGATE_FUNCTION_AVERAGE),
        SUM(AGGREGATE_FUNCTION_SUM);

        private final byte value;

        Aggregate(byte value) {
            this.value = value;
        }

        public byte getValue() {
            return value;
        }
    }

    @SuppressWarnings("WeakerAccess")
    public static final byte MODE_EMPTY = 0;
    @SuppressWarnings("WeakerAccess")
    public static final byte MODE_TABLE = 1;
    @SuppressWarnings("WeakerAccess")
    public static final byte MODE_QUERY = 2;
    @SuppressWarnings("WeakerAccess")
    public static final byte MODE_LINKVIEW = 3;
    @SuppressWarnings("WeakerAccess")
    public static final byte MODE_TABLEVIEW = 4;

    public enum Mode {
        EMPTY,          // Backed by nothing (for missing tables)
        TABLE,          // Backed directly by a Table
        QUERY,          // Backed by a query that has not yet been turned into a TableView
        LINKVIEW,       // Backed directly by a LinkView
        TABLEVIEW;      // Backed by a TableView created from a Query

        static Mode getByValue(byte value) {
            switch (value) {
                case MODE_EMPTY:
                    return EMPTY;
                case MODE_TABLE:
                    return TABLE;
                case MODE_QUERY:
                    return QUERY;
                case MODE_LINKVIEW:
                    return LINKVIEW;
                case MODE_TABLEVIEW:
                    return TABLEVIEW;
                default:
                    throw new IllegalArgumentException("Invalid value: " + value);
            }
        }
    }

    public static OsResults createForBacklinks(OsSharedRealm realm, UncheckedRow row, Table srcTable,
                                               String srcFieldName) {
        long backlinksPtr = nativeCreateResultsFromBacklinks(
                realm.getNativePtr(),
                row.getNativePtr(),
                srcTable.getNativePtr(),
                srcTable.getColumnKey(srcFieldName));
        return new OsResults(realm, srcTable, backlinksPtr);
    }

    public static OsResults createFromQuery(OsSharedRealm sharedRealm, TableQuery query, DescriptorOrdering queryDescriptors) {
        query.validateQuery();
        long ptr = nativeCreateResults(sharedRealm.getNativePtr(), query.getNativePtr(), queryDescriptors.getNativePtr());
        return new OsResults(sharedRealm, query.getTable(), ptr);
    }

    public static OsResults createFromQuery(OsSharedRealm sharedRealm, TableQuery query) {
        return createFromQuery(sharedRealm, query, new DescriptorOrdering());
    }

    OsResults(OsSharedRealm sharedRealm, Table table, long nativePtr) {
        this.sharedRealm = sharedRealm;
        this.context = sharedRealm.context;
        this.table = table;
        this.nativePtr = nativePtr;
        this.context.addReference(this);
        this.loaded = getMode() != Mode.QUERY;
    }

    public OsResults createSnapshot() {
        if (isSnapshot) {
            return this;
        }
        OsResults osResults = new OsResults(sharedRealm, table, nativeCreateSnapshot(nativePtr));
        osResults.isSnapshot = true;
        return osResults;
    }

    @Override
    public long getNativePtr() {
        return nativePtr;
    }

    @Override
    public long getNativeFinalizerPtr() {
        return nativeFinalizerPtr;
    }

    public UncheckedRow getUncheckedRow(int index) {
        return table.getUncheckedRowByPointer(nativeGetRow(nativePtr, index));
    }

    public UncheckedRow firstUncheckedRow() {
        long rowPtr = nativeFirstRow(nativePtr);
        if (rowPtr != 0) {
            return table.getUncheckedRowByPointer(rowPtr);
        }
        return null;
    }

    public UncheckedRow lastUncheckedRow() {
        long rowPtr = nativeLastRow(nativePtr);
        if (rowPtr != 0) {
            return table.getUncheckedRowByPointer(rowPtr);
        }
        return null;
    }

    public Table getTable() {
        return table;
    }

    public TableQuery where() {
        long nativeQueryPtr = nativeWhere(nativePtr);
        return new TableQuery(this.context, this.table, nativeQueryPtr);
    }

<<<<<<< HEAD
    public Number aggregateNumber(Aggregate aggregateMethod, long columnKey) {
        return (Number) nativeAggregate(nativePtr, columnKey, aggregateMethod.getValue());
=======
    public String toJSON(int maxDepth) {
        return toJSON(nativePtr, maxDepth);
    }

    public Number aggregateNumber(Aggregate aggregateMethod, long columnIndex) {
        return (Number) nativeAggregate(nativePtr, columnIndex, aggregateMethod.getValue());
>>>>>>> 92c239ca
    }

    public Date aggregateDate(Aggregate aggregateMethod, long columnIndex) {
        return (Date) nativeAggregate(nativePtr, columnIndex, aggregateMethod.getValue());
    }

    public long size() {
        return nativeSize(nativePtr);
    }

    public void clear() {
        nativeClear(nativePtr);
    }

    public OsResults sort(QueryDescriptor sortDescriptor) {
        return new OsResults(sharedRealm, table, nativeSort(nativePtr, sortDescriptor));
    }

    public OsResults distinct(QueryDescriptor distinctDescriptor) {
        return new OsResults(sharedRealm, table, nativeDistinct(nativePtr, distinctDescriptor));
    }

    public boolean contains(UncheckedRow row) {
        return nativeContains(nativePtr, row.getNativePtr());
    }

    public int indexOf(UncheckedRow row) {
        long index = nativeIndexOf(nativePtr, row.getNativePtr());
        return (index > Integer.MAX_VALUE) ? Integer.MAX_VALUE : (int) index;
    }

    public void delete(long index) {
        nativeDelete(nativePtr, index);
    }

    public boolean deleteFirst() {
        return nativeDeleteFirst(nativePtr);
    }

    public boolean deleteLast() {
        return nativeDeleteLast(nativePtr);
    }

    public void setNull(String fieldName) {
        nativeSetNull(nativePtr, fieldName);
    }

    public void setBoolean(String fieldName, boolean value) {
        nativeSetBoolean(nativePtr, fieldName, value);
    }

    public void setInt(String fieldName, long value) {
        nativeSetInt(nativePtr, fieldName, value);
    }

    public void setFloat(String fieldName, float value) {
        nativeSetFloat(nativePtr, fieldName, value);
    }

    public void setDouble(String fieldName, double value) {
        nativeSetDouble(nativePtr, fieldName, value);
    }

    public void setString(String fieldName, @Nullable String value) {
        nativeSetString(nativePtr, fieldName, value);
    }

    public void setBlob(String fieldName, @Nullable byte[] value) {
        nativeSetBinary(nativePtr, fieldName, value);
    }

    public void setDate(String fieldName, @Nullable Date timestamp) {
        if (timestamp == null) {
            nativeSetNull(nativePtr, fieldName);
        } else {
            nativeSetTimestamp(nativePtr, fieldName, timestamp.getTime());
        }
    }

    public void setObject(String fieldName, @Nullable Row row) {
        if (row == null) {
            setNull(fieldName);
        } else {
            long rowPtr;
            if (row instanceof UncheckedRow) {
                // Normal Realms
                rowPtr = ((UncheckedRow) row).getNativePtr();
            } else if (row instanceof CheckedRow) {
                // Dynamic Realms
                rowPtr = ((CheckedRow) row).getNativePtr();
            } else {
                // Should never happen, but just in case.
                throw new UnsupportedOperationException("Unsupported Row type: " + row.getClass().getCanonicalName());
            }
            nativeSetObject(nativePtr, fieldName, rowPtr);
        }
    }

    // Interface wrapping adding the specific list type
    private interface AddListTypeDelegate<T> {
        void addList(OsObjectBuilder builder, RealmList<T> list);
    }

    // Helper method for adding specific types of lists.
    private <T> void addTypeSpecificList(String fieldName, RealmList<T> list, AddListTypeDelegate<T> delegate) {
        //noinspection unchecked
        OsObjectBuilder builder = new OsObjectBuilder(getTable(), 0, Collections.EMPTY_SET);
        delegate.addList(builder, list);
        try {
            nativeSetList(nativePtr, fieldName, builder.getNativePtr());
        } finally {
            builder.close();
        }
    }

    public void setStringList(String fieldName, RealmList<String> list) {
        addTypeSpecificList(fieldName, list, new AddListTypeDelegate<String>() {
            @Override
            public void addList(OsObjectBuilder builder, RealmList<String> list) {
                builder.addStringList(0, list);
            }
        });
    }

    public void setByteList(String fieldName, RealmList<Byte> list) {
        addTypeSpecificList(fieldName, list, new AddListTypeDelegate<Byte>() {
            @Override
            public void addList(OsObjectBuilder builder, RealmList<Byte> list) {
                builder.addByteList(0, list);
            }
        });
    }

    public void setShortList(String fieldName, RealmList<Short> list) {
        addTypeSpecificList(fieldName, list, new AddListTypeDelegate<Short>() {
            @Override
            public void addList(OsObjectBuilder builder, RealmList<Short> list) {
                builder.addShortList(0, list);
            }
        });
    }

    public void setIntegerList(String fieldName, RealmList<Integer> list) {
        addTypeSpecificList(fieldName, list, new AddListTypeDelegate<Integer>() {
            @Override
            public void addList(OsObjectBuilder builder, RealmList<Integer> list) {
                builder.addIntegerList(0, list);
            }
        });
    }

    public void setLongList(String fieldName, RealmList<Long> list) {
        addTypeSpecificList(fieldName, list, new AddListTypeDelegate<Long>() {
            @Override
            public void addList(OsObjectBuilder builder, RealmList<Long> list) {
                builder.addLongList(0, list);
            }
        });
    }

    public void setBooleanList(String fieldName, RealmList<Boolean> list) {
        addTypeSpecificList(fieldName, list, new AddListTypeDelegate<Boolean>() {
            @Override
            public void addList(OsObjectBuilder builder, RealmList<Boolean> list) {
                builder.addBooleanList(0, list);
            }
        });
    }

    public void setByteArrayList(String fieldName, RealmList<byte[]> list) {
        addTypeSpecificList(fieldName, list, new AddListTypeDelegate<byte[]>() {
            @Override
            public void addList(OsObjectBuilder builder, RealmList<byte[]> list) {
                builder.addByteArrayList(0, list);
            }
        });
    }

    public void setDateList(String fieldName, RealmList<Date> list) {
        addTypeSpecificList(fieldName, list, new AddListTypeDelegate<Date>() {
            @Override
            public void addList(OsObjectBuilder builder, RealmList<Date> list) {
                builder.addDateList(0, list);
            }
        });
    }

    public void setFloatList(String fieldName, RealmList<Float> list) {
        addTypeSpecificList(fieldName, list, new AddListTypeDelegate<Float>() {
            @Override
            public void addList(OsObjectBuilder builder, RealmList<Float> list) {
                builder.addFloatList(0, list);
            }
        });
    }

    public void setDoubleList(String fieldName, RealmList<Double> list) {
        addTypeSpecificList(fieldName, list, new AddListTypeDelegate<Double>() {
            @Override
            public void addList(OsObjectBuilder builder, RealmList<Double> list) {
                builder.addDoubleList(0, list);
            }
        });
    }

    public void setModelList(String fieldName, RealmList<RealmModel> list) {
        addTypeSpecificList(fieldName, list, new AddListTypeDelegate<RealmModel>() {
            @Override
            public void addList(OsObjectBuilder builder, RealmList<RealmModel> list) {
                builder.addObjectList(0, list);
            }
        });
    }

    public <T> void addListener(T observer, OrderedRealmCollectionChangeListener<T> listener) {
        if (observerPairs.isEmpty()) {
            nativeStartListening(nativePtr);
        }
        CollectionObserverPair<T> collectionObserverPair = new CollectionObserverPair<T>(observer, listener);
        observerPairs.add(collectionObserverPair);
    }

    public <T> void addListener(T observer, RealmChangeListener<T> listener) {
        addListener(observer, new RealmChangeListenerWrapper<T>(listener));
    }

    public <T> void removeListener(T observer, OrderedRealmCollectionChangeListener<T> listener) {
        observerPairs.remove(observer, listener);
        if (observerPairs.isEmpty()) {
            nativeStopListening(nativePtr);
        }
    }

    public <T> void removeListener(T observer, RealmChangeListener<T> listener) {
        removeListener(observer, new RealmChangeListenerWrapper<T>(listener));
    }

    public void removeAllListeners() {
        observerPairs.clear();
        nativeStopListening(nativePtr);
    }

    public boolean isValid() {
        return nativeIsValid(nativePtr);
    }

    // Called by JNI
    @Override
    public void notifyChangeListeners(long nativeChangeSetPtr) {
        // Object Store compute the change set between the SharedGroup versions when the query created and the latest.
        // So it is possible it deliver a non-empty change set for the first async query returns.
        OsCollectionChangeSet changeset = (nativeChangeSetPtr == 0)
                ? new EmptyLoadChangeSet(null, sharedRealm.isPartial())
                : new OsCollectionChangeSet(nativeChangeSetPtr, !isLoaded(), null, sharedRealm.isPartial());

        // Happens e.g. if a synchronous query is created, a change listener is added and then
        // a transaction is started on the same thread. This will trigger all notifications
        // and deliver an empty changeset.
        if (changeset.isEmpty() && isLoaded()) {
            return;
        }
        loaded = true;
        observerPairs.foreach(new Callback(changeset));
    }

    public Mode getMode() {
        return Mode.getByValue(nativeGetMode(nativePtr));
    }

    // The Results with mode QUERY will be evaluated asynchronously in Object Store. But we do have to support "sync"
    // query by Java like RealmQuery.findAll().
    // The flag is used for following cases:
    // 1. When Results is created, loaded will be set to false if the mode is QUERY. For other modes, loaded will be set
    //    to true.
    // 2. For sync query (RealmQuery.findAll()), load() should be called after the Results creation. Then query will be
    //    evaluated immediately and then loaded will be set to true (And the mode will be changed to TABLEVIEW in OS).
    // 3. For async query, when load() gets called with loaded not set, the listener should be triggered with empty
    //    change set since it is considered as query first returned.
    // 4. If the listener triggered with empty change set after load() called for async queries, it is treated as the
    //    same case as 2).
    public boolean isLoaded() {
        return loaded;
    }

    public void load() {
        if (loaded) {
            return;
        }
        nativeEvaluateQueryIfNeeded(nativePtr, false);
        notifyChangeListeners(0);
    }

    private static native long nativeGetFinalizerPtr();

    protected static native long nativeCreateResults(long sharedRealmNativePtr, long queryNativePtr, long descriptorOrderingPtr);

    private static native long nativeCreateSnapshot(long nativePtr);

    private static native long nativeGetRow(long nativePtr, int index);

    private static native long nativeFirstRow(long nativePtr);

    private static native long nativeLastRow(long nativePtr);

    private static native boolean nativeContains(long nativePtr, long nativeRowPtr);

    private static native void nativeClear(long nativePtr);

    private static native long nativeSize(long nativePtr);

    private static native Object nativeAggregate(long nativePtr, long columnIndex, byte aggregateFunc);

    private static native long nativeSort(long nativePtr, QueryDescriptor sortDesc);

    private static native long nativeDistinct(long nativePtr, QueryDescriptor distinctDesc);

    private static native boolean nativeDeleteFirst(long nativePtr);

    private static native boolean nativeDeleteLast(long nativePtr);

    private static native void nativeDelete(long nativePtr, long index);

    private static native void nativeSetNull(long nativePtr, String fieldName);

    private static native void nativeSetBoolean(long nativePtr, String fieldName, boolean value);

    private static native void nativeSetInt(long nativePtr, String fieldName, long value);

    private static native void nativeSetFloat(long nativePtr, String fieldName, float value);

    private static native void nativeSetDouble(long nativePtr, String fieldName, double value);

    private static native void nativeSetString(long nativePtr, String fieldName, @Nullable String value);

    private static native void nativeSetBinary(long nativePtr, String fieldName, @Nullable byte[] value);

    private static native void nativeSetTimestamp(long nativePtr, String fieldName, long value);

    private static native void nativeSetObject(long nativePtr, String fieldName, long rowNativePtr);

    private static native void nativeSetList(long nativePtr, String fieldName, long builderNativePtr);

    // Non-static, we need this OsResults object in JNI.
    private native void nativeStartListening(long nativePtr);

    private native void nativeStopListening(long nativePtr);

    private static native long nativeWhere(long nativePtr);

    private static native String toJSON(long nativePtr, int maxDepth);

    private static native long nativeIndexOf(long nativePtr, long rowNativePtr);

    private static native boolean nativeIsValid(long nativePtr);

    private static native byte nativeGetMode(long nativePtr);

    private static native long nativeCreateResultsFromBacklinks(long sharedRealmNativePtr, long rowNativePtr, long srcTableNativePtr, long srColIndex);

    private static native void nativeEvaluateQueryIfNeeded(long nativePtr, boolean wantsNotifications);

}<|MERGE_RESOLUTION|>--- conflicted
+++ resolved
@@ -355,17 +355,12 @@
         return new TableQuery(this.context, this.table, nativeQueryPtr);
     }
 
-<<<<<<< HEAD
+    public String toJSON(int maxDepth) {
+        return toJSON(nativePtr, maxDepth);
+    }
+
     public Number aggregateNumber(Aggregate aggregateMethod, long columnKey) {
         return (Number) nativeAggregate(nativePtr, columnKey, aggregateMethod.getValue());
-=======
-    public String toJSON(int maxDepth) {
-        return toJSON(nativePtr, maxDepth);
-    }
-
-    public Number aggregateNumber(Aggregate aggregateMethod, long columnIndex) {
-        return (Number) nativeAggregate(nativePtr, columnIndex, aggregateMethod.getValue());
->>>>>>> 92c239ca
     }
 
     public Date aggregateDate(Aggregate aggregateMethod, long columnIndex) {
