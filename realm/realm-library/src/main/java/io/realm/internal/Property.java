--- conflicted
+++ resolved
@@ -164,16 +164,14 @@
             case DOUBLE_LIST:
                 type = TYPE_DOUBLE | TYPE_ARRAY;
                 break;
-<<<<<<< HEAD
+            case MIXED_LIST:
+                type = TYPE_MIXED | TYPE_ARRAY;
+                break;
             case STRING_TO_MIXED_MAP:
                 type = TYPE_MIXED | TYPE_DICTIONARY;
                 break;
             case STRING_TO_BOOLEAN_MAP:
                 type = TYPE_BOOL | TYPE_DICTIONARY;
-=======
-            case MIXED_LIST:
-                type = TYPE_MIXED | TYPE_ARRAY;
->>>>>>> f1d3c322
                 break;
             default:
                 throw new IllegalArgumentException(
@@ -236,15 +234,12 @@
                 return OBJECT_ID_LIST;
             case TYPE_UUID | TYPE_ARRAY:
                 return UUID_LIST;
-<<<<<<< HEAD
+            case TYPE_MIXED | TYPE_ARRAY:
+                return MIXED_LIST;
             case TYPE_MIXED | TYPE_DICTIONARY:
                 return STRING_TO_MIXED_MAP;
             case TYPE_BOOL | TYPE_DICTIONARY:
                 return STRING_TO_BOOLEAN_MAP;
-=======
-            case TYPE_MIXED | TYPE_ARRAY:
-                return MIXED_LIST;
->>>>>>> f1d3c322
             default:
                 throw new IllegalArgumentException(
                         String.format(Locale.US, "Unsupported property type: '%d'", propertyType));
