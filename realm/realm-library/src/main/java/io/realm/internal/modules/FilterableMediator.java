--- conflicted
+++ resolved
@@ -104,14 +104,11 @@
     }
 
     @Override
-<<<<<<< HEAD
-=======
     protected boolean hasPrimaryKeyImpl(Class<? extends RealmModel> clazz) {
         return originalMediator.hasPrimaryKey(clazz);
     }
 
     @Override
->>>>>>> f1d3c322
     public <E extends RealmModel> E newInstance(Class<E> clazz,
             Object baseRealm,
             Row row,
