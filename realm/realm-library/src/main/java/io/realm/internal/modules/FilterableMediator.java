--- conflicted
+++ resolved
@@ -99,11 +99,7 @@
     }
 
     @Override
-<<<<<<< HEAD
-    protected Class<? extends RealmModel> getClazzImpl(String className) {
-=======
     protected <T extends RealmModel> Class<T> getClazzImpl(String className) {
->>>>>>> 89bc246e
         return originalMediator.getClazz(className);
     }
 
