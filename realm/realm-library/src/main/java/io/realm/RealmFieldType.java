/*
 * Copyright 2015 Realm Inc.
 *
 * Licensed under the Apache License, Version 2.0 (the "License");
 * you may not use this file except in compliance with the License.
 * You may obtain a copy of the License at
 *
 * http://www.apache.org/licenses/LICENSE-2.0
 *
 * Unless required by applicable law or agreed to in writing, software
 * distributed under the License is distributed on an "AS IS" BASIS,
 * WITHOUT WARRANTIES OR CONDITIONS OF ANY KIND, either express or implied.
 * See the License for the specific language governing permissions and
 * limitations under the License.
 */

package io.realm;

import org.bson.types.Decimal128;
import org.bson.types.ObjectId;

import java.nio.ByteBuffer;

import io.realm.internal.Keep;
import io.realm.internal.Property;

import static io.realm.RealmFieldTypeConstants.CORE_TYPE_VALUE_BINARY;
import static io.realm.RealmFieldTypeConstants.CORE_TYPE_VALUE_BOOLEAN;
import static io.realm.RealmFieldTypeConstants.CORE_TYPE_VALUE_DATE;
import static io.realm.RealmFieldTypeConstants.CORE_TYPE_VALUE_DECIMAL128;
import static io.realm.RealmFieldTypeConstants.CORE_TYPE_VALUE_DOUBLE;
import static io.realm.RealmFieldTypeConstants.CORE_TYPE_VALUE_FLOAT;
import static io.realm.RealmFieldTypeConstants.CORE_TYPE_VALUE_INTEGER;
import static io.realm.RealmFieldTypeConstants.CORE_TYPE_VALUE_LINKING_OBJECTS;
import static io.realm.RealmFieldTypeConstants.CORE_TYPE_VALUE_LIST;
import static io.realm.RealmFieldTypeConstants.CORE_TYPE_VALUE_MIXED;
import static io.realm.RealmFieldTypeConstants.CORE_TYPE_VALUE_OBJECT;
import static io.realm.RealmFieldTypeConstants.CORE_TYPE_VALUE_OBJECTID;
import static io.realm.RealmFieldTypeConstants.CORE_TYPE_VALUE_STRING;
import static io.realm.RealmFieldTypeConstants.CORE_TYPE_VALUE_TYPED_LINK;
import static io.realm.RealmFieldTypeConstants.CORE_TYPE_VALUE_UUID;
<<<<<<< HEAD
import static io.realm.RealmFieldTypeConstants.DICTIONARY_OFFSET;
=======
import static io.realm.RealmFieldTypeConstants.CORE_TYPE_VALUE_MIXED;
import static io.realm.RealmFieldTypeConstants.CORE_TYPE_VALUE_TYPED_LINK;
>>>>>>> f1d3c322
import static io.realm.RealmFieldTypeConstants.LIST_OFFSET;
import static io.realm.RealmFieldTypeConstants.MAX_CORE_TYPE_VALUE;


interface RealmFieldTypeConstants {
    int LIST_OFFSET = Property.TYPE_ARRAY;
    int DICTIONARY_OFFSET = Property.TYPE_DICTIONARY;

    int CORE_TYPE_VALUE_INTEGER = 0;
    int CORE_TYPE_VALUE_BOOLEAN = 1;
    int CORE_TYPE_VALUE_STRING = 2;
    int CORE_TYPE_VALUE_BINARY = 4;
    int CORE_TYPE_VALUE_DATE = 8;
    int CORE_TYPE_VALUE_FLOAT = 9;
    int CORE_TYPE_VALUE_DOUBLE = 10;
    int CORE_TYPE_VALUE_OBJECT = 12;
    int CORE_TYPE_VALUE_LIST = 13;
    int CORE_TYPE_VALUE_LINKING_OBJECTS = 14;
    int CORE_TYPE_VALUE_DECIMAL128 = 11;
    int CORE_TYPE_VALUE_OBJECTID = 15;
    int CORE_TYPE_VALUE_UUID = 17;
    int CORE_TYPE_VALUE_MIXED = 6;
    int CORE_TYPE_VALUE_TYPED_LINK = 16;

    int MAX_CORE_TYPE_VALUE = CORE_TYPE_VALUE_UUID;
}

/**
 * List of the types used by Realm's underlying storage engine.
 * <p>
 * Normally there is no reason to interact with the underlying Realm types as Realm will automatically
 * convert between normal Java types and the Realm types. However it is possible to access these
 * types through a {@link DynamicRealmObject}.
 */
@Keep
public enum RealmFieldType {
    // Makes sure numbers match with <realm/column_type.hpp>.
    INTEGER(CORE_TYPE_VALUE_INTEGER),
    BOOLEAN(CORE_TYPE_VALUE_BOOLEAN),
    STRING(CORE_TYPE_VALUE_STRING),
    BINARY(CORE_TYPE_VALUE_BINARY),
    DATE(CORE_TYPE_VALUE_DATE),
    FLOAT(CORE_TYPE_VALUE_FLOAT),
    DOUBLE(CORE_TYPE_VALUE_DOUBLE),
    OBJECT(CORE_TYPE_VALUE_OBJECT),
    DECIMAL128(CORE_TYPE_VALUE_DECIMAL128),
    OBJECT_ID(CORE_TYPE_VALUE_OBJECTID),
    UUID(CORE_TYPE_VALUE_UUID),
    MIXED(CORE_TYPE_VALUE_MIXED),
    TYPED_LINK(CORE_TYPE_VALUE_TYPED_LINK),

    LIST(CORE_TYPE_VALUE_LIST),
    LINKING_OBJECTS(CORE_TYPE_VALUE_LINKING_OBJECTS),

    INTEGER_LIST(CORE_TYPE_VALUE_INTEGER + LIST_OFFSET),
    BOOLEAN_LIST(CORE_TYPE_VALUE_BOOLEAN + LIST_OFFSET),
    STRING_LIST(CORE_TYPE_VALUE_STRING + LIST_OFFSET),
    BINARY_LIST(CORE_TYPE_VALUE_BINARY + LIST_OFFSET),
    DATE_LIST(CORE_TYPE_VALUE_DATE + LIST_OFFSET),
    FLOAT_LIST(CORE_TYPE_VALUE_FLOAT + LIST_OFFSET),
    DOUBLE_LIST(CORE_TYPE_VALUE_DOUBLE + LIST_OFFSET),
    DECIMAL128_LIST(CORE_TYPE_VALUE_DECIMAL128 + LIST_OFFSET),
    OBJECT_ID_LIST(CORE_TYPE_VALUE_OBJECTID + LIST_OFFSET),
    UUID_LIST(CORE_TYPE_VALUE_UUID + LIST_OFFSET),
<<<<<<< HEAD

    // TODO: add more map times ad-hoc
    STRING_TO_MIXED_MAP(CORE_TYPE_VALUE_MIXED + DICTIONARY_OFFSET),
    STRING_TO_BOOLEAN_MAP(CORE_TYPE_VALUE_BOOLEAN + DICTIONARY_OFFSET);
=======
    MIXED_LIST(CORE_TYPE_VALUE_MIXED + LIST_OFFSET);
>>>>>>> f1d3c322


    // Primitive array for fast mapping between between native values and their Realm type.
    private static final RealmFieldType[] basicTypes = new RealmFieldType[MAX_CORE_TYPE_VALUE + 1];
    private static final RealmFieldType[] listTypes = new RealmFieldType[MAX_CORE_TYPE_VALUE + 1];
    private static final RealmFieldType[] mapTypes = new RealmFieldType[MAX_CORE_TYPE_VALUE + 1];

    static {
        for (RealmFieldType columnType : values()) {
            final int nativeValue = columnType.nativeValue;
            if (nativeValue < LIST_OFFSET) {
                basicTypes[nativeValue] = columnType;
            } else if (nativeValue < DICTIONARY_OFFSET) {
                listTypes[nativeValue - LIST_OFFSET] = columnType;
            } else {
                mapTypes[nativeValue - DICTIONARY_OFFSET] = columnType;
            }
        }
    }

    private final int nativeValue;

    RealmFieldType(int nativeValue) {
        this.nativeValue = nativeValue;
    }

    /**
     * Returns the native value representing this type.
     *
     * @return the value used by the underlying storage engine to represent this type.
     */
    public int getNativeValue() {
        return nativeValue;
    }

    /**
     * Checks if the given Java object can be converted to the underlying Realm type.
     *
     * @param obj object to test compatibility on.
     * @return {@code true} if object can be converted to the Realm type, {@code false} otherwise.
     */
    public boolean isValid(Object obj) {
        switch (nativeValue) {
            case CORE_TYPE_VALUE_INTEGER:
                return (obj instanceof Long || obj instanceof Integer || obj instanceof Short || obj instanceof Byte);
            case CORE_TYPE_VALUE_BOOLEAN:
                return (obj instanceof Boolean);
            case CORE_TYPE_VALUE_STRING:
                return (obj instanceof String);
            case CORE_TYPE_VALUE_BINARY:
                return (obj instanceof byte[] || obj instanceof ByteBuffer);
            case CORE_TYPE_VALUE_DATE:
                return (obj instanceof java.util.Date);
            case CORE_TYPE_VALUE_FLOAT:
                return (obj instanceof Float);
            case CORE_TYPE_VALUE_DOUBLE:
                return (obj instanceof Double);
            case CORE_TYPE_VALUE_DECIMAL128:
                return (obj instanceof Decimal128);
            case CORE_TYPE_VALUE_OBJECTID:
                return (obj instanceof ObjectId);
            case CORE_TYPE_VALUE_UUID:
                return (obj instanceof java.util.UUID);
            case CORE_TYPE_VALUE_MIXED:
                return (obj instanceof Mixed);
            case CORE_TYPE_VALUE_OBJECT:
                return false;
            case CORE_TYPE_VALUE_LIST:
            case CORE_TYPE_VALUE_LINKING_OBJECTS:
            case CORE_TYPE_VALUE_INTEGER + LIST_OFFSET:
            case CORE_TYPE_VALUE_BOOLEAN + LIST_OFFSET:
            case CORE_TYPE_VALUE_STRING + LIST_OFFSET:
            case CORE_TYPE_VALUE_BINARY + LIST_OFFSET:
            case CORE_TYPE_VALUE_DATE + LIST_OFFSET:
            case CORE_TYPE_VALUE_FLOAT + LIST_OFFSET:
            case CORE_TYPE_VALUE_DOUBLE + LIST_OFFSET:
            case CORE_TYPE_VALUE_DECIMAL128 + LIST_OFFSET:
            case CORE_TYPE_VALUE_OBJECTID + LIST_OFFSET:
            case CORE_TYPE_VALUE_UUID + LIST_OFFSET:
            case CORE_TYPE_VALUE_MIXED + LIST_OFFSET:
                return false;
            case CORE_TYPE_VALUE_MIXED + DICTIONARY_OFFSET:
                return false;
            default:
                throw new RuntimeException("Unsupported Realm type:  " + this);
        }
    }

    /**
     * Converts the underlying value used by the storage engine to the proper Realm type.
     *
     * @param value the value to convert
     * @return the corresponding Realm type.
     * @throws IllegalArgumentException if value isn't valid.
     */
    public static RealmFieldType fromNativeValue(int value) {
        if (0 <= value && value < basicTypes.length) {
            RealmFieldType e = basicTypes[value];
            if (e != null) {
                return e;
            }
        }
        if (LIST_OFFSET <= value && value < DICTIONARY_OFFSET) {
            final int elementValue = value - LIST_OFFSET;
            if (elementValue < listTypes.length) {
                RealmFieldType e = listTypes[elementValue];
                if (e != null) {
                    return e;
                }
            }
        }
        if (DICTIONARY_OFFSET <= value) {
            final int elementValue = value - DICTIONARY_OFFSET;
            if (elementValue < mapTypes.length) {
                RealmFieldType e = mapTypes[elementValue];
                if (e != null) {
                    return e;
                }
            }
        }
        throw new IllegalArgumentException("Invalid native Realm type: " + value);
    }
}
<|MERGE_RESOLUTION|>--- conflicted
+++ resolved
@@ -39,12 +39,7 @@
 import static io.realm.RealmFieldTypeConstants.CORE_TYPE_VALUE_STRING;
 import static io.realm.RealmFieldTypeConstants.CORE_TYPE_VALUE_TYPED_LINK;
 import static io.realm.RealmFieldTypeConstants.CORE_TYPE_VALUE_UUID;
-<<<<<<< HEAD
 import static io.realm.RealmFieldTypeConstants.DICTIONARY_OFFSET;
-=======
-import static io.realm.RealmFieldTypeConstants.CORE_TYPE_VALUE_MIXED;
-import static io.realm.RealmFieldTypeConstants.CORE_TYPE_VALUE_TYPED_LINK;
->>>>>>> f1d3c322
 import static io.realm.RealmFieldTypeConstants.LIST_OFFSET;
 import static io.realm.RealmFieldTypeConstants.MAX_CORE_TYPE_VALUE;
 
@@ -109,14 +104,11 @@
     DECIMAL128_LIST(CORE_TYPE_VALUE_DECIMAL128 + LIST_OFFSET),
     OBJECT_ID_LIST(CORE_TYPE_VALUE_OBJECTID + LIST_OFFSET),
     UUID_LIST(CORE_TYPE_VALUE_UUID + LIST_OFFSET),
-<<<<<<< HEAD
+    MIXED_LIST(CORE_TYPE_VALUE_MIXED + LIST_OFFSET),
 
     // TODO: add more map times ad-hoc
     STRING_TO_MIXED_MAP(CORE_TYPE_VALUE_MIXED + DICTIONARY_OFFSET),
     STRING_TO_BOOLEAN_MAP(CORE_TYPE_VALUE_BOOLEAN + DICTIONARY_OFFSET);
-=======
-    MIXED_LIST(CORE_TYPE_VALUE_MIXED + LIST_OFFSET);
->>>>>>> f1d3c322
 
 
     // Primitive array for fast mapping between between native values and their Realm type.
@@ -183,7 +175,6 @@
             case CORE_TYPE_VALUE_MIXED:
                 return (obj instanceof Mixed);
             case CORE_TYPE_VALUE_OBJECT:
-                return false;
             case CORE_TYPE_VALUE_LIST:
             case CORE_TYPE_VALUE_LINKING_OBJECTS:
             case CORE_TYPE_VALUE_INTEGER + LIST_OFFSET:
