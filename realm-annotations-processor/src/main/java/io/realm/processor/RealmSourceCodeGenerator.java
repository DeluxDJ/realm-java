--- conflicted
+++ resolved
@@ -218,10 +218,7 @@
                 "io.realm.RealmList",
                 "io.realm.RealmObject",
                 "java.util.Date",
-<<<<<<< HEAD
-=======
                 "java.util.Arrays",
->>>>>>> dab0f0d7
                 packageName + ".*")
                 .emitEmptyLine();
 
