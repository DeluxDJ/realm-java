--- conflicted
+++ resolved
@@ -2,15 +2,10 @@
  * Support async queries & transactions.
  * Trying to access a deleted Realm object throw throws a proper IllegalStateException.
  * Added in-memory Realm support.
- * Closing realm on another thread different from where it was created now throws an exception.
-<<<<<<< HEAD
- * @Index annotation can also be applied to byte/short/int/long/boolean/Date.
- now.
-=======
+ * Closing Realm on another thread different from where it was created now throws an exception.
  * Realm will now throw a RealmError when Realm's underlying storage engine encounters an unrecoverable error.
  * @Index annotation can also be applied to byte/short/int/long/boolean/Date now.
  * Fields with annotation @PrimaryKey are indexed automatically now.
->>>>>>> d55a1499
 
 0.81.1
  * Fixed memory leak causing Realm to never release Realm objects.
