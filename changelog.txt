0.81
 * Realm.copyToRealm() now correctly handles referenced child objects that are already in the Realm.
 * The ARM64 binary is now properly a part of the Eclipse distribution package.
 * A RealmMigrationExceptionNeeded is now properly thrown if @Index and @PrimaryKey are not set correctly during a migration.
 * Fixed bug causing Realms to be cached even though they failed to open correctly.
 * Added Realm.deleteRealmFile(File) method.
 * Fixed bug causing queries to fail if multiple Realms has different field ordering.
 * Fixed bug when using Realm.copyToRealm() with a primary key could crash if default value was already used in the Realm.
<<<<<<< HEAD
 * Updated Realm Core: performance improvements, bug fixes related to string based primary keys and indexed fields.

=======
 * Added RealmQuery.isNull() and RealmQuery.isNotNull() for querying relationships.
>>>>>>> 06b40f03

0.80
* Queries on relationships can be case sensitive.
* Fixed bug when importing JSONObjects containing NULL values.
* Fixed crash when trying to remove last element of a RealmList.
* Fixed bug crashing annotation processor when using "name" in model classes for RealmObject references
* Fixed problem occurring when opening an encrypted Realm with two different instances of the same key.
* Version checker no longer reports that updates are available when latest version is used.
* Added support for static fields in RealmObjects.
* Realm.writeEncryptedCopyTo() has been reenabled.

0.79.1
 * copyToRealm() no longer crashes on cyclic data structures.
 * Fixed potential crash when using copyToRealmOrUpdate with an object graph containing a mix of elements with and without primary keys.

0.79
 * Added support for ARM64.
 * Added RealmQuery.not() to negate a query condition.
 * Made the native libraries much smaller. Arm went from 1.8MB to 800KB.
 * Better error reporting when trying to create or open a Realm file fails.
 * Improved error reporting in case of missing accessors in model classes.
 * Re-enabled RealmResults.remove(index) and RealmResults.removeLast().
 * Primary keys are now supported through the @PrimaryKey annotation.
 * Added copyToRealmOrUpdate() and createOrUpdateFromJson() methods, that works for models with primary keys.
 * Fixed error when instantiating a Realm with the wrong key.
 * Throw an exception if deleteRealmFile() is called when there is an open instance of the Realm.
 * Made migrations and compression methods synchronised.
 * Removed methods deprecated in 0.76. Now Realm.allObjectsSorted() and RealmQuery.findAllSorted() need to be used instead.
 * Reimplemented Realm.allObjectSorted() for better performance.

0.78
 * Added proper support for encryption. Encryption support is now included by default. Keys are now 64 bytes long.
 * Added support to write an encrypted copy of a Realm.
 * Realm no longer incorrectly warns that an instance has been closed too many times.
 * Realm now shows a log warning if an instance is being finalized without being closed.
 * Fixed bug causing Realms to be cached during a RealmMigration resulting in invalid realms being returned from Realm.getInstance().
 * Updated core to 0.88.

0.77
 * Added Realm.allObjectsSorted() and RealmQuery.findAllSorted() and extending RealmResults.sort() for multi-field sorting.
 * RealmResults.sort() now has better error reporting.
 * Added more logging capabilities at the JNI level.
 * Added proper encryption support. NOTE: The key has been increased from 32 bytes to 64 bytes (see example).
 * Fixed bug when doing queries on the elements of a RealmList, ie. like Realm.where(Foo.class).getBars().where().equalTo("name").
 * Throw NoSuchMethodError when RealmResults.indexOf() is called, since it's not implemented yet.
 * Added support for standalone objects and custom constructors.
 * Added more precise imports in proxy classes to avoid ambiguous references.
 * Improved handling of empty model classes in the annotation processor
 * Added support for executing a transaction with a closure using Realm.executeTransaction().
 * Fixed bug causing refresh() to be called on background threads with closed Realms.
 * Fixed bug where calling Realm.close() too many times could result in Realm not getting closed at all. This now triggers a log warning.
 * Added RealmObject.isValid() to test if an object is still accessible.
 * Removed deprecated static constructors.
 * Introduced new static constructors based on File instead of Context, allowing to save Realm files in custom locations.
 * RealmList.remove() now properly returns the removed object.
 * Calling realm.close() no longer prevent updates to other open realm instances on the same thread.

0.76.0
 * RealmObjects can now be imported using JSON.
 * Gradle wrapper updated to support Android Studio 1.0.
 * Bug fixed in RealmObject.equals() so it now correctly compares two objects from the same Realm.
 * Realm class is now marked as final.
 * Replaced concurrency example with a better thread example.
 * Allow to add/remove RealmChangeListeners in RealmChangeListeners.
 * Upgrading to core 0.87.0 (encryption support, API changes).
 * Bug fixed in Realm crashing for receiving notifications after close().
 * Close the Realm instance after migrations.
 * Added a check to deny the writing of objects outside of a transaction.

0.75.1 (03 December 2014)
  * Changing sort to be an in-place method.
  * Renaming SORT_ORDER_DECENDING to SORT_ORDER_DESCENDING.
  * Adding sorting functionality to allObjects() and findAll().
  * Bug fixed: when querying a date column with equalTo(), it would act as lessThan()

0.75.0 (28 Nov 2014)
  * Realm now implements Closeable, allowing better cleanup of native resources
  * Adding writeCopyTo() and compactRealmFile() to write and compact a Realm to a new file.
  * RealmObject.toString(), equals() and hashCode() now support models with cyclic references.
  * RealmResults.iterator() and listIterator() now correctly iterates the results when using remove().
  * Bug fixed in Exception text when field names was not matching the database
  * Bug fixed so Realm no longer throws an Exception when removing the last object
  * Bug fixed in RealmResults which prevented sub-querying
  * The Date type does not support millisecond resolution, and dates before 1900-12-13
    and dates after 2038-01-19 are not supported on 32 bit systems
  * Fixed bug so Realm no longer throws an Exception when removing the last object
  * Bug fixed in RealmResults which prevented subquerying



0.74.0 (19 Nov 2014)
  * Added support for more field/accessors naming conventions
  * Allow static methods in model classes
  * An exception will now be thrown if you try to move Realm, RealmResults or RealmObject between threads.
  * Fixed a bug in the calculation of the maximum of date field in a RealmResults
  * Adding case sensitive versions of string comparison operators equalTo and notEqualTo
  * Adding where() to RealmList to initiate queries
  * Updated core to 0.86.0, fixing a bug in cancelling an empty transaction, and major query speedups with floats/doubles
  * Consistent handling of UTF-8 strings
  * removeFromRealm() now calls moveLastOver() which is faster and more reliable when deleting multiple objects
  * Added verification of fields names in queries with links.
  * Added exception for queries with invalid field name

0.73.1 (05 Nov 2014)
  * Fixed a bug that would send infinite notifications in some instances

0.73.0 (04 Nov 2014)
  * Fixed a bug not allowing queries with more than 1024 conditions
  * Rewritten the notification system. The API did not change but it's now much more reliable
  * Added support for switching auto-refresh on and off (Realm.setAutoRefresh)
  * Added RealmBaseAdapter and an example using it
  * Added deleteFromRealm() method to RealmObject

0.72.0 (27 Oct 2014)
  * Extended sorting support to more types: boolean, byte, short, int, long, float, double, Date, and String
    fields are now supported
  * Better support for Java 7 and 8 in the annotations processor
  * Better support for the Eclipse annotations processor
  * Added Eclipse support to the distribution folder
  * Added Realm.cancelTransaction() to cancel/abort/rollback a write transaction
  * Faster implementation of RealmQuery.findFirst()
  * Upgraded core to 0.85.1 (deep copying of strings in queries; preparation for link queries)
  * Added support for link queries in the form realm.where(Owner.class).equalTo("cat.age", 12).findAll()

0.71.0 (07 Oct 2014)
  * Simplified the release artifact to a single Jar file
  * Added support for Eclipse
  * Added support for deploying to Maven
  * Throw exception if nested write transactions are used (it's not allowed)
  * Javadoc updated
  * Fixed bug in RealmResults: https://github.com/realm/realm-java/issues/453
  * New annotation @Index to add search index to a field (currently only supporting String fields)
  * Made the annotations processor more verbose and strict
  * Adding RealmQuery.count() method
  * Added a new example about concurrency
  * Upgrading to core 0.84.0

0.70.1 (30 Sep 2014)
  * Enable unit testing for the realm project
  * Fixed handling of camel-cased field names

0.70.0 (29 Sep 2014)
  * This is the first public beta release<|MERGE_RESOLUTION|>--- conflicted
+++ resolved
@@ -1,4 +1,4 @@
-0.81
+0.80.1
  * Realm.copyToRealm() now correctly handles referenced child objects that are already in the Realm.
  * The ARM64 binary is now properly a part of the Eclipse distribution package.
  * A RealmMigrationExceptionNeeded is now properly thrown if @Index and @PrimaryKey are not set correctly during a migration.
@@ -6,12 +6,8 @@
  * Added Realm.deleteRealmFile(File) method.
  * Fixed bug causing queries to fail if multiple Realms has different field ordering.
  * Fixed bug when using Realm.copyToRealm() with a primary key could crash if default value was already used in the Realm.
-<<<<<<< HEAD
  * Updated Realm Core: performance improvements, bug fixes related to string based primary keys and indexed fields.
-
-=======
  * Added RealmQuery.isNull() and RealmQuery.isNotNull() for querying relationships.
->>>>>>> 06b40f03
 
 0.80
 * Queries on relationships can be case sensitive.
