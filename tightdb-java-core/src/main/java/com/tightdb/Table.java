--- conflicted
+++ resolved
@@ -1071,9 +1071,6 @@
 
     protected native String nativeToString(long nativeTablePtr, long maxRows);
 
-<<<<<<< HEAD
-    private void throwImmutable() {
-=======
     public String rowToString(long rowIndex) {
         return nativeRowToString(nativePtr, rowIndex);
     }
@@ -1082,7 +1079,6 @@
 
     private void throwImmutable()
     {
->>>>>>> 5238a259
         throw new IllegalStateException("Mutable method call during read transaction.");
     }
 }