package com.tightdb;

import java.util.Date;


import com.tightdb.TableView.Order;
import com.tightdb.internal.CloseMutex;
import com.tightdb.typed.TightDB;

/*
 Add isEqual(Table)

 */

/**
 * This class is a base class for all TightDB tables. The class supports all low
 * level methods (define/insert/delete/update) a table has. All the native
 * communications to the TightDB C++ library are also handled by this class.
 *
 * A user who wants to create a table of his choice will automatically inherit
 * from this class by the tightdb-class generator.
 *
 * As an example, let's create a table to keep records of an employee in a
 * company.
 *
 * For this purpose we will create a class named "employee" with an Entity
 * annotation as follows.
 *
 *      @DefineTable
 *      public class employee {
 *          String name;
 *          long age;
 *          boolean hired;
 *          byte[] imageData;
 *      }
 *
 * The tightdb class generator will generate classes relevant to the employee:
 *
 * 1. Employee.java:  Represents one employee of the employee table i.e., a single row. Getter/setter
 *                    methods are declared from which you will be able to set/get values
 *                    for a particular employee.
 * 2. EmployeeTable.java:  Represents the class for storing a collection of employee i.e., a table
 *                    of rows. The class is inherited from the TableBase class as described above.
 *                    It has all the high level methods to manipulate Employee objects from the table.
 * 3. EmployeeView.java: Represents view of the employee table i.e., result set of queries.
 *
 *
 */

public class Table implements TableOrView, TableSchema {

    public static final long INFINITE = -1;

    protected long nativePtr;
    protected boolean immutable = false;
    protected Object parent = null;

    // test:
    protected int tableNo;
    protected boolean DEBUG = false;
    protected static int TableCount = 0;

    static {
        TightDB.loadLibrary();
    }

    /**
     * Construct a Table base object. It can be used to register columns in this
     * table. Registering into table is allowed only for empty tables. It
     * creates a native reference of the object and keeps a reference to it.
     */
    public Table() {
        // Native methods work will be initialized here. Generated classes will
        // have nothing to do with the native functions. Generated Java Table
        // classes will work as a wrapper on top of table.
        nativePtr = createNative();
        if (nativePtr == 0)
            throw new OutOfMemoryError("Out of native memory.");
        if (DEBUG) {
            tableNo = ++TableCount;
            System.err.println("====== New Tablebase " + tableNo + " : ptr = " + nativePtr);
        }
    }

    protected native long createNative();

    protected Table(Object parent, long nativePtr, boolean immutable) {
        this.immutable = immutable;
        this.nativePtr = nativePtr;
        this.parent = parent;
        if (DEBUG) {
            tableNo = ++TableCount;
            System.err.println("===== New Tablebase(ptr) " + tableNo + " : ptr = " + nativePtr);
        }
    }

    @Override
    public void finalize() throws Throwable {
        if (DEBUG) System.err.println("==== FINALIZE " + tableNo + "...");
        try {
            close();
        } finally {
            super.finalize();
        }
    }

    private void close() {
        synchronized (CloseMutex.getInstance()) {
            if (nativePtr == 0) {
                if (DEBUG)
                    System.err.println(".... CLOSE ignored.");
                return;
            }
            if (DEBUG) {
                TableCount--;
                System.err.println("==== CLOSE " + tableNo + " ptr= " + nativePtr + " remaining " + TableCount);
            }
            nativeClose(nativePtr);
            nativePtr = 0;
        }
    }

    protected native void nativeClose(long nativeTablePtr);

    /*
     * Check if the Table is valid.
     * Whenever a Table/subtable is changed/updated all it's subtables are invalidated.
     * You can no longer perform any actions on the table, and if done anyway, an exception is thrown.
     * The only method you can call is 'isValid()'.
     */

    public boolean isValid(){
        if (nativePtr == 0)
            return false;
        return nativeIsValid(nativePtr);
    }

    protected native boolean nativeIsValid(long nativeTablePtr);

    @Override
    public boolean equals(Object other) {
        if (this == other)
            return true;
        if (other == null)
            return false;
        // Has to work for all the typed tables as well
        if (!(other instanceof Table))
            return false;

        Table otherTable = (Table) other;
        return nativeEquals(nativePtr, otherTable.nativePtr);
    }

    protected native boolean nativeEquals(long nativeTablePtr, long nativeTableToComparePtr);

    private void verifyColumnName(String name) {
        if (name.length() > 63) {
            throw new IllegalArgumentException("Column names are currently limited to max 63 characters.");
<<<<<<< HEAD
        }    	
=======
        }
>>>>>>> 7ec56ec0
    }

    @Override
    public TableSchema getSubtableSchema(long columnIndex) {
        if(nativeIsRootTable(nativePtr) == false)
            throw new UnsupportedOperationException("This is a subtable. Can only be called on root table.");

        long[] newPath = new long[1];
        newPath[0] = columnIndex;
        return new SubtableSchema(nativePtr, newPath);
    }

    protected native boolean nativeIsRootTable(long nativeTablePtr);

    /**
     * Add a column to the table dynamically.
     * @return Index of the new column.
     */
    @Override
    public long addColumn (ColumnType type, String name) {
        verifyColumnName(name);
        return nativeAddColumn(nativePtr, type.getValue(), name);
    }

    protected native long nativeAddColumn(long nativeTablePtr, int type, String name);

    /**
     * Remove a column in the table dynamically.
     */
    @Override
    public void removeColumn(long columnIndex) {
        nativeRemoveColumn(nativePtr, columnIndex);
    }

    protected native void nativeRemoveColumn(long nativeTablePtr, long columnIndex);

    /**
     * Rename a column in the table.
     */
    @Override
    public void renameColumn(long columnIndex, String newName) {
        verifyColumnName(newName);
        nativeRenameColumn(nativePtr, columnIndex, newName);
    }

    protected native void nativeRenameColumn(long nativeTablePtr, long columnIndex, String name);


    /**
     * Updates a table specification from a Table specification structure.
     * Supported types - refer to @see ColumnType.
     *
     * @param columnType
     *            data type of the column @see <code>ColumnType</code>
     * @param columnName
     *            name of the column. Duplicate column name is not allowed.
     */
    public void updateFromSpec(TableSpec tableSpec) {
        if (immutable) throwImmutable();
        nativeUpdateFromSpec(nativePtr, tableSpec);
    }

    protected native void nativeUpdateFromSpec(long nativeTablePtr, TableSpec tableSpec);

    // Table Size and deletion. AutoGenerated subclasses are nothing to do with this
    // class.
    /**
     * Get the number of entries/rows of this table.
     *
     * @return The number of rows.
     */
    @Override
    public long size() {
        return nativeSize(nativePtr);
    }

    protected native long nativeSize(long nativeTablePtr);

    /**
     * Checks whether this table is empty or not.
     *
     * @return true if empty, otherwise false.
     */
    @Override
    public boolean isEmpty() {
        return size() == 0;
    }

    /**
     * Clears the table i.e., deleting all rows in the table.
     */
    @Override
    public void clear() {
        if (immutable) throwImmutable();
        nativeClear(nativePtr);
    }

    protected native void nativeClear(long nativeTablePtr);

    // Column Information.
    /**
     * Returns the number of columns in the table.
     *
     * @return the number of columns.
     */
    @Override
    public long getColumnCount() {
        return nativeGetColumnCount(nativePtr);
    }

    protected native long nativeGetColumnCount(long nativeTablePtr);


    public TableSpec getTableSpec(){
        return nativeGetTableSpec(nativePtr);
    }

    protected native TableSpec nativeGetTableSpec(long nativeTablePtr);

    /**
     * Returns the name of a column identified by columnIndex. Notice that the
     * index is zero based.
     *
     * @param columnIndex the column index
     * @return the name of the column
     */
    @Override
    public String getColumnName(long columnIndex) {
        return nativeGetColumnName(nativePtr, columnIndex);
    }

    protected native String nativeGetColumnName(long nativeTablePtr, long columnIndex);

    /**
     * Returns the 0-based index of a column based on the name.
     *
     * @param columnName column name
     * @return the index, -1 if not found
     */
    @Override
    public long getColumnIndex(String columnName) {
        if (columnName == null)
            throw new NullPointerException("Column name can not be null.");
        return nativeGetColumnIndex(nativePtr, columnName);
    }
    
    protected native long nativeGetColumnIndex(long nativeTablePtr, String columnName);


    /**
     * Get the type of a column identified by the columnIdex.
     *
     * @param columnIndex index of the column.
     * @return Type of the particular column.
     */
    @Override
    public ColumnType getColumnType(long columnIndex) {
        return ColumnType.fromNativeValue(nativeGetColumnType(nativePtr, columnIndex));
    }

    protected native int nativeGetColumnType(long nativeTablePtr, long columnIndex);

    /**
     * Removes a row from the specific index. As of now the entry is simply
     * removed from the table.
     *
     * @param rowIndex the row index (starting with 0)
     *
     */
    @Override
    public void remove(long rowIndex) {
        if (immutable) throwImmutable();
        nativeRemove(nativePtr, rowIndex);
    }

    protected native void nativeRemove(long nativeTablePtr, long rowIndex);

    @Override
    public void removeLast() {
        if (immutable) throwImmutable();
        nativeRemoveLast(nativePtr);
    }

    protected native void nativeRemoveLast(long nativeTablePtr);

    /**
     *  EXPERIMENTAL function
     */
    public void moveLastOver(long rowIndex) {
        if (immutable) throwImmutable();
        nativeMoveLastOver(nativePtr, rowIndex);
    }

    protected native void nativeMoveLastOver(long nativeTablePtr, long rowIndex);


    // Row Handling methods.
    public long addEmptyRow() {
        if (immutable) throwImmutable();
        return nativeAddEmptyRow(nativePtr, 1);
    }

    public long addEmptyRows(long rows) {
        if (immutable) throwImmutable();
        if (rows < 1)
            throw new IllegalArgumentException("'rows' must be > 0.");
        return nativeAddEmptyRow(nativePtr, rows);
    }

    protected native long nativeAddEmptyRow(long nativeTablePtr, long rows);


    /**
     * Appends the specified row to the end of the table
     * @param values
     * @return The row index of the appended row
     */
    public long add(Object... values) {
        long rowIndex = size();
        addAt(rowIndex, values);
        return rowIndex;
    }


    /**
     * Inserts a row at the specified row index. Shifts the row currently at that row index and any subsequent rows down (adds one to their row index).
     * @param rowIndex
     * @param values
     */
    public void addAt(long rowIndex, Object... values) {
        if (immutable) throwImmutable();

        // Check index
        long size = size();
        if (rowIndex > size) {
            throw new IllegalArgumentException("rowIndex " + String.valueOf(rowIndex) +
                    " must be <= table.size() " + String.valueOf(size) + ".");
        }

        // Check values types
        int columns = (int)getColumnCount();
        if (columns != values.length) {
            throw new IllegalArgumentException("The number of value parameters (" +
                    String.valueOf(values.length) +
                    ") does not match the number of columns in the table (" +
                    String.valueOf(columns) + ").");
        }
        ColumnType colTypes[] = new ColumnType[columns];
        for (int columnIndex = 0; columnIndex < columns; columnIndex++) {
            Object value = values[columnIndex];
            ColumnType colType = getColumnType(columnIndex);
            colTypes[columnIndex] = colType;
            if (!colType.matchObject(value)) {
                //String representation of the provided value type
                String providedType;
                if (value == null)
                    providedType = "null";
                else
                    providedType = value.getClass().toString();

                throw new IllegalArgumentException("Invalid argument no " + String.valueOf(1 + columnIndex) +
                        ". Expected a value compatible with column type " + colType + ", but got " + providedType + ".");
            }
        }

        // Insert values
        for (long columnIndex = 0; columnIndex < columns; columnIndex++) {
            Object value = values[(int)columnIndex];
            switch (colTypes[(int)columnIndex]) {
            case BOOLEAN:
                nativeInsertBoolean(nativePtr, columnIndex, rowIndex, (Boolean)value);
                break;
            case INTEGER:
                nativeInsertLong(nativePtr, columnIndex, rowIndex, ((Number)value).longValue());
                break;
            case FLOAT:
                nativeInsertFloat(nativePtr, columnIndex, rowIndex, ((Float)value).floatValue());
                break;
            case DOUBLE:
                nativeInsertDouble(nativePtr, columnIndex, rowIndex, ((Double)value).doubleValue());
                break;
            case STRING:
                nativeInsertString(nativePtr, columnIndex, rowIndex, (String)value);
                break;
            case DATE:
                nativeInsertDate(nativePtr, columnIndex, rowIndex, ((Date)value).getTime()/1000);
                break;
            case MIXED:
                nativeInsertMixed(nativePtr, columnIndex, rowIndex, Mixed.mixedValue(value));
                break;
            case BINARY:
                nativeInsertByteArray(nativePtr, columnIndex, rowIndex, (byte[])value);
                break;
            case TABLE:
                nativeInsertSubtable(nativePtr, columnIndex, rowIndex);
                insertSubtableValues(rowIndex, columnIndex, value);
                break;
            default:
                throw new RuntimeException("Unexpected columnType: " + String.valueOf(colTypes[(int)columnIndex]));
            }
        }
        //Insert done. Use native, no need to check for immutable again here
        nativeInsertDone(nativePtr);

    }

    private void insertSubtableValues(long rowIndex, long columnIndex, Object value) {
        if (value != null) {
            // insert rows in subtable recursively
            Table subtable = getSubtableDuringInsert(columnIndex, rowIndex);
            int rows = ((Object[])value).length;
            for (int i=0; i<rows; ++i) {
                Object rowArr = ((Object[])value)[i];
                subtable.addAt(i, (Object[])rowArr);
            }
        }
    }

    /**
     * Returns a view sorted by the specified column and order
     * @param columnIndex
     * @param order
     * @return
     */
    public TableView getSortedView(long columnIndex, Order order){
        return new TableView(nativeGetSortedView(nativePtr, columnIndex, (order == Order.ascending)), immutable);
    }

    /**
     * Returns a view sorted by the specified column by the default order
     * @param columnIndex
     * @return
     */
    public TableView getSortedView(long columnIndex){
        return new TableView(nativeGetSortedView(nativePtr, columnIndex, true), immutable);

    }

    protected native long nativeGetSortedView(long nativeTableViewPtr, long columnIndex, boolean ascending);



    /**
     * Replaces the row at the specified position with the specified row.
     * @param rowIndex
     * @param values
     */
    public void set(long rowIndex, Object... values) {
        if (immutable) throwImmutable();

        // Check index
        long size = size();
        if (rowIndex >= size) {
            throw new IllegalArgumentException("rowIndex " + String.valueOf(rowIndex) +
                    " must be < table.size() " + String.valueOf(size) + ".");
        }

        // Verify number of 'values'
        int columns = (int)getColumnCount();
        if (columns != values.length) {
            throw new IllegalArgumentException("The number of value parameters (" +
                    String.valueOf(values.length) +
                    ") does not match the number of columns in the table (" +
                    String.valueOf(columns) + ").");
        }
        // Verify type of 'values'
        ColumnType colTypes[] = new ColumnType[columns];
        for (int columnIndex = 0; columnIndex < columns; columnIndex++) {
            Object value = values[columnIndex];
            ColumnType colType = getColumnType(columnIndex);
            colTypes[columnIndex] = colType;
            if (!colType.matchObject(value)) {
                throw new IllegalArgumentException("Invalid argument no " + String.valueOf(1 + columnIndex) +
                        ". Expected a value compatible with column type " + colType + ", but got " + value.getClass() + ".");
            }
        }

        // Now that all values are verified, we can remove the row and insert it again.
        // TODO: Can be optimized to only set the values (but clear any subtables)
        remove(rowIndex);
        addAt(rowIndex, values);
    }

    //Instance of the inner class InternalMethods.
    private InternalMethods internal = new InternalMethods();

    //Returns InternalMethods instance with public internal methods. Should only be called by AbstractTable
    public InternalMethods getInternalMethods(){
        return this.internal;
    }


    //Holds methods that must be publicly available for AbstractClass.
    //Should not be called when using the dynamic interface. The methods can be accessed by calling getInternalMethods() in Table class
    public class InternalMethods{

        public void insertLong(long columnIndex, long rowIndex, long value) {
            if (immutable) throwImmutable();
            nativeInsertLong(nativePtr, columnIndex, rowIndex, value);
        }

        public void insertDouble(long columnIndex, long rowIndex, double value) {
            if (immutable) throwImmutable();
            nativeInsertDouble(nativePtr, columnIndex, rowIndex, value);
        }

        public void insertFloat(long columnIndex, long rowIndex, float value) {
            if (immutable) throwImmutable();
            nativeInsertFloat(nativePtr, columnIndex, rowIndex, value);
        }

<<<<<<< HEAD
        public void insertBoolean(long columnIndex, long rowIndex, boolean value) { 
=======
        public void insertBoolean(long columnIndex, long rowIndex, boolean value) {
>>>>>>> 7ec56ec0
            if (immutable) throwImmutable();
            nativeInsertBoolean(nativePtr, columnIndex, rowIndex, value);
        }

        public void insertDate(long columnIndex, long rowIndex, Date date) {
            if (immutable) throwImmutable();
            nativeInsertDate(nativePtr, columnIndex, rowIndex, date.getTime()/1000);
        }

        public void insertString(long columnIndex, long rowIndex, String value) {
            if (immutable) throwImmutable();
            nativeInsertString(nativePtr, columnIndex, rowIndex, value);
        }

        public void insertMixed(long columnIndex, long rowIndex, Mixed data) {
            if (immutable) throwImmutable();
            nativeInsertMixed(nativePtr, columnIndex, rowIndex, data);
        }

        /*

        public void insertBinary(long columnIndex, long rowIndex, ByteBuffer data) {
            if (immutable) throwImmutable();
            //System.err.printf("\ninsertBinary(col %d, row %d, ByteBuffer)\n", columnIndex, rowIndex);
            //System.err.println("-- HasArray: " + (data.hasArray() ? "yes":"no") + " len= " + data.array().length);
            if (data.isDirect())
                nativeInsertByteBuffer(nativePtr, columnIndex, rowIndex, data);
            else
                throw new RuntimeException("Currently ByteBuffer must be allocateDirect().");   // FIXME: support other than allocateDirect
        }

<<<<<<< HEAD
         */
=======
        */
>>>>>>> 7ec56ec0

        public void insertBinary(long columnIndex, long rowIndex, byte[] data) {
            if (immutable) throwImmutable();
            if(data != null)
                nativeInsertByteArray(nativePtr, columnIndex, rowIndex, data);
            else
                throw new NullPointerException("byte[] must not be null. Alternatively insert empty array.");
        }

<<<<<<< HEAD
        public void insertSubTable(long columnIndex, long rowIndex, Object[][] values) {
=======
        public void insertSubtable(long columnIndex, long rowIndex, Object[][] values) {
>>>>>>> 7ec56ec0
            if (immutable) throwImmutable();
            nativeInsertSubtable(nativePtr, columnIndex, rowIndex);
            insertSubtableValues(rowIndex, columnIndex, values);
        }

        public void insertDone() {
            if (immutable) throwImmutable();
            nativeInsertDone(nativePtr);
        }
    }

    protected native void nativeInsertFloat(long nativeTablePtr, long columnIndex, long rowIndex, float value);

    protected native void nativeInsertDouble(long nativeTablePtr, long columnIndex, long rowIndex, double value);

    protected native void nativeInsertLong(long nativeTablePtr, long columnIndex, long rowIndex, long value);

    protected native void nativeInsertBoolean(long nativeTablePtr, long columnIndex, long rowIndex, boolean value);

    protected native void nativeInsertDate(long nativePtr, long columnIndex, long rowIndex, long dateTimeValue);

    protected native void nativeInsertString(long nativeTablePtr, long columnIndex, long rowIndex, String value);

    protected native void nativeInsertMixed(long nativeTablePtr, long columnIndex, long rowIndex, Mixed mixed);


    /* public void insertBinary(long columnIndex, long rowIndex, byte[] data) {
        if (data == null)
            throw new NullPointerException("Null Array");
        if (immutable) throwImmutable();
        nativeInsertByteArray(nativePtr, columnIndex, rowIndex, data);
    }*/

    protected native void nativeInsertByteArray(long nativePtr, long columnIndex, long rowIndex, byte[] data);

    protected native void nativeInsertSubtable(long nativeTablePtr, long columnIndex, long rowIndex);

    protected native void nativeInsertDone(long nativeTablePtr);

    //
    // Getters
    //

    @Override
    public long getLong(long columnIndex, long rowIndex) {
        return nativeGetLong(nativePtr, columnIndex, rowIndex);
    }

    protected native long nativeGetLong(long nativeTablePtr, long columnIndex, long rowIndex);

    @Override
    public boolean getBoolean(long columnIndex, long rowIndex) {
        return nativeGetBoolean(nativePtr, columnIndex, rowIndex);
    }

    protected native boolean nativeGetBoolean(long nativeTablePtr, long columnIndex, long rowIndex);

    @Override
    public float getFloat(long columnIndex, long rowIndex) {
        return nativeGetFloat(nativePtr, columnIndex, rowIndex);
    }

    protected native float nativeGetFloat(long nativeTablePtr, long columnIndex, long rowIndex);

    @Override
    public double getDouble(long columnIndex, long rowIndex) {
        return nativeGetDouble(nativePtr, columnIndex, rowIndex);
    }

    protected native double nativeGetDouble(long nativeTablePtr, long columnIndex, long rowIndex);

    @Override
    public Date getDate(long columnIndex, long rowIndex) {
        return new Date(nativeGetDateTime(nativePtr, columnIndex, rowIndex)*1000);
    }

    protected native long nativeGetDateTime(long nativeTablePtr, long columnIndex, long rowIndex);

    /**
     * Get the value of a (string )cell.
     *
     * @param columnIndex
     *            0 based index value of the column
     * @param rowIndex
     *            0 based index of the row.
     * @return value of the particular cell
     */
    @Override
    public String getString(long columnIndex, long rowIndex) {
        return nativeGetString(nativePtr, columnIndex, rowIndex);
    }

    protected native String nativeGetString(long nativePtr, long columnIndex, long rowIndex);

    /**
     * Get the value of a (binary) cell.
     *
     * @param columnIndex
     *            0 based index value of the cell column
     * @param rowIndex
     *            0 based index value of the cell row
     * @return value of the particular cell.
     */
    /*
    @Override
    public ByteBuffer getBinaryByteBuffer(long columnIndex, long rowIndex) {
        return nativeGetByteBuffer(nativePtr, columnIndex, rowIndex);
    }

    protected native ByteBuffer nativeGetByteBuffer(long nativeTablePtr, long columnIndex, long rowIndex);
     */

    @Override
    public byte[] getBinaryByteArray(long columnIndex, long rowIndex) {
        return nativeGetByteArray(nativePtr, columnIndex, rowIndex);
    }

    protected native byte[] nativeGetByteArray(long nativePtr, long columnIndex, long rowIndex);

    @Override
    public Mixed getMixed(long columnIndex, long rowIndex) {
        return nativeGetMixed(nativePtr, columnIndex, rowIndex);
    }

    @Override
    public ColumnType getMixedType(long columnIndex, long rowIndex) {
        return ColumnType.fromNativeValue(nativeGetMixedType(nativePtr, columnIndex, rowIndex));
    }

    protected native int nativeGetMixedType(long nativePtr, long columnIndex, long rowIndex);

    protected native Mixed nativeGetMixed(long nativeTablePtr, long columnIndex, long rowIndex);

    /**
     *
     * Note: The subtable returned will have to be closed again after use.
     * You can let javas garbage collector handle that or better yet call close()
     * after use.
     *
     * @param columnIndex column index of the cell
     * @param rowIndex row index of the cell
     * @return TableBase the subtable at the requested cell
     */
    @Override
    public Table getSubtable(long columnIndex, long rowIndex) {
        return new Table(this, nativeGetSubtable(nativePtr, columnIndex, rowIndex), immutable);
    }

    protected native long nativeGetSubtable(long nativeTablePtr, long columnIndex, long rowIndex);

    // Below version will allow to getSubtable when number of available rows are not updated yet -
    // which happens before an insertDone().

<<<<<<< HEAD
    private Table getSubTableDuringInsert(long columnIndex, long rowIndex) {
        return new Table(this, nativeGetSubTableDuringInsert(nativePtr, columnIndex, rowIndex), immutable);
=======
    private Table getSubtableDuringInsert(long columnIndex, long rowIndex) {
        return new Table(this, nativeGetSubtableDuringInsert(nativePtr, columnIndex, rowIndex), immutable);
>>>>>>> 7ec56ec0
    }
    private native long nativeGetSubtableDuringInsert(long nativeTablePtr, long columnIndex, long rowIndex);


    public long getSubtableSize(long columnIndex, long rowIndex) {
        return nativeGetSubtableSize(nativePtr, columnIndex, rowIndex);
    }

    protected native long nativeGetSubtableSize(long nativeTablePtr, long columnIndex, long rowIndex);

    public void clearSubtable(long columnIndex, long rowIndex) {
        if (immutable) throwImmutable();
        nativeClearSubtable(nativePtr, columnIndex, rowIndex);
    }

    protected native void nativeClearSubtable(long nativeTablePtr, long columnIndex, long rowIndex);


    //
    // Setters
    //

    @Override
    public void setLong(long columnIndex, long rowIndex, long value) {
        if (immutable) throwImmutable();
        nativeSetLong(nativePtr, columnIndex, rowIndex, value);
    }

    protected native void nativeSetLong(long nativeTablePtr, long columnIndex, long rowIndex, long value);

    @Override
    public void setBoolean(long columnIndex, long rowIndex, boolean value) {
        if (immutable) throwImmutable();
        nativeSetBoolean(nativePtr, columnIndex, rowIndex, value);
    }

    protected native void nativeSetBoolean(long nativeTablePtr, long columnIndex, long rowIndex, boolean value);

    @Override
    public void setFloat(long columnIndex, long rowIndex, float value) {
        if (immutable) throwImmutable();
        nativeSetFloat(nativePtr, columnIndex, rowIndex, value);
    }

    protected native void nativeSetFloat(long nativeTablePtr, long columnIndex, long rowIndex, float value);

    @Override
    public void setDouble(long columnIndex, long rowIndex, double value) {
        if (immutable) throwImmutable();
        nativeSetDouble(nativePtr, columnIndex, rowIndex, value);
    }

    protected native void nativeSetDouble(long nativeTablePtr, long columnIndex, long rowIndex, double value);

    @Override
    public void setDate(long columnIndex, long rowIndex, Date date) {
        if (immutable) throwImmutable();
        nativeSetDate(nativePtr, columnIndex, rowIndex, date.getTime() / 1000);
    }

    protected native void nativeSetDate(long nativeTablePtr, long columnIndex, long rowIndex, long dateTimeValue);

    @Override
    public void setString(long columnIndex, long rowIndex, String value) {
        if (value == null)
            throw new NullPointerException("Null String is not allowed.");
        if (immutable) throwImmutable();
        nativeSetString(nativePtr, columnIndex, rowIndex, value);
    }

    protected native void nativeSetString(long nativeTablePtr, long columnIndex, long rowIndex, String value);

    /**
     * Sets the value for a (binary) cell.
     *
     * @param columnIndex
     *            column index of the cell
     * @param rowIndex
     *            row index of the cell
     * @param data
     *            the ByteBuffer must be allocated with ByteBuffer.allocateDirect(len)
     */

    /*
    @Override
    public void setBinaryByteBuffer(long columnIndex, long rowIndex, ByteBuffer data) {
        if (immutable) throwImmutable();
        if (data == null)
            throw new NullPointerException("Null array");
        if (data.isDirect())
            nativeSetByteBuffer(nativePtr, columnIndex, rowIndex, data);
        else
            throw new RuntimeException("Currently ByteBuffer must be allocateDirect()."); // FIXME: support other than allocateDirect
    }

    protected native void nativeSetByteBuffer(long nativeTablePtr, long columnIndex, long rowIndex, ByteBuffer data);
     */


    @Override
    public void setBinaryByteArray(long columnIndex, long rowIndex, byte[] data) {
        if (immutable) throwImmutable();
        if (data == null)
            throw new NullPointerException("Null Array");
        nativeSetByteArray(nativePtr, columnIndex, rowIndex, data);
    }

    protected native void nativeSetByteArray(long nativePtr, long columnIndex, long rowIndex, byte[] data);

    /**
     * Sets the value for a (mixed typed) cell.
     *
     * @param columnIndex
     *            column index of the cell
     * @param rowIndex
     *            row index of the cell
     * @param data
     */
    @Override
    public void setMixed(long columnIndex, long rowIndex, Mixed data) {
        if (immutable) throwImmutable();
        if (data == null)
            throw new NullPointerException();
        nativeSetMixed(nativePtr, columnIndex, rowIndex, data);
    }

    protected native void nativeSetMixed(long nativeTablePtr, long columnIndex, long rowIndex, Mixed data);

    /**
     * Add the value for to all cells in the column.
     *
     * @param columnIndex column index of the cell
     * @param value
     */
    //!!!TODO: New. Support in highlevel API
    @Override
    public void adjust(long columnIndex, long value) {
        if (immutable) throwImmutable();
        nativeAddInt(nativePtr, columnIndex, value);
    }

    protected native void nativeAddInt(long nativeViewPtr, long columnIndex, long value);


    public void setIndex(long columnIndex) {
        if (immutable) throwImmutable();
        if (getColumnType(columnIndex) != ColumnType.STRING)
            throw new IllegalArgumentException("Index is only supported on string columns.");
        nativeSetIndex(nativePtr, columnIndex);
    }

    protected native void nativeSetIndex(long nativePtr, long columnIndex);


    public boolean hasIndex(long columnIndex) {
        return nativeHasIndex(nativePtr, columnIndex);
    }

    protected native boolean nativeHasIndex(long nativePtr, long columnIndex);

    //
    // Aggregate functions
    //

    // Integers
    @Override
    public long sumInt(long columnIndex) {
        return nativeSumInt(nativePtr, columnIndex);
    }

    protected native long nativeSumInt(long nativePtr, long columnIndex);

    @Override
    public long maximumInt(long columnIndex) {
        return nativeMaximumInt(nativePtr, columnIndex);
    }

    protected native long nativeMaximumInt(long nativePtr, long columnIndex);

    @Override
    public long minimumInt(long columnIndex) {
        return nativeMinimumInt(nativePtr, columnIndex);
    }

    protected native long nativeMinimumInt(long nativePtr, long columnnIndex);

    @Override
    public double averageInt(long columnIndex) {
        return nativeAverageInt(nativePtr, columnIndex);
    }

    protected native double nativeAverageInt(long nativePtr, long columnIndex);

    // Floats
    @Override
    public double sumFloat(long columnIndex) {
        return nativeSumFloat(nativePtr, columnIndex);
    }

    protected native double nativeSumFloat(long nativePtr, long columnIndex);

    @Override
    public float maximumFloat(long columnIndex) {
        return nativeMaximumFloat(nativePtr, columnIndex);
    }

    protected native float nativeMaximumFloat(long nativePtr, long columnIndex);

    @Override
    public float minimumFloat(long columnIndex) {
        return nativeMinimumFloat(nativePtr, columnIndex);
    }

    protected native float nativeMinimumFloat(long nativePtr, long columnnIndex);

    @Override
    public double averageFloat(long columnIndex) {
        return nativeAverageFloat(nativePtr, columnIndex);
    }

    protected native double nativeAverageFloat(long nativePtr, long columnIndex);

    // Doubles
    @Override
    public double sumDouble(long columnIndex) {
        return nativeSumDouble(nativePtr, columnIndex);
    }

    protected native double nativeSumDouble(long nativePtr, long columnIndex);

    @Override
    public double maximumDouble(long columnIndex) {
        return nativeMaximumDouble(nativePtr, columnIndex);
    }

    protected native double nativeMaximumDouble(long nativePtr, long columnIndex);

    @Override
    public double minimumDouble(long columnIndex) {
        return nativeMinimumDouble(nativePtr, columnIndex);
    }

    protected native double nativeMinimumDouble(long nativePtr, long columnnIndex);

    @Override
    public double averageDouble(long columnIndex) {
        return nativeAverageDouble(nativePtr, columnIndex);
    }

    protected native double nativeAverageDouble(long nativePtr, long columnIndex);


    //
    // Count
    //

    public long count(long columnIndex, long value) {
        return nativeCountLong(nativePtr, columnIndex, value);
    }

    protected native long nativeCountLong(long nativePtr, long columnIndex, long value);


    public long count(long columnIndex, float value) {
        return nativeCountFloat(nativePtr, columnIndex, value);
    }

    protected native long nativeCountFloat(long nativePtr, long columnIndex, float value);

    public long count(long columnIndex, double value) {
        return nativeCountDouble(nativePtr, columnIndex, value);
    }

    protected native long nativeCountDouble(long nativePtr, long columnIndex, double value);

    @Override
    public long count(long columnIndex, String value) {
        return nativeCountString(nativePtr, columnIndex, value);
    }

    protected native long nativeCountString(long nativePtr, long columnIndex, String value);


    //
    // Searching methods.
    //

    @Override
    public TableQuery where() {
        return new TableQuery(nativeWhere(nativePtr), immutable);
    }

    protected native long nativeWhere(long nativeTablePtr);

    @Override
    public long findFirstLong(long columnIndex, long value) {
        return nativeFindFirstInt(nativePtr, columnIndex, value);
    }

    protected native long nativeFindFirstInt(long nativeTablePtr, long columnIndex, long value);

    @Override
    public long findFirstBoolean(long columnIndex, boolean value) {
        return nativeFindFirstBool(nativePtr, columnIndex, value);
    }

    protected native long nativeFindFirstBool(long nativePtr, long columnIndex, boolean value);

    @Override
    public long findFirstFloat(long columnIndex, float value) {
        return nativeFindFirstFloat(nativePtr, columnIndex, value);
    }

    protected native long nativeFindFirstFloat(long nativePtr, long columnIndex, float value);

    @Override
    public long findFirstDouble(long columnIndex, double value) {
        return nativeFindFirstDouble(nativePtr, columnIndex, value);
    }

    protected native long nativeFindFirstDouble(long nativePtr, long columnIndex, double value);

    @Override
    public long findFirstDate(long columnIndex, Date date) {
        return nativeFindFirstDate(nativePtr, columnIndex, date.getTime() / 1000);
    }

    protected native long nativeFindFirstDate(long nativeTablePtr, long columnIndex, long dateTimeValue);

    @Override
    public long findFirstString(long columnIndex, String value) {
        return nativeFindFirstString(nativePtr, columnIndex, value);
    }

    protected native long nativeFindFirstString(long nativeTablePtr, long columnIndex, String value);

    @Override
    public TableView findAllLong(long columnIndex, long value) {
        return new TableView(nativeFindAllInt(nativePtr, columnIndex, value), immutable);
    }

    protected native long nativeFindAllInt(long nativePtr, long columnIndex, long value);

    @Override
    public TableView findAllBoolean(long columnIndex, boolean value) {
        return new TableView(nativeFindAllBool(nativePtr, columnIndex, value), immutable);
    }

    protected native long nativeFindAllBool(long nativePtr, long columnIndex, boolean value);

    @Override
    public TableView findAllFloat(long columnIndex, float value) {
        return new TableView(nativeFindAllFloat(nativePtr, columnIndex, value), immutable);
    }

    protected native long nativeFindAllFloat(long nativePtr, long columnIndex, float value);

    @Override
    public TableView findAllDouble(long columnIndex, double value) {
        return new TableView(nativeFindAllDouble(nativePtr, columnIndex, value), immutable);
    }

    protected native long nativeFindAllDouble(long nativePtr, long columnIndex, double value);

    @Override
    public TableView findAllDate(long columnIndex, Date date) {
        return new TableView(nativeFindAllDate(nativePtr, columnIndex, date.getTime() / 1000), immutable);
    }

    protected native long nativeFindAllDate(long nativePtr, long columnIndex, long dateTimeValue);

    @Override
    public TableView findAllString(long columnIndex, String value) {
        return new TableView(nativeFindAllString(nativePtr, columnIndex, value), immutable);
    }

    protected native long nativeFindAllString(long nativePtr, long columnIndex, String value);

    // Requires that the first column is a string column with unique values. Index is not required, but will result in better performance
    @Override
    public long lookup(String value) {
        if (value == null)
            throw new NullPointerException("String must not be null.");
        if (this.getColumnType(0) != ColumnType.STRING)
            throw new UnsupportedOperationException("lookup() requires column 0 is a String column.");
        return nativeLookup(nativePtr, value);
    }

    protected native long nativeLookup(long nativeTablePtr, String value);


    // Experimental feature
    @Override
    public long lowerBoundLong(long columnIndex, long value) {
        return nativeLowerBoundInt(nativePtr, columnIndex, value);
    }
    @Override
    public long upperBoundLong(long columnIndex, long value) {
        return nativeUpperBoundInt(nativePtr, columnIndex, value);
    }

    protected native long nativeLowerBoundInt(long nativePtr, long columnIndex, long value);
    protected native long nativeUpperBoundInt(long nativePtr, long columnIndex, long value);
    
    
    @Override
    public Table pivot(long stringCol, long intCol, PivotType pivotType){
        if (! this.getColumnType(stringCol).equals(ColumnType.STRING ))
            throw new UnsupportedOperationException("Group by column must be of type String");
        if (! this.getColumnType(intCol).equals(ColumnType.INTEGER ))
            throw new UnsupportedOperationException("Aggregeation column must be of type Int");
        Table result = new Table();
        nativePivot(nativePtr, stringCol, intCol, pivotType.value, result.nativePtr);
        return result;
    }

    protected native void nativePivot(long nativeTablePtr, long sringCol, long intCol, int pivotType, long result);

    //

    public TableView getDistinctView(long columnIndex) {
        return new TableView(nativeGetDistinctView(nativePtr, columnIndex), immutable);
    }

    protected native long nativeGetDistinctView(long nativePtr, long columnIndex);


    // Optimize
    public void optimize() {
        if (immutable) throwImmutable();
        nativeOptimize(nativePtr);
    }

    protected native void nativeOptimize(long nativeTablePtr);

    @Override
    public String toJson() {
        return nativeToJson(nativePtr);
    }

    protected native String nativeToJson(long nativeTablePtr);

    @Override
    public String toString() {
        return nativeToString(nativePtr, INFINITE);
    }

    @Override
    public String toString(long maxRows) {
        return nativeToString(nativePtr, maxRows);
    }

    protected native String nativeToString(long nativeTablePtr, long maxRows);

    @Override
    public String rowToString(long rowIndex) {
        return nativeRowToString(nativePtr, rowIndex);
    }

    protected native String nativeRowToString(long nativeTablePtr, long rowIndex);

    private void throwImmutable() {
        throw new IllegalStateException("Mutable method call during read transaction.");
    }
}<|MERGE_RESOLUTION|>--- conflicted
+++ resolved
@@ -156,11 +156,7 @@
     private void verifyColumnName(String name) {
         if (name.length() > 63) {
             throw new IllegalArgumentException("Column names are currently limited to max 63 characters.");
-<<<<<<< HEAD
-        }    	
-=======
-        }
->>>>>>> 7ec56ec0
+        }
     }
 
     @Override
@@ -470,7 +466,7 @@
     private void insertSubtableValues(long rowIndex, long columnIndex, Object value) {
         if (value != null) {
             // insert rows in subtable recursively
-            Table subtable = getSubtableDuringInsert(columnIndex, rowIndex);
+            Table subtable = getSubTableDuringInsert(columnIndex, rowIndex);
             int rows = ((Object[])value).length;
             for (int i=0; i<rows; ++i) {
                 Object rowArr = ((Object[])value)[i];
@@ -572,11 +568,7 @@
             nativeInsertFloat(nativePtr, columnIndex, rowIndex, value);
         }
 
-<<<<<<< HEAD
-        public void insertBoolean(long columnIndex, long rowIndex, boolean value) { 
-=======
         public void insertBoolean(long columnIndex, long rowIndex, boolean value) {
->>>>>>> 7ec56ec0
             if (immutable) throwImmutable();
             nativeInsertBoolean(nativePtr, columnIndex, rowIndex, value);
         }
@@ -608,11 +600,7 @@
                 throw new RuntimeException("Currently ByteBuffer must be allocateDirect().");   // FIXME: support other than allocateDirect
         }
 
-<<<<<<< HEAD
          */
-=======
-        */
->>>>>>> 7ec56ec0
 
         public void insertBinary(long columnIndex, long rowIndex, byte[] data) {
             if (immutable) throwImmutable();
@@ -622,11 +610,7 @@
                 throw new NullPointerException("byte[] must not be null. Alternatively insert empty array.");
         }
 
-<<<<<<< HEAD
-        public void insertSubTable(long columnIndex, long rowIndex, Object[][] values) {
-=======
         public void insertSubtable(long columnIndex, long rowIndex, Object[][] values) {
->>>>>>> 7ec56ec0
             if (immutable) throwImmutable();
             nativeInsertSubtable(nativePtr, columnIndex, rowIndex);
             insertSubtableValues(rowIndex, columnIndex, values);
@@ -780,13 +764,8 @@
     // Below version will allow to getSubtable when number of available rows are not updated yet -
     // which happens before an insertDone().
 
-<<<<<<< HEAD
     private Table getSubTableDuringInsert(long columnIndex, long rowIndex) {
-        return new Table(this, nativeGetSubTableDuringInsert(nativePtr, columnIndex, rowIndex), immutable);
-=======
-    private Table getSubtableDuringInsert(long columnIndex, long rowIndex) {
         return new Table(this, nativeGetSubtableDuringInsert(nativePtr, columnIndex, rowIndex), immutable);
->>>>>>> 7ec56ec0
     }
     private native long nativeGetSubtableDuringInsert(long nativeTablePtr, long columnIndex, long rowIndex);
 
